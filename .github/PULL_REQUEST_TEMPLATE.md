<<<<<<< HEAD
<!--
Thanks for contributing to Spring Boot. Please review the following notes before
submitting you pull request.

Security Vulnerabilities

STOP! If your contribution fixes a security vulnerability, please do not submit it.
Instead, please head over to https://pivotal.io/security to learn how to disclose a
vulnerability responsibly.

Dependency Upgrades

Please do not open a pull request for a straightforward dependency upgrade (one that
only updates the version property). We have a semi-automated process for such upgrades
that we prefer to use. However, if the upgrade is more involved (such as requiring
changes for removed or deprecated API) your pull request is most welcome.

Describing Your Changes

If, having reviewed the notes above, you're ready to submit your pull request, please
provide a brief description of the proposed changes. If they fix a bug, please
describe the broken behaviour and how the changes fix it. If they make an enhancement,
please describe the new functionality and why you believe it's useful. If your pull
request relates to any existing issues, please reference them by using the issue number
prefixed with #.
-->
=======
<!--
Thanks for contributing to Spring Boot. Please review the following notes before
submitting a pull request.

Please submit only genuine pull-requests. Do not use this repository as a GitHub
playground.

Security Vulnerabilities

STOP! If your contribution fixes a security vulnerability, please do not submit it.
Instead, please head over to https://spring.io/security-policy to learn how to disclose a
vulnerability responsibly.

Dependency Upgrades

Please do not open a pull request for a straightforward dependency upgrade (one that
only updates the version property). We have a semi-automated process for such upgrades
that we prefer to use. However, if the upgrade is more involved (such as requiring
changes for removed or deprecated API) your pull request is most welcome.

Describing Your Changes

If, having reviewed the notes above, you're ready to submit your pull request, please
provide a brief description of the proposed changes. If they fix a bug, please
describe the broken behaviour and how the changes fix it. If they make an enhancement,
please describe the new functionality and why you believe it's useful. If your pull
request relates to any existing issues, please reference them by using the issue number
prefixed with #.
-->
>>>>>>> 6755b480
<|MERGE_RESOLUTION|>--- conflicted
+++ resolved
@@ -1,31 +1,3 @@
-<<<<<<< HEAD
-<!--
-Thanks for contributing to Spring Boot. Please review the following notes before
-submitting you pull request.
-
-Security Vulnerabilities
-
-STOP! If your contribution fixes a security vulnerability, please do not submit it.
-Instead, please head over to https://pivotal.io/security to learn how to disclose a
-vulnerability responsibly.
-
-Dependency Upgrades
-
-Please do not open a pull request for a straightforward dependency upgrade (one that
-only updates the version property). We have a semi-automated process for such upgrades
-that we prefer to use. However, if the upgrade is more involved (such as requiring
-changes for removed or deprecated API) your pull request is most welcome.
-
-Describing Your Changes
-
-If, having reviewed the notes above, you're ready to submit your pull request, please
-provide a brief description of the proposed changes. If they fix a bug, please
-describe the broken behaviour and how the changes fix it. If they make an enhancement,
-please describe the new functionality and why you believe it's useful. If your pull
-request relates to any existing issues, please reference them by using the issue number
-prefixed with #.
--->
-=======
 <!--
 Thanks for contributing to Spring Boot. Please review the following notes before
 submitting a pull request.
@@ -54,5 +26,4 @@
 please describe the new functionality and why you believe it's useful. If your pull
 request relates to any existing issues, please reference them by using the issue number
 prefixed with #.
--->
->>>>>>> 6755b480
+-->