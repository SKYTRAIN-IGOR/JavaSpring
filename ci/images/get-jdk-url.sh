--- conflicted
+++ resolved
@@ -1,22 +1,3 @@
-<<<<<<< HEAD
-#!/bin/bash
-set -e
-
-case "$1" in
-	java8)
-		 echo "https://github.com/AdoptOpenJDK/openjdk8-binaries/releases/download/jdk8u212-b04/OpenJDK8U-jdk_x64_linux_hotspot_8u212b04.tar.gz"
-	;;
-	java11)
-		 echo "https://github.com/AdoptOpenJDK/openjdk11-binaries/releases/download/jdk-11.0.3%2B7/OpenJDK11U-jdk_x64_linux_hotspot_11.0.3_7.tar.gz"
-	;;
-	java12)
-		 echo "https://github.com/AdoptOpenJDK/openjdk12-binaries/releases/download/jdk-12.0.1%2B12/OpenJDK12U-jdk_x64_linux_hotspot_12.0.1_12.tar.gz"
-	;;
-	*)
-		echo $"Unknown java version"
-		exit 1
-esac
-=======
 #!/bin/bash
 set -e
 
@@ -33,5 +14,4 @@
   *)
 		echo $"Unknown java version"
 		exit 1
-esac
->>>>>>> 6755b480
+esac