--- conflicted
+++ resolved
@@ -1,160 +1,3 @@
-<<<<<<< HEAD
-/*
- * Copyright 2012-2019 the original author or authors.
- *
- * Licensed under the Apache License, Version 2.0 (the "License");
- * you may not use this file except in compliance with the License.
- * You may obtain a copy of the License at
- *
- *      https://www.apache.org/licenses/LICENSE-2.0
- *
- * Unless required by applicable law or agreed to in writing, software
- * distributed under the License is distributed on an "AS IS" BASIS,
- * WITHOUT WARRANTIES OR CONDITIONS OF ANY KIND, either express or implied.
- * See the License for the specific language governing permissions and
- * limitations under the License.
- */
-
-package org.springframework.boot.context.embedded;
-
-import java.io.File;
-import java.io.FileOutputStream;
-import java.io.FileReader;
-import java.io.FileWriter;
-import java.io.IOException;
-import java.nio.file.Path;
-import java.util.Collections;
-import java.util.HashMap;
-import java.util.Map;
-import java.util.jar.JarOutputStream;
-import java.util.zip.ZipEntry;
-
-import com.samskivert.mustache.Mustache;
-import org.apache.maven.shared.invoker.DefaultInvocationRequest;
-import org.apache.maven.shared.invoker.DefaultInvoker;
-import org.apache.maven.shared.invoker.InvocationRequest;
-import org.apache.maven.shared.invoker.InvocationResult;
-import org.apache.maven.shared.invoker.MavenInvocationException;
-
-import org.springframework.util.FileCopyUtils;
-import org.springframework.util.StringUtils;
-
-import static org.assertj.core.api.Assertions.assertThat;
-
-/**
- * Builds a Spring Boot application using Maven. To use this class, the {@code maven.home}
- * system property must be set.
- *
- * @author Andy Wilkinson
- */
-class ApplicationBuilder {
-
-	private final Path temp;
-
-	private final String packaging;
-
-	private final String container;
-
-	ApplicationBuilder(Path temp, String packaging, String container) {
-		this.temp = temp;
-		this.packaging = packaging;
-		this.container = container;
-	}
-
-	File buildApplication() throws Exception {
-		File containerFolder = new File(this.temp.toFile(), this.container);
-		if (containerFolder.exists()) {
-			return new File(containerFolder, "app/target/app-0.0.1." + this.packaging);
-		}
-		return doBuildApplication(containerFolder);
-	}
-
-	String getPackaging() {
-		return this.packaging;
-	}
-
-	String getContainer() {
-		return this.container;
-	}
-
-	private File doBuildApplication(File containerFolder) throws IOException, MavenInvocationException {
-		File resourcesJar = createResourcesJar();
-		File appFolder = new File(containerFolder, "app");
-		appFolder.mkdirs();
-		File settingsXml = writeSettingsXml(appFolder);
-		writePom(appFolder, resourcesJar);
-		copyApplicationSource(appFolder);
-		packageApplication(appFolder, settingsXml);
-		return new File(appFolder, "target/app-0.0.1." + this.packaging);
-	}
-
-	private File createResourcesJar() throws IOException {
-		File resourcesJar = new File(this.temp.toFile(), "resources.jar");
-		if (resourcesJar.exists()) {
-			return resourcesJar;
-		}
-		try (JarOutputStream resourcesJarStream = new JarOutputStream(new FileOutputStream(resourcesJar))) {
-			resourcesJarStream.putNextEntry(new ZipEntry("META-INF/resources/"));
-			resourcesJarStream.closeEntry();
-			resourcesJarStream.putNextEntry(new ZipEntry("META-INF/resources/nested-meta-inf-resource.txt"));
-			resourcesJarStream.write("nested".getBytes());
-			resourcesJarStream.closeEntry();
-			return resourcesJar;
-		}
-	}
-
-	private void writePom(File appFolder, File resourcesJar) throws IOException {
-		Map<String, Object> context = new HashMap<>();
-		context.put("packaging", this.packaging);
-		context.put("container", this.container);
-		context.put("bootVersion", Versions.getBootVersion());
-		context.put("resourcesJarPath", resourcesJar.getAbsolutePath());
-		try (FileWriter out = new FileWriter(new File(appFolder, "pom.xml"));
-				FileReader templateReader = new FileReader("src/test/resources/pom-template.xml")) {
-			Mustache.compiler().escapeHTML(false).compile(templateReader).execute(context, out);
-		}
-	}
-
-	private File writeSettingsXml(File appFolder) throws IOException {
-		String repository = System.getProperty("repository");
-		if (!StringUtils.hasText(repository)) {
-			return null;
-		}
-		Map<String, Object> context = new HashMap<>();
-		context.put("repository", repository);
-		File settingsXml = new File(appFolder, "settings.xml");
-		try (FileWriter out = new FileWriter(settingsXml);
-				FileReader templateReader = new FileReader("src/test/resources/settings-template.xml")) {
-			Mustache.compiler().escapeHTML(false).compile(templateReader).execute(context, out);
-		}
-		return settingsXml;
-	}
-
-	private void copyApplicationSource(File appFolder) throws IOException {
-		File examplePackage = new File(appFolder, "src/main/java/com/example");
-		examplePackage.mkdirs();
-		FileCopyUtils.copy(new File("src/test/java/com/example/ResourceHandlingApplication.java"),
-				new File(examplePackage, "ResourceHandlingApplication.java"));
-		if ("war".equals(this.packaging)) {
-			File srcMainWebapp = new File(appFolder, "src/main/webapp");
-			srcMainWebapp.mkdirs();
-			FileCopyUtils.copy("webapp resource", new FileWriter(new File(srcMainWebapp, "webapp-resource.txt")));
-		}
-	}
-
-	private void packageApplication(File appFolder, File settingsXml) throws MavenInvocationException {
-		InvocationRequest invocation = new DefaultInvocationRequest();
-		invocation.setBaseDirectory(appFolder);
-		invocation.setGoals(Collections.singletonList("package"));
-		if (settingsXml != null) {
-			invocation.setUserSettingsFile(settingsXml);
-		}
-		InvocationResult execute = new DefaultInvoker().execute(invocation);
-		assertThat(execute.getExitCode()).isEqualTo(0);
-	}
-
-}
-=======
 /*
  * Copyright 2012-2020 the original author or authors.
  *
@@ -339,5 +182,4 @@
 		return File.separatorChar == '\\';
 	}
 
-}
->>>>>>> 6755b480
+}