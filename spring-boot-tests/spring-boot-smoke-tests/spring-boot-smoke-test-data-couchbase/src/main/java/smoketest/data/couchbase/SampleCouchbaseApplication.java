--- conflicted
+++ resolved
@@ -1,56 +1,3 @@
-<<<<<<< HEAD
-/*
- * Copyright 2012-2017 the original author or authors.
- *
- * Licensed under the Apache License, Version 2.0 (the "License");
- * you may not use this file except in compliance with the License.
- * You may obtain a copy of the License at
- *
- *      https://www.apache.org/licenses/LICENSE-2.0
- *
- * Unless required by applicable law or agreed to in writing, software
- * distributed under the License is distributed on an "AS IS" BASIS,
- * WITHOUT WARRANTIES OR CONDITIONS OF ANY KIND, either express or implied.
- * See the License for the specific language governing permissions and
- * limitations under the License.
- */
-
-package smoketest.data.couchbase;
-
-import java.util.UUID;
-
-import org.springframework.beans.factory.annotation.Autowired;
-import org.springframework.boot.CommandLineRunner;
-import org.springframework.boot.SpringApplication;
-import org.springframework.boot.autoconfigure.SpringBootApplication;
-
-@SpringBootApplication
-public class SampleCouchbaseApplication implements CommandLineRunner {
-
-	@Autowired
-	private UserRepository userRepository;
-
-	public static void main(String[] args) {
-		SpringApplication.run(SampleCouchbaseApplication.class);
-	}
-
-	@Override
-	public void run(String... args) throws Exception {
-		this.userRepository.deleteAll();
-		User user = saveUser();
-		System.out.println(this.userRepository.findById(user.getId()));
-	}
-
-	private User saveUser() {
-		User user = new User();
-		user.setId(UUID.randomUUID().toString());
-		user.setFirstName("Alice");
-		user.setLastName("Smith");
-		return this.userRepository.save(user);
-	}
-
-}
-=======
 /*
  * Copyright 2012-2019 the original author or authors.
  *
@@ -101,5 +48,4 @@
 		return this.userRepository.save(user);
 	}
 
-}
->>>>>>> 6755b480
+}