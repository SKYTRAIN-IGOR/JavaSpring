plugins {
	id "org.springframework.boot.bom"
	id "org.springframework.boot.conventions"
	id "org.springframework.boot.deployed"
}

description = "Spring Boot Dependencies"

bom {
	effectiveBomArtifact()
	upgrade {
		policy = "same-minor-version"
		gitHub {
			issueLabels = ["type: dependency-upgrade"]
		}
	}
<<<<<<< HEAD
	library("Angus Mail", "1.0.0") {
		group("org.eclipse.angus") {
=======
	library("ActiveMQ", "5.16.6") {
		prohibit {
			versionRange "[5.17.0,)"
			because "it requires Java 11"
		}
		group("org.apache.activemq") {
			modules = [
				"activemq-amqp",
				"activemq-blueprint",
				"activemq-broker",
				"activemq-camel",
				"activemq-client",
				"activemq-console" {
					exclude group: "commons-logging", module: "commons-logging"
				},
				"activemq-http",
				"activemq-jaas",
				"activemq-jdbc-store",
				"activemq-jms-pool",
				"activemq-kahadb-store",
				"activemq-karaf",
				"activemq-leveldb-store" {
					exclude group: "commons-logging", module: "commons-logging"
				},
				"activemq-log4j-appender",
				"activemq-mqtt",
				"activemq-openwire-generator",
				"activemq-openwire-legacy",
				"activemq-osgi",
				"activemq-partition",
				"activemq-pool",
				"activemq-ra",
				"activemq-run",
				"activemq-runtime-config",
				"activemq-shiro",
				"activemq-spring" {
					exclude group: "commons-logging", module: "commons-logging"
				},
				"activemq-stomp",
				"activemq-web"
			]
		}
	}
	library("ANTLR2", "2.7.7") {
		prohibit {
			versionRange "[20030911]"
			because "it is old version that used a different versioning scheme"
		}
		group("antlr") {
>>>>>>> 3920f97a
			modules = [
				"angus-core",
				"angus-mail",
				"dsn",
				"gimap",
				"imap",
				"jakarta.mail",
				"logging-mailhandler",
				"pop3",
				"smtp"
			]
		}
	}
	library("Artemis", "2.26.0") {
		group("org.apache.activemq") {
			modules = [
				"artemis-amqp-protocol",
				"artemis-commons",
				"artemis-core-client",
				"artemis-jakarta-client",
				"artemis-jakarta-server",
				"artemis-jakarta-service-extensions",
				"artemis-jdbc-store",
				"artemis-journal",
				"artemis-quorum-api",
				"artemis-selector",
				"artemis-server",
				"artemis-service-extensions"
			]
		}
	}
	library("AspectJ", "1.9.20") {
		group("org.aspectj") {
			modules = [
				"aspectjrt",
				"aspectjtools",
				"aspectjweaver"
			]
		}
	}
	library("AssertJ", "3.23.1") {
		group("org.assertj") {
			modules = [
				"assertj-core"
			]
		}
	}
	library("Awaitility", "4.2.0") {
		group("org.awaitility") {
			modules = [
				"awaitility",
				"awaitility-groovy",
				"awaitility-kotlin",
				"awaitility-scala"
			]
		}
	}
	library("Brave", "5.14.1") {
		group("io.zipkin.brave") {
			imports = [
				"brave-bom"
			]
		}
	}
	library("Build Helper Maven Plugin", "3.3.0") {
		group("org.codehaus.mojo") {
			plugins = [
				"build-helper-maven-plugin"
			]
		}
	}
	library("Byte Buddy", "1.12.23") {
		group("net.bytebuddy") {
			modules = [
				"byte-buddy",
				"byte-buddy-agent"
			]
		}
	}
	library("cache2k", "2.6.1.Final") {
		group("org.cache2k") {
			modules = [
					"cache2k-api",
					"cache2k-config",
					"cache2k-core",
					"cache2k-jcache",
					"cache2k-micrometer",
					"cache2k-spring"
			]
		}
	}
	library("Caffeine", "3.1.8") {
		group("com.github.ben-manes.caffeine") {
			modules = [
				"caffeine",
				"guava",
				"jcache",
				"simulator"
			]
		}
	}
	library("Cassandra Driver", "4.15.0") {
		group("com.datastax.oss") {
			imports = [
				"java-driver-bom"
			]
			modules = [
				"java-driver-core" {
					exclude group: "org.slf4j", module: "jcl-over-slf4j"
				}
			]
		}
	}
	library("Classmate", "1.5.1") {
		group("com.fasterxml") {
			modules = [
				"classmate"
			]
		}
	}
	library("Commons Codec", "1.15") {
		group("commons-codec") {
			modules = [
				"commons-codec"
			]
		}
	}
	library("Commons DBCP2", "2.9.0") {
		group("org.apache.commons") {
			modules = [
				"commons-dbcp2" {
					exclude group: "commons-logging", module: "commons-logging"
				}
			]
		}
	}
	library("Commons Lang3", "3.12.0") {
		group("org.apache.commons") {
			modules = [
				"commons-lang3"
			]
		}
	}
	library("Commons Pool", "1.6") {
		group("commons-pool") {
			modules = [
				"commons-pool"
			]
		}
	}
	library("Commons Pool2", "2.11.1") {
		group("org.apache.commons") {
			modules = [
				"commons-pool2"
			]
		}
	}
	library("Couchbase Client", "3.4.8") {
		prohibit {
			versionRange "3.4.9"
			because "it contains unshaded io.opentelemetry classes that break our Otel integration"
		}
		group("com.couchbase.client") {
			modules = [
				"java-client"
			]
		}
	}
	library("DB2 JDBC", "11.5.8.0") {
		group("com.ibm.db2") {
			modules = [
				"jcc"
			]
		}
	}
	library("Dependency Management Plugin", "1.1.3") {
		group("io.spring.gradle") {
			modules = [
				"dependency-management-plugin"
			]
		}
	}
	library("Derby", "10.16.1.1") {
		group("org.apache.derby") {
			modules = [
				"derby",
				"derbyclient",
				"derbynet",
				"derbyoptionaltools",
				"derbyshared",
				"derbytools"
			]
		}
	}
	library("Dropwizard Metrics", "4.2.19") {
		group("io.dropwizard.metrics") {
			imports = [
				"metrics-bom"
			]
		}
	}
	library("Ehcache3", "3.10.8") {
		group("org.ehcache") {
			modules = [
					"ehcache" {
						classifier = 'jakarta'
					},
					"ehcache-clustered",
					"ehcache-transactions" {
						classifier = 'jakarta'
					}
			]
		}
	}
	library("Elasticsearch Client", "8.5.3") {
		group("org.elasticsearch.client") {
			modules = [
				"elasticsearch-rest-client" {
					exclude group: "commons-logging", module: "commons-logging"
				},
				"elasticsearch-rest-client-sniffer" {
					exclude group: "commons-logging", module: "commons-logging"
				},
			]
		}
		group("co.elastic.clients") {
			modules = [
				"elasticsearch-java"
			]
		}
	}
	library("Flyway", "9.5.1") {
		group("org.flywaydb") {
			modules = [
				"flyway-core",
				"flyway-firebird",
				"flyway-mysql",
				"flyway-sqlserver"
			]
			plugins = [
				"flyway-maven-plugin"
			]
		}
	}
	library("FreeMarker", "2.3.32") {
		group("org.freemarker") {
			modules = [
				"freemarker"
			]
		}
	}
	library("Git Commit ID Plugin", "5.0.1") {
		group("io.github.git-commit-id") {
			plugins = [
				"git-commit-id-maven-plugin"
			]
		}
	}
	library("Glassfish JAXB", "4.0.3") {
		group("org.glassfish.jaxb") {
			imports = [
				"jaxb-bom"
			]
		}
	}
	library("Glassfish JSTL", "3.0.1") {
		group("org.glassfish.web") {
			modules = [
				"jakarta.servlet.jsp.jstl"
			]
		}
	}
	library("GraphQL Java", "19.5") {
		group("com.graphql-java") {
			modules = [
					"graphql-java"
			]
		}
	}
	library("Groovy", "4.0.13") {
		group("org.apache.groovy") {
			imports = [
				"groovy-bom"
			]
		}
	}
	library("Gson", "2.9.1") {
		group("com.google.code.gson") {
			modules = [
				"gson"
			]
		}
	}
	library("H2", "2.1.214") {
		group("com.h2database") {
			modules = [
				"h2"
			]
		}
	}
	library("Hamcrest", "2.2") {
		group("org.hamcrest") {
			modules = [
				"hamcrest",
				"hamcrest-core",
				"hamcrest-library"
			]
		}
	}
	library("Hazelcast", "5.1.7") {
		group("com.hazelcast") {
			modules = [
				"hazelcast",
				"hazelcast-spring"
			]
		}
	}
	library("Hibernate", "6.1.7.Final") {
		group("org.hibernate.orm") {
			modules = [
				"hibernate-agroal",
				"hibernate-ant",
				"hibernate-c3p0",
				"hibernate-community-dialects",
				"hibernate-core",
				"hibernate-envers",
				"hibernate-graalvm",
				"hibernate-hikaricp",
				"hibernate-jcache",
				"hibernate-jpamodelgen",
				"hibernate-micrometer",
				"hibernate-proxool",
				"hibernate-spatial",
				"hibernate-testing",
				"hibernate-vibur"
			]
		}
	}
	library("Hibernate Validator", "8.0.1.Final") {
		group("org.hibernate.validator") {
			modules = [
				"hibernate-validator",
				"hibernate-validator-annotation-processor"
			]
		}
	}
	library("HikariCP", "5.0.1") {
		group("com.zaxxer") {
			modules = [
				"HikariCP"
			]
		}
	}
	library("HSQLDB", "2.7.2") {
		group("org.hsqldb") {
			modules = [
				"hsqldb"
			]
		}
	}
	library("HtmlUnit", "2.65.1") {
		group("net.sourceforge.htmlunit") {
			modules = [
				"htmlunit" {
					exclude group: "commons-logging", module: "commons-logging"
				}
			]
		}
	}
	library("HttpAsyncClient", "4.1.5") {
		group("org.apache.httpcomponents") {
			modules = [
				"httpasyncclient" {
					exclude group: "commons-logging", module: "commons-logging"
				}
			]
		}
	}
	library("HttpClient", "4.5.14") {
		group("org.apache.httpcomponents") {
			modules = [
				"fluent-hc",
				"httpclient" {
					exclude group: "commons-logging", module: "commons-logging"
				},
				"httpclient-cache",
				"httpclient-osgi",
				"httpclient-win",
				"httpmime"
			]
		}
	}
	library("HttpClient5", "5.1.4") {
		group("org.apache.httpcomponents.client5") {
			modules = [
				"httpclient5",
				"httpclient5-cache",
				"httpclient5-fluent",
				"httpclient5-win",
			]
		}
	}
	library("HttpCore", "4.4.16") {
		group("org.apache.httpcomponents") {
			modules = [
				"httpcore",
				"httpcore-nio"
			]
		}
	}
	library("HttpCore5", "5.1.5") {
		group("org.apache.httpcomponents.core5") {
			modules = [
				"httpcore5",
				"httpcore5-h2",
				"httpcore5-reactive"
			]
		}
	}
	library("Infinispan", "14.0.14.Final") {
		group("org.infinispan") {
			imports = [
				"infinispan-bom"
			]
		}
	}
	library("InfluxDB Java", "2.23") {
		group("org.influxdb") {
			modules = [
				"influxdb-java"
			]
		}
	}
	library("Jackson Bom", "2.14.3") {
		group("com.fasterxml.jackson") {
			imports = [
				"jackson-bom"
			]
		}
	}
	library("Jakarta Activation", "2.1.2") {
		group("jakarta.activation") {
			modules = [
				"jakarta.activation-api"
			]
		}
	}
	library("Jakarta Annotation", "2.1.1") {
		group("jakarta.annotation") {
			modules = [
				"jakarta.annotation-api"
			]
		}
	}
	library("Jakarta JMS", "3.1.0") {
		group("jakarta.jms") {
			modules = [
				"jakarta.jms-api"
			]
		}
	}
	library("Jakarta Json", "2.1.2") {
		group("jakarta.json") {
			modules = [
				"jakarta.json-api"
			]
		}
	}
	library("Jakarta Json Bind", "3.0.0") {
		group("jakarta.json.bind") {
			modules = [
				"jakarta.json.bind-api"
			]
		}
	}
	library("Jakarta Mail", "2.1.2") {
		group("jakarta.mail") {
			modules = [
				"jakarta.mail-api"
			]
		}
	}
	library("Jakarta Management", "1.1.4") {
		group("jakarta.management.j2ee") {
			modules = [
				"jakarta.management.j2ee-api"
			]
		}
	}
	library("Jakarta Persistence", "3.1.0") {
		group("jakarta.persistence") {
			modules = [
				"jakarta.persistence-api"
			]
		}
	}
	library("Jakarta Servlet", "6.0.0") {
		group("jakarta.servlet") {
			modules = [
				"jakarta.servlet-api"
			]
		}
	}
	library("Jakarta Servlet JSP JSTL", "3.0.0") {
		group("jakarta.servlet.jsp.jstl") {
			modules = [
				"jakarta.servlet.jsp.jstl-api"
			]
		}
	}
	library("Jakarta Transaction", "2.0.1") {
		group("jakarta.transaction") {
			modules = [
				"jakarta.transaction-api"
			]
		}
	}
	library("Jakarta Validation", "3.0.2") {
		group("jakarta.validation") {
			modules = [
				"jakarta.validation-api"
			]
		}
	}
	library("Jakarta WebSocket", "2.1.1") {
		group("jakarta.websocket") {
			modules = [
				"jakarta.websocket-api",
				"jakarta.websocket-client-api"
			]
		}
	}
	library("Jakarta WS RS", "3.1.0") {
		group("jakarta.ws.rs") {
			modules = [
				"jakarta.ws.rs-api"
			]
		}
	}
	library("Jakarta XML Bind", "4.0.0") {
		group("jakarta.xml.bind") {
			modules = [
				"jakarta.xml.bind-api"
			]
		}
	}
	library("Jakarta XML SOAP", "3.0.0") {
		group("jakarta.xml.soap") {
			modules = [
					"jakarta.xml.soap-api"
			]
		}
	}
	library("Jakarta XML WS", "4.0.0") {
		group("jakarta.xml.ws") {
			modules = [
				"jakarta.xml.ws-api"
			]
		}
	}
	library("Janino", "3.1.10") {
		group("org.codehaus.janino") {
			modules = [
				"commons-compiler",
				"commons-compiler-jdk",
				"janino"
			]
		}
	}
	library("Javax Cache", "1.1.1") {
		group("javax.cache") {
			modules = [
				"cache-api"
			]
		}
	}
	library("Javax Money", "1.1") {
		group("javax.money") {
			modules = [
				"money-api"
			]
		}
	}
	library("Jaxen", "1.2.0") {
		group("jaxen") {
			modules = [
				"jaxen"
			]
		}
	}
	library("Jaybird", "4.0.9.java11") {
		group("org.firebirdsql.jdbc") {
			modules = [
				"jaybird"
			]
		}
	}
	library("JBoss Logging", "3.5.3.Final") {
		group("org.jboss.logging") {
			modules = [
				"jboss-logging"
			]
		}
	}
	library("JDOM2", "2.0.6.1") {
		group("org.jdom") {
			modules = [
				"jdom2"
			]
		}
	}
	library("Jedis", "4.3.2") {
		group("redis.clients") {
			modules = [
				"jedis"
			]
		}
	}
	library("Jersey", "3.1.3") {
		group("org.glassfish.jersey") {
			imports = [
				"jersey-bom"
			]
		}
	}
	library("Jetty Reactive HTTPClient", "3.0.8") {
		group("org.eclipse.jetty") {
			modules = [
				"jetty-reactive-httpclient"
			]
		}
	}
	library("Jetty", "11.0.15") {
		group("org.eclipse.jetty") {
			imports = [
				"jetty-bom"
			]
		}
	}
	library("JMustache", "1.15") {
		group("com.samskivert") {
			modules = [
				"jmustache"
			]
		}
	}
	library("jOOQ", "3.17.15") {
		group("org.jooq") {
			modules = [
				"jooq",
				"jooq-codegen",
				"jooq-kotlin",
				"jooq-meta"
			]
			plugins = [
				"jooq-codegen-maven"
			]
		}
	}
	library("Json Path", "2.7.0") {
		group("com.jayway.jsonpath") {
			modules = [
				"json-path",
				"json-path-assert"
			]
		}
	}
	library("Json-smart", "2.4.11") {
		group("net.minidev") {
			modules = [
				"json-smart"
			]
		}
	}
	library("JsonAssert", "1.5.1") {
		group("org.skyscreamer") {
			modules = [
				"jsonassert"
			]
		}
	}
	library("JTDS", "1.3.1") {
		group("net.sourceforge.jtds") {
			modules = [
				"jtds"
			]
		}
	}
	library("JUnit", "4.13.2") {
		group("junit") {
			modules = [
				"junit"
			]
		}
	}
	library("JUnit Jupiter", "5.9.3") {
		group("org.junit") {
			imports = [
				"junit-bom"
			]
		}
	}
	library("Kafka", "3.3.2") {
		group("org.apache.kafka") {
			modules = [
				"connect",
				"connect-api",
				"connect-basic-auth-extension",
				"connect-file",
				"connect-json",
				"connect-mirror",
				"connect-mirror-client",
				"connect-runtime",
				"connect-transforms",
				"generator",
				"kafka-clients",
				"kafka-clients" {
					classifier = "test"
				},
				"kafka-log4j-appender",
				"kafka-metadata",
				"kafka-raft",
				"kafka-server-common",
				"kafka-shell",
				"kafka-storage",
				"kafka-storage-api",
				"kafka-streams",
				"kafka-streams-scala_2.12",
				"kafka-streams-scala_2.13",
				"kafka-streams-test-utils",
				"kafka-tools",
				"kafka_2.12",
				"kafka_2.12" {
					classifier = "test"
				},
				"kafka_2.13",
				"kafka_2.13" {
					classifier = "test"
				},
				"trogdor"
			]
		}
	}
	library("Kotlin", "${kotlinVersion}") {
		group("org.jetbrains.kotlin") {
			imports = [
				"kotlin-bom"
			]
			plugins = [
				"kotlin-maven-plugin"
			]
		}
	}
	library("Kotlin Coroutines", "1.6.4") {
		group("org.jetbrains.kotlinx") {
			imports = [
				"kotlinx-coroutines-bom"
			]
		}
	}
	library("Lettuce", "6.2.6.RELEASE") {
		group("io.lettuce") {
			modules = [
				"lettuce-core"
			]
		}
	}
	library("Liquibase", "4.17.2") {
		group("org.liquibase") {
			modules = [
				"liquibase-cdi",
				"liquibase-core"
			]
			plugins = [
				"liquibase-maven-plugin"
			]
		}
	}
	library("Log4j2", "2.19.0") {
		group("org.apache.logging.log4j") {
			imports = [
				"log4j-bom"
			]
		}
	}
	library("Logback", "1.4.11") {
		group("ch.qos.logback") {
			modules = [
				"logback-access",
				"logback-classic",
				"logback-core"
			]
		}
	}
	library("Lombok", "1.18.28") {
		group("org.projectlombok") {
			modules = [
				"lombok"
			]
		}
	}
	library("MariaDB", "3.1.4") {
		group("org.mariadb.jdbc") {
			modules = [
				"mariadb-java-client"
			]
		}
	}
	library("Maven AntRun Plugin", "3.1.0") {
		group("org.apache.maven.plugins") {
			plugins = [
				"maven-antrun-plugin"
			]
		}
	}
	library("Maven Assembly Plugin", "3.4.2") {
		group("org.apache.maven.plugins") {
			plugins = [
				"maven-assembly-plugin"
			]
		}
	}
	library("Maven Clean Plugin", "3.2.0") {
		group("org.apache.maven.plugins") {
			plugins = [
				"maven-clean-plugin"
			]
		}
	}
	library("Maven Compiler Plugin", "3.10.1") {
		group("org.apache.maven.plugins") {
			plugins = [
				"maven-compiler-plugin"
			]
		}
	}
	library("Maven Dependency Plugin", "3.3.0") {
		group("org.apache.maven.plugins") {
			plugins = [
				"maven-dependency-plugin"
			]
		}
	}
	library("Maven Deploy Plugin", "3.0.0") {
		group("org.apache.maven.plugins") {
			plugins = [
				"maven-deploy-plugin"
			]
		}
	}
	library("Maven Enforcer Plugin", "3.1.0") {
		group("org.apache.maven.plugins") {
			plugins = [
				"maven-enforcer-plugin"
			]
		}
	}
	library("Maven Failsafe Plugin", "2.22.2") {
		group("org.apache.maven.plugins") {
			plugins = [
				"maven-failsafe-plugin"
			]
		}
	}
	library("Maven Help Plugin", "3.3.0") {
		group("org.apache.maven.plugins") {
			plugins = [
				"maven-help-plugin"
			]
		}
	}
	library("Maven Install Plugin", "3.0.1") {
		group("org.apache.maven.plugins") {
			plugins = [
				"maven-install-plugin"
			]
		}
	}
	library("Maven Invoker Plugin", "3.3.0") {
		group("org.apache.maven.plugins") {
			plugins = [
				"maven-invoker-plugin"
			]
		}
	}
	library("Maven Jar Plugin", "3.3.0") {
		group("org.apache.maven.plugins") {
			plugins = [
				"maven-jar-plugin"
			]
		}
	}
	library("Maven Javadoc Plugin", "3.4.1") {
		group("org.apache.maven.plugins") {
			plugins = [
				"maven-javadoc-plugin"
			]
		}
	}
	library("Maven Resources Plugin", "3.3.1") {
		group("org.apache.maven.plugins") {
			plugins = [
				"maven-resources-plugin"
			]
		}
	}
	library("Maven Shade Plugin", "3.4.1") {
		group("org.apache.maven.plugins") {
			plugins = [
				"maven-shade-plugin"
			]
		}
	}
	library("Maven Source Plugin", "3.2.1") {
		group("org.apache.maven.plugins") {
			plugins = [
				"maven-source-plugin"
			]
		}
	}
	library("Maven Surefire Plugin", "2.22.2") {
		group("org.apache.maven.plugins") {
			plugins = [
				"maven-surefire-plugin"
			]
		}
	}
	library("Maven War Plugin", "3.3.2") {
		group("org.apache.maven.plugins") {
			plugins = [
				"maven-war-plugin"
			]
		}
	}
	library("Micrometer", "1.10.10") {
		group("io.micrometer") {
			modules = [
				"micrometer-registry-stackdriver" {
					exclude group: "javax.annotation", module: "javax.annotation-api"
				}
			]
			imports = [
				"micrometer-bom"
			]
		}
	}
	library("Micrometer Tracing", "1.0.9") {
		group("io.micrometer") {
			imports = [
				"micrometer-tracing-bom"
			]
		}
	}
	library("Mockito", "4.8.1") {
		group("org.mockito") {
			imports = [
				"mockito-bom"
			]
		}
	}
	library("MongoDB", "4.8.2") {
		group("org.mongodb") {
			modules = [
				"bson",
				"bson-record-codec",
				"mongodb-driver-core",
				"mongodb-driver-legacy",
				"mongodb-driver-reactivestreams",
				"mongodb-driver-sync"
			]
		}
	}
	library("MSSQL JDBC", "11.2.3.jre17") {
		prohibit {
			endsWith([".jre8", ".jre11", ".jre18"])
			because "we use the .jre17 version"
		}
		group("com.microsoft.sqlserver") {
			modules = [
				"mssql-jdbc"
			]
		}
	}
	library("MySQL", "8.0.33") {
		group("com.mysql") {
			modules = [
				"mysql-connector-j" {
					exclude group: "com.google.protobuf", module: "protobuf-java"
				}
			]
		}
	}
	library("Native Build Tools Plugin", "${nativeBuildToolsVersion}") {
		group("org.graalvm.buildtools") {
			plugins = [
					"native-maven-plugin"
			]
		}
	}
	library("NekoHTML", "1.9.22") {
		group("net.sourceforge.nekohtml") {
			modules = [
				"nekohtml"
			]
		}
	}
	library("Neo4j Java Driver", "5.11.0") {
		group("org.neo4j.driver") {
			modules = [
				"neo4j-java-driver"
			]
		}
	}
	library("Netty", "4.1.96.Final") {
		group("io.netty") {
			imports = [
				"netty-bom"
			]
		}
	}
	library("OkHttp", "4.10.0") {
		group("com.squareup.okhttp3") {
			imports = [
				"okhttp-bom"
			]
		}
	}
	library("OpenTelemetry", "1.19.0") {
		group("io.opentelemetry") {
			imports = [
				"opentelemetry-bom"
			]
		}
	}
	library("Oracle Database", "21.7.0.0") {
		group("com.oracle.database.jdbc") {
			imports = [
				"ojdbc-bom"
			]
		}
	}
	library("Oracle R2DBC", "1.0.0") {
		group("com.oracle.database.r2dbc") {
			modules = [
				"oracle-r2dbc"
			]
		}
	}
	library("Pooled JMS", "3.0.0") {
		group("org.messaginghub") {
			modules = [
				"pooled-jms"
			]
		}
	}
	library("Postgresql", "42.5.4") {
		group("org.postgresql") {
			modules = [
				"postgresql"
			]
		}
	}
	library("Prometheus Client", "0.16.0") {
		group("io.prometheus") {
			imports = [
				"simpleclient_bom"
			]
		}
	}
	library("Quartz", "2.3.2") {
		group("org.quartz-scheduler") {
			modules = [
				"quartz" {
					exclude group: "com.mchange", module: "c3p0"
					exclude group: "com.zaxxer", module: "*"
				},
				"quartz-jobs"
			]
		}
	}
	library("QueryDSL", "5.0.0") {
		group("com.querydsl") {
			imports = [
				"querydsl-bom"
			]
		}
	}
	library("R2DBC H2", "1.0.0.RELEASE") {
		group("io.r2dbc") {
			modules = [
				"r2dbc-h2"
			]
		}
	}
	library("R2DBC Pool", "1.0.1.RELEASE") {
		group("io.r2dbc") {
			modules = [
				"r2dbc-pool"
			]
		}
	}
	library("R2DBC Postgresql", "1.0.2.RELEASE") {
		group("org.postgresql") {
			modules = [
				"r2dbc-postgresql"
			]
		}
	}
	library("R2DBC Proxy", "1.0.1.RELEASE") {
		group("io.r2dbc") {
			modules = [
				"r2dbc-proxy"
			]
		}
	}
	library("R2DBC SPI", "1.0.0.RELEASE") {
		group("io.r2dbc") {
			modules = [
				"r2dbc-spi"
			]
		}
	}
	library("Rabbit AMQP Client", "5.16.1") {
		group("com.rabbitmq") {
			modules = [
				"amqp-client"
			]
		}
	}
	library("Rabbit Stream Client", "0.8.0") {
		group("com.rabbitmq") {
			modules = [
					"stream-client"
			]
		}
	}
	library("Reactive Streams", "1.0.4") {
		group("org.reactivestreams") {
			modules = [
				"reactive-streams"
			]
		}
	}
	library("Reactor Bom", "2022.0.10") {
		group("io.projectreactor") {
			imports = [
				"reactor-bom"
			]
		}
	}
	library("REST Assured", "5.2.1") {
		group("io.rest-assured") {
			imports = [
				"rest-assured-bom"
			]
		}
	}
	library("RSocket", "1.1.3") {
		prohibit {
			versionRange "[1.1.4]"
			because "it contains a regression (https://github.com/rsocket/rsocket-java/issues/1092)"
		}
		group("io.rsocket") {
			imports = [
				"rsocket-bom"
			]
		}
	}
	library("RxJava3", "3.1.6") {
		group("io.reactivex.rxjava3") {
			modules = [
				"rxjava"
			]
		}
	}
	library("Spring Boot", "${version}") {
		group("org.springframework.boot") {
			modules = [
				"spring-boot",
				"spring-boot-test",
				"spring-boot-test-autoconfigure",
				"spring-boot-actuator",
				"spring-boot-actuator-autoconfigure",
				"spring-boot-autoconfigure",
				"spring-boot-autoconfigure-processor",
				"spring-boot-buildpack-platform",
				"spring-boot-configuration-metadata",
				"spring-boot-configuration-processor",
				"spring-boot-devtools",
				"spring-boot-jarmode-layertools",
				"spring-boot-loader",
				"spring-boot-loader-tools",
				"spring-boot-properties-migrator",
				"spring-boot-starter",
				"spring-boot-starter-actuator",
				"spring-boot-starter-amqp",
				"spring-boot-starter-aop",
				"spring-boot-starter-artemis",
				"spring-boot-starter-batch",
				"spring-boot-starter-cache",
				"spring-boot-starter-data-cassandra",
				"spring-boot-starter-data-cassandra-reactive",
				"spring-boot-starter-data-couchbase",
				"spring-boot-starter-data-couchbase-reactive",
				"spring-boot-starter-data-elasticsearch",
				"spring-boot-starter-data-jdbc",
				"spring-boot-starter-data-jpa",
				"spring-boot-starter-data-ldap",
				"spring-boot-starter-data-mongodb",
				"spring-boot-starter-data-mongodb-reactive",
				"spring-boot-starter-data-r2dbc",
				"spring-boot-starter-data-redis",
				"spring-boot-starter-data-redis-reactive",
				"spring-boot-starter-data-neo4j",
				"spring-boot-starter-data-rest",
				"spring-boot-starter-freemarker",
				"spring-boot-starter-graphql",
				"spring-boot-starter-groovy-templates",
				"spring-boot-starter-hateoas",
				"spring-boot-starter-integration",
				"spring-boot-starter-jdbc",
				"spring-boot-starter-jersey",
				"spring-boot-starter-jetty",
				"spring-boot-starter-jooq",
				"spring-boot-starter-json",
				"spring-boot-starter-log4j2",
				"spring-boot-starter-logging",
				"spring-boot-starter-mail",
				"spring-boot-starter-mustache",
				"spring-boot-starter-oauth2-client",
				"spring-boot-starter-oauth2-resource-server",
				"spring-boot-starter-quartz",
				"spring-boot-starter-reactor-netty",
				"spring-boot-starter-rsocket",
				"spring-boot-starter-security",
				"spring-boot-starter-test",
				"spring-boot-starter-thymeleaf",
				"spring-boot-starter-tomcat",
				"spring-boot-starter-undertow",
				"spring-boot-starter-validation",
				"spring-boot-starter-web",
				"spring-boot-starter-webflux",
				"spring-boot-starter-websocket",
				"spring-boot-starter-web-services"
			]
			plugins = [
				"spring-boot-maven-plugin"
			]
		}
	}
	library("SAAJ Impl", "3.0.2") {
		group("com.sun.xml.messaging.saaj") {
			modules = [
				"saaj-impl"
			]
		}
	}
	library("Selenium", "4.5.3") {
		group("org.seleniumhq.selenium") {
			modules = [
				"lift",
				"selenium-api",
				"selenium-chrome-driver",
				"selenium-chromium-driver",
				"selenium-devtools-v104",
				"selenium-devtools-v105",
				"selenium-devtools-v106",
				"selenium-devtools-v85",
				"selenium-edge-driver",
				"selenium-firefox-driver",
				"selenium-grid",
				"selenium-http",
				"selenium-http-jdk-client",
				"selenium-ie-driver",
				"selenium-java",
				"selenium-json",
				"selenium-remote-driver",
				"selenium-safari-driver",
				"selenium-session-map-jdbc",
				"selenium-session-map-redis",
				"selenium-support",
			]
		}
	}
	library("Selenium HtmlUnit", "4.5.2") {
		group("org.seleniumhq.selenium") {
			modules = [
				"htmlunit-driver"
			]
		}
	}
	library("SendGrid", "4.9.3") {
		group("com.sendgrid") {
			modules = [
				"sendgrid-java"
			]
		}
	}
	library("SLF4J", "2.0.7") {
		group("org.slf4j") {
			modules = [
				"jcl-over-slf4j",
				"jul-to-slf4j",
				"log4j-over-slf4j",
				"slf4j-api",
				"slf4j-ext",
				"slf4j-jdk-platform-logging",
				"slf4j-jdk14",
				"slf4j-log4j12",
				"slf4j-nop",
				"slf4j-reload4j",
				"slf4j-simple"
			]
		}
	}
	library("SnakeYAML", "1.33") {
		group("org.yaml") {
			modules = [
				"snakeyaml"
			]
		}
	}
	library("Spring AMQP", "3.0.8-SNAPSHOT") {
		group("org.springframework.amqp") {
			imports = [
				"spring-amqp-bom"
			]
		}
	}
	library("Spring Batch", "5.0.3-SNAPSHOT") {
		group("org.springframework.batch") {
			imports = [
				"spring-batch-bom"
			]
		}
	}
	library("Spring Data Bom", "2022.0.9-SNAPSHOT") {
		group("org.springframework.data") {
			imports = [
				"spring-data-bom"
			]
		}
	}
	library("Spring Framework", "${springFrameworkVersion}") {
		group("org.springframework") {
			imports = [
				"spring-framework-bom"
			]
		}
	}
	library("Spring GraphQL", "1.1.5") {
		group("org.springframework.graphql") {
			modules = [
					"spring-graphql",
					"spring-graphql-test"
			]
		}
	}
	library("Spring HATEOAS", "2.0.6") {
		group("org.springframework.hateoas") {
			modules = [
				"spring-hateoas"
			]
		}
	}
	library("Spring Integration", "6.0.6") {
		group("org.springframework.integration") {
			imports = [
				"spring-integration-bom"
			]
		}
	}
	library("Spring Kafka", "3.0.10-SNAPSHOT") {
		group("org.springframework.kafka") {
			modules = [
				"spring-kafka",
				"spring-kafka-test"
			]
		}
	}
	library("Spring LDAP", "3.0.5-SNAPSHOT") {
		group("org.springframework.ldap") {
			modules = [
				"spring-ldap-core",
				"spring-ldap-ldif-core",
				"spring-ldap-odm",
				"spring-ldap-test"
			]
		}
	}
	library("Spring RESTDocs", "3.0.0") {
		group("org.springframework.restdocs") {
			imports = [
				"spring-restdocs-bom"
			]
		}
	}
	library("Spring Retry", "2.0.2") {
		group("org.springframework.retry") {
			modules = [
				"spring-retry"
			]
		}
	}
	library("Spring Security", "6.0.6-SNAPSHOT") {
		group("org.springframework.security") {
			imports = [
				"spring-security-bom"
			]
		}
	}
	library("Spring Session", "3.0.3-SNAPSHOT") {
		prohibit {
			startsWith(["Apple-", "Bean-", "Corn-", "Dragonfruit-"])
			because "Spring Session switched to numeric version numbers"
		}
		group("org.springframework.session") {
			imports = [
				"spring-session-bom"
			]
		}
	}
	library("Spring WS", "4.0.5") {
		group("org.springframework.ws") {
			imports = [
				"spring-ws-bom"
			]
		}
	}
	library("SQLite JDBC", "3.39.4.1") {
		group("org.xerial") {
			modules = [
				"sqlite-jdbc"
			]
		}
	}
	library("Thymeleaf", "3.1.2.RELEASE") {
		group("org.thymeleaf") {
			modules = [
				"thymeleaf",
				"thymeleaf-spring6"
			]
		}
	}
	library("Thymeleaf Extras Data Attribute", "2.0.1") {
		group("com.github.mxab.thymeleaf.extras") {
			modules = [
				"thymeleaf-extras-data-attribute"
			]
		}
	}
	library("Thymeleaf Extras SpringSecurity", "3.1.2.RELEASE") {
		group("org.thymeleaf.extras") {
			modules = [
				"thymeleaf-extras-springsecurity6"
			]
		}
	}
	library("Thymeleaf Layout Dialect", "3.1.0") {
		group("nz.net.ultraq.thymeleaf") {
			modules = [
				"thymeleaf-layout-dialect"
			]
		}
	}
	library("Tomcat", "${tomcatVersion}") {
		group("org.apache.tomcat") {
			modules = [
				"tomcat-annotations-api",
				"tomcat-jdbc",
				"tomcat-jsp-api"
			]
		}
		group("org.apache.tomcat.embed") {
			modules = [
				"tomcat-embed-core",
				"tomcat-embed-el",
				"tomcat-embed-jasper",
				"tomcat-embed-websocket"
			]
		}
	}
	library("UnboundID LDAPSDK", "6.0.9") {
		group("com.unboundid") {
			modules = [
				"unboundid-ldapsdk"
			]
		}
	}
	library("Undertow", "2.3.7.Final") {
		group("io.undertow") {
			modules = [
				"undertow-core",
				"undertow-servlet",
				"undertow-websockets-jsr"
			]
		}
	}
	library("Versions Maven Plugin", "2.12.0") {
		group("org.codehaus.mojo") {
			plugins = [
				"versions-maven-plugin"
			]
		}
	}
	library("WebJars Locator Core", "0.52") {
		group("org.webjars") {
			modules = [
				"webjars-locator-core"
			]
		}
	}
	library("WSDL4j", "1.6.3") {
		group("wsdl4j") {
			modules = [
				"wsdl4j"
			]
		}
	}
	library("XML Maven Plugin", "1.0.2") {
		group("org.codehaus.mojo") {
			plugins = [
				"xml-maven-plugin"
			]
		}
	}
	library("XmlUnit2", "2.9.1") {
		group("org.xmlunit") {
			modules = [
				"xmlunit-assertj",
				"xmlunit-assertj3",
				"xmlunit-core",
				"xmlunit-jakarta-jaxb-impl",
				"xmlunit-legacy",
				"xmlunit-matchers",
				"xmlunit-placeholders"
			]
		}
	}
	library("Yasson", "3.0.3") {
		group("org.eclipse") {
			modules = [
				"yasson"
			]
		}
	}
}

generateMetadataFileForMavenPublication {
	enabled = false
}<|MERGE_RESOLUTION|>--- conflicted
+++ resolved
@@ -14,60 +14,8 @@
 			issueLabels = ["type: dependency-upgrade"]
 		}
 	}
-<<<<<<< HEAD
 	library("Angus Mail", "1.0.0") {
 		group("org.eclipse.angus") {
-=======
-	library("ActiveMQ", "5.16.6") {
-		prohibit {
-			versionRange "[5.17.0,)"
-			because "it requires Java 11"
-		}
-		group("org.apache.activemq") {
-			modules = [
-				"activemq-amqp",
-				"activemq-blueprint",
-				"activemq-broker",
-				"activemq-camel",
-				"activemq-client",
-				"activemq-console" {
-					exclude group: "commons-logging", module: "commons-logging"
-				},
-				"activemq-http",
-				"activemq-jaas",
-				"activemq-jdbc-store",
-				"activemq-jms-pool",
-				"activemq-kahadb-store",
-				"activemq-karaf",
-				"activemq-leveldb-store" {
-					exclude group: "commons-logging", module: "commons-logging"
-				},
-				"activemq-log4j-appender",
-				"activemq-mqtt",
-				"activemq-openwire-generator",
-				"activemq-openwire-legacy",
-				"activemq-osgi",
-				"activemq-partition",
-				"activemq-pool",
-				"activemq-ra",
-				"activemq-run",
-				"activemq-runtime-config",
-				"activemq-shiro",
-				"activemq-spring" {
-					exclude group: "commons-logging", module: "commons-logging"
-				},
-				"activemq-stomp",
-				"activemq-web"
-			]
-		}
-	}
-	library("ANTLR2", "2.7.7") {
-		prohibit {
-			versionRange "[20030911]"
-			because "it is old version that used a different versioning scheme"
-		}
-		group("antlr") {
->>>>>>> 3920f97a
 			modules = [
 				"angus-core",
 				"angus-mail",
@@ -227,7 +175,7 @@
 	}
 	library("Couchbase Client", "3.4.8") {
 		prohibit {
-			versionRange "3.4.9"
+			versionRange "[3.4.9]"
 			because "it contains unshaded io.opentelemetry classes that break our Otel integration"
 		}
 		group("com.couchbase.client") {
