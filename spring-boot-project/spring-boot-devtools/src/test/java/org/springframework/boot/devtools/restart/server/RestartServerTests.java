--- conflicted
+++ resolved
@@ -1,130 +1,3 @@
-<<<<<<< HEAD
-/*
- * Copyright 2012-2019 the original author or authors.
- *
- * Licensed under the Apache License, Version 2.0 (the "License");
- * you may not use this file except in compliance with the License.
- * You may obtain a copy of the License at
- *
- *      https://www.apache.org/licenses/LICENSE-2.0
- *
- * Unless required by applicable law or agreed to in writing, software
- * distributed under the License is distributed on an "AS IS" BASIS,
- * WITHOUT WARRANTIES OR CONDITIONS OF ANY KIND, either express or implied.
- * See the License for the specific language governing permissions and
- * limitations under the License.
- */
-
-package org.springframework.boot.devtools.restart.server;
-
-import java.io.File;
-import java.io.FileOutputStream;
-import java.net.URL;
-import java.net.URLClassLoader;
-import java.util.Arrays;
-import java.util.LinkedHashSet;
-import java.util.Set;
-
-import org.junit.jupiter.api.Test;
-import org.junit.jupiter.api.io.TempDir;
-
-import org.springframework.boot.devtools.restart.classloader.ClassLoaderFile;
-import org.springframework.boot.devtools.restart.classloader.ClassLoaderFile.Kind;
-import org.springframework.boot.devtools.restart.classloader.ClassLoaderFiles;
-import org.springframework.util.FileCopyUtils;
-
-import static org.assertj.core.api.Assertions.assertThat;
-import static org.assertj.core.api.Assertions.assertThatIllegalArgumentException;
-
-/**
- * Tests for {@link RestartServer}.
- *
- * @author Phillip Webb
- */
-class RestartServerTests {
-
-	@Test
-	void sourceFolderUrlFilterMustNotBeNull() {
-		assertThatIllegalArgumentException().isThrownBy(() -> new RestartServer((SourceFolderUrlFilter) null))
-				.withMessageContaining("SourceFolderUrlFilter must not be null");
-	}
-
-	@Test
-	void updateAndRestart() throws Exception {
-		URL url1 = new URL("file:/proj/module-a.jar!/");
-		URL url2 = new URL("file:/proj/module-b.jar!/");
-		URL url3 = new URL("file:/proj/module-c.jar!/");
-		URL url4 = new URL("file:/proj/module-d.jar!/");
-		URLClassLoader classLoaderA = new URLClassLoader(new URL[] { url1, url2 });
-		URLClassLoader classLoaderB = new URLClassLoader(new URL[] { url3, url4 }, classLoaderA);
-		SourceFolderUrlFilter filter = new DefaultSourceFolderUrlFilter();
-		MockRestartServer server = new MockRestartServer(filter, classLoaderB);
-		ClassLoaderFiles files = new ClassLoaderFiles();
-		ClassLoaderFile fileA = new ClassLoaderFile(Kind.ADDED, new byte[0]);
-		ClassLoaderFile fileB = new ClassLoaderFile(Kind.ADDED, new byte[0]);
-		files.addFile("my/module-a", "ClassA.class", fileA);
-		files.addFile("my/module-c", "ClassB.class", fileB);
-		server.updateAndRestart(files);
-		Set<URL> expectedUrls = new LinkedHashSet<>(Arrays.asList(url1, url3));
-		assertThat(server.restartUrls).isEqualTo(expectedUrls);
-		assertThat(server.restartFiles).isEqualTo(files);
-	}
-
-	@Test
-	void updateSetsJarLastModified(@TempDir File folder) throws Exception {
-		long startTime = System.currentTimeMillis();
-		File jarFile = new File(folder, "module-a.jar");
-		new FileOutputStream(jarFile).close();
-		jarFile.setLastModified(0);
-		URL url = jarFile.toURI().toURL();
-		URLClassLoader classLoader = new URLClassLoader(new URL[] { url });
-		SourceFolderUrlFilter filter = new DefaultSourceFolderUrlFilter();
-		MockRestartServer server = new MockRestartServer(filter, classLoader);
-		ClassLoaderFiles files = new ClassLoaderFiles();
-		ClassLoaderFile fileA = new ClassLoaderFile(Kind.ADDED, new byte[0]);
-		files.addFile("my/module-a", "ClassA.class", fileA);
-		server.updateAndRestart(files);
-		assertThat(jarFile.lastModified()).isGreaterThan(startTime - 1000);
-	}
-
-	@Test
-	void updateReplacesLocalFilesWhenPossible(@TempDir File folder) throws Exception {
-		// This is critical for Cloud Foundry support where the application is
-		// run exploded and resources can be found from the servlet root (outside of the
-		// classloader)
-		File classFile = new File(folder, "ClassA.class");
-		FileCopyUtils.copy("abc".getBytes(), classFile);
-		URL url = folder.toURI().toURL();
-		URLClassLoader classLoader = new URLClassLoader(new URL[] { url });
-		SourceFolderUrlFilter filter = new DefaultSourceFolderUrlFilter();
-		MockRestartServer server = new MockRestartServer(filter, classLoader);
-		ClassLoaderFiles files = new ClassLoaderFiles();
-		ClassLoaderFile fileA = new ClassLoaderFile(Kind.ADDED, "def".getBytes());
-		files.addFile("my/module-a", "ClassA.class", fileA);
-		server.updateAndRestart(files);
-		assertThat(FileCopyUtils.copyToByteArray(classFile)).isEqualTo("def".getBytes());
-	}
-
-	static class MockRestartServer extends RestartServer {
-
-		MockRestartServer(SourceFolderUrlFilter sourceFolderUrlFilter, ClassLoader classLoader) {
-			super(sourceFolderUrlFilter, classLoader);
-		}
-
-		private Set<URL> restartUrls;
-
-		private ClassLoaderFiles restartFiles;
-
-		@Override
-		protected void restart(Set<URL> urls, ClassLoaderFiles files) {
-			this.restartUrls = urls;
-			this.restartFiles = files;
-		}
-
-	}
-
-}
-=======
 /*
  * Copyright 2012-2020 the original author or authors.
  *
@@ -249,5 +122,4 @@
 
 	}
 
-}
->>>>>>> 6755b480
+}