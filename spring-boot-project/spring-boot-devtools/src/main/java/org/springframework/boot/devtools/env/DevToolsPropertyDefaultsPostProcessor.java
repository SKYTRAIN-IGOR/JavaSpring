--- conflicted
+++ resolved
@@ -1,142 +1,3 @@
-<<<<<<< HEAD
-/*
- * Copyright 2012-2019 the original author or authors.
- *
- * Licensed under the Apache License, Version 2.0 (the "License");
- * you may not use this file except in compliance with the License.
- * You may obtain a copy of the License at
- *
- *      https://www.apache.org/licenses/LICENSE-2.0
- *
- * Unless required by applicable law or agreed to in writing, software
- * distributed under the License is distributed on an "AS IS" BASIS,
- * WITHOUT WARRANTIES OR CONDITIONS OF ANY KIND, either express or implied.
- * See the License for the specific language governing permissions and
- * limitations under the License.
- */
-
-package org.springframework.boot.devtools.env;
-
-import java.util.Collections;
-import java.util.HashMap;
-import java.util.Map;
-
-import org.apache.commons.logging.Log;
-
-import org.springframework.boot.SpringApplication;
-import org.springframework.boot.devtools.DevToolsEnablementDeducer;
-import org.springframework.boot.devtools.logger.DevToolsLogFactory;
-import org.springframework.boot.devtools.restart.Restarter;
-import org.springframework.boot.env.EnvironmentPostProcessor;
-import org.springframework.core.Ordered;
-import org.springframework.core.annotation.Order;
-import org.springframework.core.env.ConfigurableEnvironment;
-import org.springframework.core.env.Environment;
-import org.springframework.core.env.MapPropertySource;
-import org.springframework.util.ClassUtils;
-
-/**
- * {@link EnvironmentPostProcessor} to add properties that make sense when working at
- * development time.
- *
- * @author Phillip Webb
- * @author Andy Wilkinson
- * @author Madhura Bhave
- * @since 1.3.0
- */
-@Order(Ordered.LOWEST_PRECEDENCE)
-public class DevToolsPropertyDefaultsPostProcessor implements EnvironmentPostProcessor {
-
-	private static final Log logger = DevToolsLogFactory.getLog(DevToolsPropertyDefaultsPostProcessor.class);
-
-	private static final String ENABLED = "spring.devtools.add-properties";
-
-	private static final String WEB_LOGGING = "logging.level.web";
-
-	private static final String[] WEB_ENVIRONMENT_CLASSES = {
-			"org.springframework.web.context.ConfigurableWebEnvironment",
-			"org.springframework.boot.web.reactive.context.ConfigurableReactiveWebEnvironment" };
-
-	private static final Map<String, Object> PROPERTIES;
-
-	static {
-		Map<String, Object> properties = new HashMap<>();
-		properties.put("spring.thymeleaf.cache", "false");
-		properties.put("spring.freemarker.cache", "false");
-		properties.put("spring.groovy.template.cache", "false");
-		properties.put("spring.mustache.cache", "false");
-		properties.put("server.servlet.session.persistent", "true");
-		properties.put("spring.h2.console.enabled", "true");
-		properties.put("spring.resources.cache.period", "0");
-		properties.put("spring.resources.chain.cache", "false");
-		properties.put("spring.template.provider.cache", "false");
-		properties.put("spring.mvc.log-resolved-exception", "true");
-		properties.put("server.error.include-stacktrace", "ALWAYS");
-		properties.put("server.servlet.jsp.init-parameters.development", "true");
-		properties.put("spring.reactor.debug", "true");
-		PROPERTIES = Collections.unmodifiableMap(properties);
-	}
-
-	@Override
-	public void postProcessEnvironment(ConfigurableEnvironment environment, SpringApplication application) {
-		if (DevToolsEnablementDeducer.shouldEnable(Thread.currentThread()) && isLocalApplication(environment)) {
-			if (canAddProperties(environment)) {
-				logger.info("Devtools property defaults active! Set '" + ENABLED + "' to 'false' to disable");
-				environment.getPropertySources().addLast(new MapPropertySource("devtools", PROPERTIES));
-			}
-			if (isWebApplication(environment) && !environment.containsProperty(WEB_LOGGING)) {
-				logger.info("For additional web related logging consider " + "setting the '" + WEB_LOGGING
-						+ "' property to 'DEBUG'");
-			}
-		}
-	}
-
-	private boolean isLocalApplication(ConfigurableEnvironment environment) {
-		return environment.getPropertySources().get("remoteUrl") == null;
-	}
-
-	private boolean canAddProperties(Environment environment) {
-		if (environment.getProperty(ENABLED, Boolean.class, true)) {
-			return isRestarterInitialized() || isRemoteRestartEnabled(environment);
-		}
-		return false;
-	}
-
-	private boolean isRestarterInitialized() {
-		try {
-			Restarter restarter = Restarter.getInstance();
-			return (restarter != null && restarter.getInitialUrls() != null);
-		}
-		catch (Exception ex) {
-			return false;
-		}
-	}
-
-	private boolean isRemoteRestartEnabled(Environment environment) {
-		return environment.containsProperty("spring.devtools.remote.secret");
-	}
-
-	private boolean isWebApplication(Environment environment) {
-		for (String candidate : WEB_ENVIRONMENT_CLASSES) {
-			Class<?> environmentClass = resolveClassName(candidate, environment.getClass().getClassLoader());
-			if (environmentClass != null && environmentClass.isInstance(environment)) {
-				return true;
-			}
-		}
-		return false;
-	}
-
-	private Class<?> resolveClassName(String candidate, ClassLoader classLoader) {
-		try {
-			return ClassUtils.resolveClassName(candidate, classLoader);
-		}
-		catch (IllegalArgumentException ex) {
-			return null;
-		}
-	}
-
-}
-=======
 /*
  * Copyright 2012-2020 the original author or authors.
  *
@@ -303,5 +164,4 @@
 		}
 	}
 
-}
->>>>>>> 6755b480
+}