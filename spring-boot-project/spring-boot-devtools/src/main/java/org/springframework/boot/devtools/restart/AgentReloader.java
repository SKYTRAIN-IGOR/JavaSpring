<<<<<<< HEAD
/*
 * Copyright 2012-2017 the original author or authors.
 *
 * Licensed under the Apache License, Version 2.0 (the "License");
 * you may not use this file except in compliance with the License.
 * You may obtain a copy of the License at
 *
 *      https://www.apache.org/licenses/LICENSE-2.0
 *
 * Unless required by applicable law or agreed to in writing, software
 * distributed under the License is distributed on an "AS IS" BASIS,
 * WITHOUT WARRANTIES OR CONDITIONS OF ANY KIND, either express or implied.
 * See the License for the specific language governing permissions and
 * limitations under the License.
 */

package org.springframework.boot.devtools.restart;

import java.util.Collections;
import java.util.LinkedHashSet;
import java.util.Set;

import org.springframework.util.ClassUtils;

/**
 * Utility to determine if an Java agent based reloader (e.g. JRebel) is being used.
 *
 * @author Phillip Webb
 * @since 1.3.0
 */
public abstract class AgentReloader {

	private static final Set<String> AGENT_CLASSES;

	static {
		Set<String> agentClasses = new LinkedHashSet<>();
		agentClasses.add("org.zeroturnaround.javarebel.Integration");
		agentClasses.add("org.zeroturnaround.javarebel.ReloaderFactory");
		agentClasses.add("org.hotswap.agent.HotswapAgent");
		AGENT_CLASSES = Collections.unmodifiableSet(agentClasses);
	}

	private AgentReloader() {
	}

	/**
	 * Determine if any agent reloader is active.
	 * @return true if agent reloading is active
	 */
	public static boolean isActive() {
		return isActive(null) || isActive(AgentReloader.class.getClassLoader())
				|| isActive(ClassLoader.getSystemClassLoader());
	}

	private static boolean isActive(ClassLoader classLoader) {
		for (String agentClass : AGENT_CLASSES) {
			if (ClassUtils.isPresent(agentClass, classLoader)) {
				return true;
			}
		}
		return false;
	}

}
=======
/*
 * Copyright 2012-2019 the original author or authors.
 *
 * Licensed under the Apache License, Version 2.0 (the "License");
 * you may not use this file except in compliance with the License.
 * You may obtain a copy of the License at
 *
 *      https://www.apache.org/licenses/LICENSE-2.0
 *
 * Unless required by applicable law or agreed to in writing, software
 * distributed under the License is distributed on an "AS IS" BASIS,
 * WITHOUT WARRANTIES OR CONDITIONS OF ANY KIND, either express or implied.
 * See the License for the specific language governing permissions and
 * limitations under the License.
 */

package org.springframework.boot.devtools.restart;

import java.util.Collections;
import java.util.LinkedHashSet;
import java.util.Set;

import org.springframework.util.ClassUtils;

/**
 * Utility to determine if an Java agent based reloader (e.g. JRebel) is being used.
 *
 * @author Phillip Webb
 * @since 1.3.0
 */
public abstract class AgentReloader {

	private static final Set<String> AGENT_CLASSES;

	static {
		Set<String> agentClasses = new LinkedHashSet<>();
		agentClasses.add("org.zeroturnaround.javarebel.Integration");
		agentClasses.add("org.zeroturnaround.javarebel.ReloaderFactory");
		agentClasses.add("org.hotswap.agent.HotswapAgent");
		AGENT_CLASSES = Collections.unmodifiableSet(agentClasses);
	}

	private AgentReloader() {
	}

	/**
	 * Determine if any agent reloader is active.
	 * @return true if agent reloading is active
	 */
	public static boolean isActive() {
		return isActive(null) || isActive(AgentReloader.class.getClassLoader())
				|| isActive(ClassLoader.getSystemClassLoader());
	}

	private static boolean isActive(ClassLoader classLoader) {
		for (String agentClass : AGENT_CLASSES) {
			if (ClassUtils.isPresent(agentClass, classLoader)) {
				return true;
			}
		}
		return false;
	}

}
>>>>>>> 6755b480
<|MERGE_RESOLUTION|>--- conflicted
+++ resolved
@@ -1,69 +1,3 @@
-<<<<<<< HEAD
-/*
- * Copyright 2012-2017 the original author or authors.
- *
- * Licensed under the Apache License, Version 2.0 (the "License");
- * you may not use this file except in compliance with the License.
- * You may obtain a copy of the License at
- *
- *      https://www.apache.org/licenses/LICENSE-2.0
- *
- * Unless required by applicable law or agreed to in writing, software
- * distributed under the License is distributed on an "AS IS" BASIS,
- * WITHOUT WARRANTIES OR CONDITIONS OF ANY KIND, either express or implied.
- * See the License for the specific language governing permissions and
- * limitations under the License.
- */
-
-package org.springframework.boot.devtools.restart;
-
-import java.util.Collections;
-import java.util.LinkedHashSet;
-import java.util.Set;
-
-import org.springframework.util.ClassUtils;
-
-/**
- * Utility to determine if an Java agent based reloader (e.g. JRebel) is being used.
- *
- * @author Phillip Webb
- * @since 1.3.0
- */
-public abstract class AgentReloader {
-
-	private static final Set<String> AGENT_CLASSES;
-
-	static {
-		Set<String> agentClasses = new LinkedHashSet<>();
-		agentClasses.add("org.zeroturnaround.javarebel.Integration");
-		agentClasses.add("org.zeroturnaround.javarebel.ReloaderFactory");
-		agentClasses.add("org.hotswap.agent.HotswapAgent");
-		AGENT_CLASSES = Collections.unmodifiableSet(agentClasses);
-	}
-
-	private AgentReloader() {
-	}
-
-	/**
-	 * Determine if any agent reloader is active.
-	 * @return true if agent reloading is active
-	 */
-	public static boolean isActive() {
-		return isActive(null) || isActive(AgentReloader.class.getClassLoader())
-				|| isActive(ClassLoader.getSystemClassLoader());
-	}
-
-	private static boolean isActive(ClassLoader classLoader) {
-		for (String agentClass : AGENT_CLASSES) {
-			if (ClassUtils.isPresent(agentClass, classLoader)) {
-				return true;
-			}
-		}
-		return false;
-	}
-
-}
-=======
 /*
  * Copyright 2012-2019 the original author or authors.
  *
@@ -127,5 +61,4 @@
 		return false;
 	}
 
-}
->>>>>>> 6755b480
+}