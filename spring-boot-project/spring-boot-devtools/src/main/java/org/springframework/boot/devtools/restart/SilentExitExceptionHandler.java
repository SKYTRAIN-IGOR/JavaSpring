--- conflicted
+++ resolved
@@ -1,102 +1,3 @@
-<<<<<<< HEAD
-/*
- * Copyright 2012-2019 the original author or authors.
- *
- * Licensed under the Apache License, Version 2.0 (the "License");
- * you may not use this file except in compliance with the License.
- * You may obtain a copy of the License at
- *
- *      https://www.apache.org/licenses/LICENSE-2.0
- *
- * Unless required by applicable law or agreed to in writing, software
- * distributed under the License is distributed on an "AS IS" BASIS,
- * WITHOUT WARRANTIES OR CONDITIONS OF ANY KIND, either express or implied.
- * See the License for the specific language governing permissions and
- * limitations under the License.
- */
-
-package org.springframework.boot.devtools.restart;
-
-import java.lang.Thread.UncaughtExceptionHandler;
-import java.util.Arrays;
-
-/**
- * {@link UncaughtExceptionHandler} decorator that allows a thread to exit silently.
- *
- * @author Phillip Webb
- * @author Andy Wilkinson
- */
-class SilentExitExceptionHandler implements UncaughtExceptionHandler {
-
-	private final UncaughtExceptionHandler delegate;
-
-	SilentExitExceptionHandler(UncaughtExceptionHandler delegate) {
-		this.delegate = delegate;
-	}
-
-	@Override
-	public void uncaughtException(Thread thread, Throwable exception) {
-		if (exception instanceof SilentExitException) {
-			if (isJvmExiting(thread)) {
-				preventNonZeroExitCode();
-			}
-			return;
-		}
-		if (this.delegate != null) {
-			this.delegate.uncaughtException(thread, exception);
-		}
-	}
-
-	private boolean isJvmExiting(Thread exceptionThread) {
-		for (Thread thread : getAllThreads()) {
-			if (thread != exceptionThread && thread.isAlive() && !thread.isDaemon()) {
-				return false;
-			}
-		}
-		return true;
-	}
-
-	protected Thread[] getAllThreads() {
-		ThreadGroup rootThreadGroup = getRootThreadGroup();
-		Thread[] threads = new Thread[32];
-		int count = rootThreadGroup.enumerate(threads);
-		while (count == threads.length) {
-			threads = new Thread[threads.length * 2];
-			count = rootThreadGroup.enumerate(threads);
-		}
-		return Arrays.copyOf(threads, count);
-	}
-
-	private ThreadGroup getRootThreadGroup() {
-		ThreadGroup candidate = Thread.currentThread().getThreadGroup();
-		while (candidate.getParent() != null) {
-			candidate = candidate.getParent();
-		}
-		return candidate;
-	}
-
-	protected void preventNonZeroExitCode() {
-		System.exit(0);
-	}
-
-	static void setup(Thread thread) {
-		UncaughtExceptionHandler handler = thread.getUncaughtExceptionHandler();
-		if (!(handler instanceof SilentExitExceptionHandler)) {
-			handler = new SilentExitExceptionHandler(handler);
-			thread.setUncaughtExceptionHandler(handler);
-		}
-	}
-
-	static void exitCurrentThread() {
-		throw new SilentExitException();
-	}
-
-	private static class SilentExitException extends RuntimeException {
-
-	}
-
-}
-=======
 /*
  * Copyright 2012-2021 the original author or authors.
  *
@@ -195,5 +96,4 @@
 
 	}
 
-}
->>>>>>> 6755b480
+}