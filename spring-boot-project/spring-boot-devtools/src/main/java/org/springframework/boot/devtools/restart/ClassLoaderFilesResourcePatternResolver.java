<<<<<<< HEAD
/*
 * Copyright 2012-2019 the original author or authors.
 *
 * Licensed under the Apache License, Version 2.0 (the "License");
 * you may not use this file except in compliance with the License.
 * You may obtain a copy of the License at
 *
 *      https://www.apache.org/licenses/LICENSE-2.0
 *
 * Unless required by applicable law or agreed to in writing, software
 * distributed under the License is distributed on an "AS IS" BASIS,
 * WITHOUT WARRANTIES OR CONDITIONS OF ANY KIND, either express or implied.
 * See the License for the specific language governing permissions and
 * limitations under the License.
 */

package org.springframework.boot.devtools.restart;

import java.io.IOException;
import java.io.InputStream;
import java.lang.reflect.Field;
import java.net.MalformedURLException;
import java.net.URL;
import java.util.ArrayList;
import java.util.List;
import java.util.Map.Entry;

import org.springframework.boot.devtools.restart.classloader.ClassLoaderFile;
import org.springframework.boot.devtools.restart.classloader.ClassLoaderFile.Kind;
import org.springframework.boot.devtools.restart.classloader.ClassLoaderFileURLStreamHandler;
import org.springframework.boot.devtools.restart.classloader.ClassLoaderFiles;
import org.springframework.boot.devtools.restart.classloader.ClassLoaderFiles.SourceFolder;
import org.springframework.context.ApplicationContext;
import org.springframework.core.io.AbstractResource;
import org.springframework.core.io.DefaultResourceLoader;
import org.springframework.core.io.ProtocolResolver;
import org.springframework.core.io.Resource;
import org.springframework.core.io.ResourceLoader;
import org.springframework.core.io.UrlResource;
import org.springframework.core.io.support.PathMatchingResourcePatternResolver;
import org.springframework.core.io.support.ResourcePatternResolver;
import org.springframework.util.AntPathMatcher;
import org.springframework.util.ClassUtils;
import org.springframework.util.PathMatcher;
import org.springframework.util.ReflectionUtils;
import org.springframework.web.context.WebApplicationContext;
import org.springframework.web.context.support.ServletContextResource;
import org.springframework.web.context.support.ServletContextResourcePatternResolver;

/**
 * A {@code ResourcePatternResolver} that considers {@link ClassLoaderFiles} when
 * resolving resources.
 *
 * @author Andy Wilkinson
 * @author Phillip Webb
 * @author Stephane Nicoll
 */
final class ClassLoaderFilesResourcePatternResolver implements ResourcePatternResolver {

	private static final String[] LOCATION_PATTERN_PREFIXES = { CLASSPATH_ALL_URL_PREFIX, CLASSPATH_URL_PREFIX };

	private static final String WEB_CONTEXT_CLASS = "org.springframework.web.context." + "WebApplicationContext";

	private final ResourcePatternResolver patternResolverDelegate;

	private final PathMatcher antPathMatcher = new AntPathMatcher();

	private final ClassLoaderFiles classLoaderFiles;

	ClassLoaderFilesResourcePatternResolver(ApplicationContext applicationContext, ClassLoaderFiles classLoaderFiles) {
		this.classLoaderFiles = classLoaderFiles;
		this.patternResolverDelegate = getResourcePatternResolverFactory()
				.getResourcePatternResolver(applicationContext, retrieveResourceLoader(applicationContext));
	}

	private ResourceLoader retrieveResourceLoader(ApplicationContext applicationContext) {
		Field field = ReflectionUtils.findField(applicationContext.getClass(), "resourceLoader", ResourceLoader.class);
		if (field == null) {
			return null;
		}
		ReflectionUtils.makeAccessible(field);
		return (ResourceLoader) ReflectionUtils.getField(field, applicationContext);
	}

	private ResourcePatternResolverFactory getResourcePatternResolverFactory() {
		if (ClassUtils.isPresent(WEB_CONTEXT_CLASS, null)) {
			return new WebResourcePatternResolverFactory();
		}
		return new ResourcePatternResolverFactory();
	}

	@Override
	public ClassLoader getClassLoader() {
		return this.patternResolverDelegate.getClassLoader();
	}

	@Override
	public Resource getResource(String location) {
		Resource candidate = this.patternResolverDelegate.getResource(location);
		if (isDeleted(candidate)) {
			return new DeletedClassLoaderFileResource(location);
		}
		return candidate;
	}

	@Override
	public Resource[] getResources(String locationPattern) throws IOException {
		List<Resource> resources = new ArrayList<>();
		Resource[] candidates = this.patternResolverDelegate.getResources(locationPattern);
		for (Resource candidate : candidates) {
			if (!isDeleted(candidate)) {
				resources.add(candidate);
			}
		}
		resources.addAll(getAdditionalResources(locationPattern));
		return resources.toArray(new Resource[0]);
	}

	private List<Resource> getAdditionalResources(String locationPattern) throws MalformedURLException {
		List<Resource> additionalResources = new ArrayList<>();
		String trimmedLocationPattern = trimLocationPattern(locationPattern);
		for (SourceFolder sourceFolder : this.classLoaderFiles.getSourceFolders()) {
			for (Entry<String, ClassLoaderFile> entry : sourceFolder.getFilesEntrySet()) {
				String name = entry.getKey();
				ClassLoaderFile file = entry.getValue();
				if (file.getKind() != Kind.DELETED && this.antPathMatcher.match(trimmedLocationPattern, name)) {
					URL url = new URL("reloaded", null, -1, "/" + name, new ClassLoaderFileURLStreamHandler(file));
					UrlResource resource = new UrlResource(url);
					additionalResources.add(resource);
				}
			}
		}
		return additionalResources;
	}

	private String trimLocationPattern(String pattern) {
		for (String prefix : LOCATION_PATTERN_PREFIXES) {
			if (pattern.startsWith(prefix)) {
				return pattern.substring(prefix.length());
			}
		}
		return pattern;
	}

	private boolean isDeleted(Resource resource) {
		for (SourceFolder sourceFolder : this.classLoaderFiles.getSourceFolders()) {
			for (Entry<String, ClassLoaderFile> entry : sourceFolder.getFilesEntrySet()) {
				try {
					String name = entry.getKey();
					ClassLoaderFile file = entry.getValue();
					if (file.getKind() == Kind.DELETED && resource.exists()
							&& resource.getURI().toString().endsWith(name)) {
						return true;
					}
				}
				catch (IOException ex) {
					throw new IllegalStateException("Failed to retrieve URI from '" + resource + "'", ex);
				}
			}
		}
		return false;
	}

	/**
	 * A {@link Resource} that represents a {@link ClassLoaderFile} that has been
	 * {@link Kind#DELETED deleted}.
	 */
	static final class DeletedClassLoaderFileResource extends AbstractResource {

		private final String name;

		private DeletedClassLoaderFileResource(String name) {
			this.name = name;
		}

		@Override
		public boolean exists() {
			return false;
		}

		@Override
		public String getDescription() {
			return "Deleted: " + this.name;
		}

		@Override
		public InputStream getInputStream() throws IOException {
			throw new IOException(this.name + " has been deleted");
		}

	}

	/**
	 * Factory used to create the {@link ResourcePatternResolver} delegate.
	 */
	private static class ResourcePatternResolverFactory {

		ResourcePatternResolver getResourcePatternResolver(ApplicationContext applicationContext,
				ResourceLoader resourceLoader) {
			if (resourceLoader == null) {
				resourceLoader = new DefaultResourceLoader();
				copyProtocolResolvers(applicationContext, resourceLoader);
			}
			return new PathMatchingResourcePatternResolver(resourceLoader);
		}

		protected final void copyProtocolResolvers(ApplicationContext applicationContext,
				ResourceLoader resourceLoader) {
			if (applicationContext instanceof DefaultResourceLoader
					&& resourceLoader instanceof DefaultResourceLoader) {
				copyProtocolResolvers((DefaultResourceLoader) applicationContext,
						(DefaultResourceLoader) resourceLoader);
			}
		}

		protected final void copyProtocolResolvers(DefaultResourceLoader source, DefaultResourceLoader destination) {
			for (ProtocolResolver resolver : source.getProtocolResolvers()) {
				destination.addProtocolResolver(resolver);
			}
		}

	}

	/**
	 * {@link ResourcePatternResolverFactory} to be used when the classloader can access
	 * {@link WebApplicationContext}.
	 */
	private static class WebResourcePatternResolverFactory extends ResourcePatternResolverFactory {

		@Override
		public ResourcePatternResolver getResourcePatternResolver(ApplicationContext applicationContext,
				ResourceLoader resourceLoader) {
			if (applicationContext instanceof WebApplicationContext) {
				return getResourcePatternResolver((WebApplicationContext) applicationContext, resourceLoader);
			}
			return super.getResourcePatternResolver(applicationContext, resourceLoader);
		}

		private ResourcePatternResolver getResourcePatternResolver(WebApplicationContext applicationContext,
				ResourceLoader resourceLoader) {
			if (resourceLoader == null) {
				resourceLoader = new WebApplicationContextResourceLoader(applicationContext);
				copyProtocolResolvers(applicationContext, resourceLoader);
			}
			return new ServletContextResourcePatternResolver(resourceLoader);

		}

	}

	/**
	 * {@link ResourceLoader} that optionally supports {@link ServletContextResource
	 * ServletContextResources}.
	 */
	private static class WebApplicationContextResourceLoader extends DefaultResourceLoader {

		private final WebApplicationContext applicationContext;

		WebApplicationContextResourceLoader(WebApplicationContext applicationContext) {
			this.applicationContext = applicationContext;
		}

		@Override
		protected Resource getResourceByPath(String path) {
			if (this.applicationContext.getServletContext() != null) {
				return new ServletContextResource(this.applicationContext.getServletContext(), path);
			}
			return super.getResourceByPath(path);
		}

	}

}
=======
/*
 * Copyright 2012-2020 the original author or authors.
 *
 * Licensed under the Apache License, Version 2.0 (the "License");
 * you may not use this file except in compliance with the License.
 * You may obtain a copy of the License at
 *
 *      https://www.apache.org/licenses/LICENSE-2.0
 *
 * Unless required by applicable law or agreed to in writing, software
 * distributed under the License is distributed on an "AS IS" BASIS,
 * WITHOUT WARRANTIES OR CONDITIONS OF ANY KIND, either express or implied.
 * See the License for the specific language governing permissions and
 * limitations under the License.
 */

package org.springframework.boot.devtools.restart;

import java.io.IOException;
import java.io.InputStream;
import java.lang.reflect.Field;
import java.net.MalformedURLException;
import java.net.URL;
import java.util.ArrayList;
import java.util.Collection;
import java.util.List;
import java.util.Map.Entry;
import java.util.function.Supplier;

import org.springframework.boot.devtools.restart.classloader.ClassLoaderFile;
import org.springframework.boot.devtools.restart.classloader.ClassLoaderFile.Kind;
import org.springframework.boot.devtools.restart.classloader.ClassLoaderFileURLStreamHandler;
import org.springframework.boot.devtools.restart.classloader.ClassLoaderFiles;
import org.springframework.boot.devtools.restart.classloader.ClassLoaderFiles.SourceDirectory;
import org.springframework.context.ApplicationContext;
import org.springframework.context.support.AbstractApplicationContext;
import org.springframework.core.io.AbstractResource;
import org.springframework.core.io.DefaultResourceLoader;
import org.springframework.core.io.ProtocolResolver;
import org.springframework.core.io.Resource;
import org.springframework.core.io.ResourceLoader;
import org.springframework.core.io.UrlResource;
import org.springframework.core.io.support.PathMatchingResourcePatternResolver;
import org.springframework.core.io.support.ResourcePatternResolver;
import org.springframework.util.AntPathMatcher;
import org.springframework.util.ClassUtils;
import org.springframework.util.PathMatcher;
import org.springframework.util.ReflectionUtils;
import org.springframework.web.context.WebApplicationContext;
import org.springframework.web.context.support.ServletContextResource;
import org.springframework.web.context.support.ServletContextResourcePatternResolver;

/**
 * A {@code ResourcePatternResolver} that considers {@link ClassLoaderFiles} when
 * resolving resources.
 *
 * @author Andy Wilkinson
 * @author Phillip Webb
 * @author Stephane Nicoll
 */
final class ClassLoaderFilesResourcePatternResolver implements ResourcePatternResolver {

	private static final String[] LOCATION_PATTERN_PREFIXES = { CLASSPATH_ALL_URL_PREFIX, CLASSPATH_URL_PREFIX };

	private static final String WEB_CONTEXT_CLASS = "org.springframework.web.context.WebApplicationContext";

	private final ResourcePatternResolver patternResolverDelegate;

	private final PathMatcher antPathMatcher = new AntPathMatcher();

	private final ClassLoaderFiles classLoaderFiles;

	ClassLoaderFilesResourcePatternResolver(AbstractApplicationContext applicationContext,
			ClassLoaderFiles classLoaderFiles) {
		this.classLoaderFiles = classLoaderFiles;
		this.patternResolverDelegate = getResourcePatternResolverFactory()
				.getResourcePatternResolver(applicationContext, retrieveResourceLoader(applicationContext));
	}

	private ResourceLoader retrieveResourceLoader(ApplicationContext applicationContext) {
		Field field = ReflectionUtils.findField(applicationContext.getClass(), "resourceLoader", ResourceLoader.class);
		if (field == null) {
			return null;
		}
		ReflectionUtils.makeAccessible(field);
		return (ResourceLoader) ReflectionUtils.getField(field, applicationContext);
	}

	private ResourcePatternResolverFactory getResourcePatternResolverFactory() {
		if (ClassUtils.isPresent(WEB_CONTEXT_CLASS, null)) {
			return new WebResourcePatternResolverFactory();
		}
		return new ResourcePatternResolverFactory();
	}

	@Override
	public ClassLoader getClassLoader() {
		return this.patternResolverDelegate.getClassLoader();
	}

	@Override
	public Resource getResource(String location) {
		Resource candidate = this.patternResolverDelegate.getResource(location);
		if (isDeleted(candidate)) {
			return new DeletedClassLoaderFileResource(location);
		}
		return candidate;
	}

	@Override
	public Resource[] getResources(String locationPattern) throws IOException {
		List<Resource> resources = new ArrayList<>();
		Resource[] candidates = this.patternResolverDelegate.getResources(locationPattern);
		for (Resource candidate : candidates) {
			if (!isDeleted(candidate)) {
				resources.add(candidate);
			}
		}
		resources.addAll(getAdditionalResources(locationPattern));
		return resources.toArray(new Resource[0]);
	}

	private List<Resource> getAdditionalResources(String locationPattern) throws MalformedURLException {
		List<Resource> additionalResources = new ArrayList<>();
		String trimmedLocationPattern = trimLocationPattern(locationPattern);
		for (SourceDirectory sourceDirectory : this.classLoaderFiles.getSourceDirectories()) {
			for (Entry<String, ClassLoaderFile> entry : sourceDirectory.getFilesEntrySet()) {
				String name = entry.getKey();
				ClassLoaderFile file = entry.getValue();
				if (file.getKind() != Kind.DELETED && this.antPathMatcher.match(trimmedLocationPattern, name)) {
					URL url = new URL("reloaded", null, -1, "/" + name, new ClassLoaderFileURLStreamHandler(file));
					UrlResource resource = new UrlResource(url);
					additionalResources.add(resource);
				}
			}
		}
		return additionalResources;
	}

	private String trimLocationPattern(String pattern) {
		for (String prefix : LOCATION_PATTERN_PREFIXES) {
			if (pattern.startsWith(prefix)) {
				return pattern.substring(prefix.length());
			}
		}
		return pattern;
	}

	private boolean isDeleted(Resource resource) {
		for (SourceDirectory sourceDirectory : this.classLoaderFiles.getSourceDirectories()) {
			for (Entry<String, ClassLoaderFile> entry : sourceDirectory.getFilesEntrySet()) {
				try {
					String name = entry.getKey();
					ClassLoaderFile file = entry.getValue();
					if (file.getKind() == Kind.DELETED && resource.exists()
							&& resource.getURI().toString().endsWith(name)) {
						return true;
					}
				}
				catch (IOException ex) {
					throw new IllegalStateException("Failed to retrieve URI from '" + resource + "'", ex);
				}
			}
		}
		return false;
	}

	/**
	 * A {@link Resource} that represents a {@link ClassLoaderFile} that has been
	 * {@link Kind#DELETED deleted}.
	 */
	static final class DeletedClassLoaderFileResource extends AbstractResource {

		private final String name;

		private DeletedClassLoaderFileResource(String name) {
			this.name = name;
		}

		@Override
		public boolean exists() {
			return false;
		}

		@Override
		public String getDescription() {
			return "Deleted: " + this.name;
		}

		@Override
		public InputStream getInputStream() throws IOException {
			throw new IOException(this.name + " has been deleted");
		}

	}

	/**
	 * Factory used to create the {@link ResourcePatternResolver} delegate.
	 */
	private static class ResourcePatternResolverFactory {

		ResourcePatternResolver getResourcePatternResolver(AbstractApplicationContext applicationContext,
				ResourceLoader resourceLoader) {
			ResourceLoader targetResourceLoader = (resourceLoader != null) ? resourceLoader
					: new ApplicationContextResourceLoader(applicationContext::getProtocolResolvers);
			return new PathMatchingResourcePatternResolver(targetResourceLoader);
		}

	}

	/**
	 * {@link ResourcePatternResolverFactory} to be used when the classloader can access
	 * {@link WebApplicationContext}.
	 */
	private static class WebResourcePatternResolverFactory extends ResourcePatternResolverFactory {

		@Override
		public ResourcePatternResolver getResourcePatternResolver(AbstractApplicationContext applicationContext,
				ResourceLoader resourceLoader) {
			if (applicationContext instanceof WebApplicationContext) {
				return getServletContextResourcePatternResolver(applicationContext, resourceLoader);
			}
			return super.getResourcePatternResolver(applicationContext, resourceLoader);
		}

		private ResourcePatternResolver getServletContextResourcePatternResolver(
				AbstractApplicationContext applicationContext, ResourceLoader resourceLoader) {
			ResourceLoader targetResourceLoader = (resourceLoader != null) ? resourceLoader
					: new WebApplicationContextResourceLoader(applicationContext::getProtocolResolvers,
							(WebApplicationContext) applicationContext);
			return new ServletContextResourcePatternResolver(targetResourceLoader);
		}

	}

	private static class ApplicationContextResourceLoader extends DefaultResourceLoader {

		private final Supplier<Collection<ProtocolResolver>> protocolResolvers;

		ApplicationContextResourceLoader(Supplier<Collection<ProtocolResolver>> protocolResolvers) {
			super(null);
			this.protocolResolvers = protocolResolvers;
		}

		@Override
		public Collection<ProtocolResolver> getProtocolResolvers() {
			return this.protocolResolvers.get();
		}

	}

	/**
	 * {@link ResourceLoader} that optionally supports {@link ServletContextResource
	 * ServletContextResources}.
	 */
	private static class WebApplicationContextResourceLoader extends ApplicationContextResourceLoader {

		private final WebApplicationContext applicationContext;

		WebApplicationContextResourceLoader(Supplier<Collection<ProtocolResolver>> protocolResolvers,
				WebApplicationContext applicationContext) {
			super(protocolResolvers);
			this.applicationContext = applicationContext;
		}

		@Override
		protected Resource getResourceByPath(String path) {
			if (this.applicationContext.getServletContext() != null) {
				return new ServletContextResource(this.applicationContext.getServletContext(), path);
			}
			return super.getResourceByPath(path);
		}

	}

}
>>>>>>> 6755b480
<|MERGE_RESOLUTION|>--- conflicted
+++ resolved
@@ -1,278 +1,3 @@
-<<<<<<< HEAD
-/*
- * Copyright 2012-2019 the original author or authors.
- *
- * Licensed under the Apache License, Version 2.0 (the "License");
- * you may not use this file except in compliance with the License.
- * You may obtain a copy of the License at
- *
- *      https://www.apache.org/licenses/LICENSE-2.0
- *
- * Unless required by applicable law or agreed to in writing, software
- * distributed under the License is distributed on an "AS IS" BASIS,
- * WITHOUT WARRANTIES OR CONDITIONS OF ANY KIND, either express or implied.
- * See the License for the specific language governing permissions and
- * limitations under the License.
- */
-
-package org.springframework.boot.devtools.restart;
-
-import java.io.IOException;
-import java.io.InputStream;
-import java.lang.reflect.Field;
-import java.net.MalformedURLException;
-import java.net.URL;
-import java.util.ArrayList;
-import java.util.List;
-import java.util.Map.Entry;
-
-import org.springframework.boot.devtools.restart.classloader.ClassLoaderFile;
-import org.springframework.boot.devtools.restart.classloader.ClassLoaderFile.Kind;
-import org.springframework.boot.devtools.restart.classloader.ClassLoaderFileURLStreamHandler;
-import org.springframework.boot.devtools.restart.classloader.ClassLoaderFiles;
-import org.springframework.boot.devtools.restart.classloader.ClassLoaderFiles.SourceFolder;
-import org.springframework.context.ApplicationContext;
-import org.springframework.core.io.AbstractResource;
-import org.springframework.core.io.DefaultResourceLoader;
-import org.springframework.core.io.ProtocolResolver;
-import org.springframework.core.io.Resource;
-import org.springframework.core.io.ResourceLoader;
-import org.springframework.core.io.UrlResource;
-import org.springframework.core.io.support.PathMatchingResourcePatternResolver;
-import org.springframework.core.io.support.ResourcePatternResolver;
-import org.springframework.util.AntPathMatcher;
-import org.springframework.util.ClassUtils;
-import org.springframework.util.PathMatcher;
-import org.springframework.util.ReflectionUtils;
-import org.springframework.web.context.WebApplicationContext;
-import org.springframework.web.context.support.ServletContextResource;
-import org.springframework.web.context.support.ServletContextResourcePatternResolver;
-
-/**
- * A {@code ResourcePatternResolver} that considers {@link ClassLoaderFiles} when
- * resolving resources.
- *
- * @author Andy Wilkinson
- * @author Phillip Webb
- * @author Stephane Nicoll
- */
-final class ClassLoaderFilesResourcePatternResolver implements ResourcePatternResolver {
-
-	private static final String[] LOCATION_PATTERN_PREFIXES = { CLASSPATH_ALL_URL_PREFIX, CLASSPATH_URL_PREFIX };
-
-	private static final String WEB_CONTEXT_CLASS = "org.springframework.web.context." + "WebApplicationContext";
-
-	private final ResourcePatternResolver patternResolverDelegate;
-
-	private final PathMatcher antPathMatcher = new AntPathMatcher();
-
-	private final ClassLoaderFiles classLoaderFiles;
-
-	ClassLoaderFilesResourcePatternResolver(ApplicationContext applicationContext, ClassLoaderFiles classLoaderFiles) {
-		this.classLoaderFiles = classLoaderFiles;
-		this.patternResolverDelegate = getResourcePatternResolverFactory()
-				.getResourcePatternResolver(applicationContext, retrieveResourceLoader(applicationContext));
-	}
-
-	private ResourceLoader retrieveResourceLoader(ApplicationContext applicationContext) {
-		Field field = ReflectionUtils.findField(applicationContext.getClass(), "resourceLoader", ResourceLoader.class);
-		if (field == null) {
-			return null;
-		}
-		ReflectionUtils.makeAccessible(field);
-		return (ResourceLoader) ReflectionUtils.getField(field, applicationContext);
-	}
-
-	private ResourcePatternResolverFactory getResourcePatternResolverFactory() {
-		if (ClassUtils.isPresent(WEB_CONTEXT_CLASS, null)) {
-			return new WebResourcePatternResolverFactory();
-		}
-		return new ResourcePatternResolverFactory();
-	}
-
-	@Override
-	public ClassLoader getClassLoader() {
-		return this.patternResolverDelegate.getClassLoader();
-	}
-
-	@Override
-	public Resource getResource(String location) {
-		Resource candidate = this.patternResolverDelegate.getResource(location);
-		if (isDeleted(candidate)) {
-			return new DeletedClassLoaderFileResource(location);
-		}
-		return candidate;
-	}
-
-	@Override
-	public Resource[] getResources(String locationPattern) throws IOException {
-		List<Resource> resources = new ArrayList<>();
-		Resource[] candidates = this.patternResolverDelegate.getResources(locationPattern);
-		for (Resource candidate : candidates) {
-			if (!isDeleted(candidate)) {
-				resources.add(candidate);
-			}
-		}
-		resources.addAll(getAdditionalResources(locationPattern));
-		return resources.toArray(new Resource[0]);
-	}
-
-	private List<Resource> getAdditionalResources(String locationPattern) throws MalformedURLException {
-		List<Resource> additionalResources = new ArrayList<>();
-		String trimmedLocationPattern = trimLocationPattern(locationPattern);
-		for (SourceFolder sourceFolder : this.classLoaderFiles.getSourceFolders()) {
-			for (Entry<String, ClassLoaderFile> entry : sourceFolder.getFilesEntrySet()) {
-				String name = entry.getKey();
-				ClassLoaderFile file = entry.getValue();
-				if (file.getKind() != Kind.DELETED && this.antPathMatcher.match(trimmedLocationPattern, name)) {
-					URL url = new URL("reloaded", null, -1, "/" + name, new ClassLoaderFileURLStreamHandler(file));
-					UrlResource resource = new UrlResource(url);
-					additionalResources.add(resource);
-				}
-			}
-		}
-		return additionalResources;
-	}
-
-	private String trimLocationPattern(String pattern) {
-		for (String prefix : LOCATION_PATTERN_PREFIXES) {
-			if (pattern.startsWith(prefix)) {
-				return pattern.substring(prefix.length());
-			}
-		}
-		return pattern;
-	}
-
-	private boolean isDeleted(Resource resource) {
-		for (SourceFolder sourceFolder : this.classLoaderFiles.getSourceFolders()) {
-			for (Entry<String, ClassLoaderFile> entry : sourceFolder.getFilesEntrySet()) {
-				try {
-					String name = entry.getKey();
-					ClassLoaderFile file = entry.getValue();
-					if (file.getKind() == Kind.DELETED && resource.exists()
-							&& resource.getURI().toString().endsWith(name)) {
-						return true;
-					}
-				}
-				catch (IOException ex) {
-					throw new IllegalStateException("Failed to retrieve URI from '" + resource + "'", ex);
-				}
-			}
-		}
-		return false;
-	}
-
-	/**
-	 * A {@link Resource} that represents a {@link ClassLoaderFile} that has been
-	 * {@link Kind#DELETED deleted}.
-	 */
-	static final class DeletedClassLoaderFileResource extends AbstractResource {
-
-		private final String name;
-
-		private DeletedClassLoaderFileResource(String name) {
-			this.name = name;
-		}
-
-		@Override
-		public boolean exists() {
-			return false;
-		}
-
-		@Override
-		public String getDescription() {
-			return "Deleted: " + this.name;
-		}
-
-		@Override
-		public InputStream getInputStream() throws IOException {
-			throw new IOException(this.name + " has been deleted");
-		}
-
-	}
-
-	/**
-	 * Factory used to create the {@link ResourcePatternResolver} delegate.
-	 */
-	private static class ResourcePatternResolverFactory {
-
-		ResourcePatternResolver getResourcePatternResolver(ApplicationContext applicationContext,
-				ResourceLoader resourceLoader) {
-			if (resourceLoader == null) {
-				resourceLoader = new DefaultResourceLoader();
-				copyProtocolResolvers(applicationContext, resourceLoader);
-			}
-			return new PathMatchingResourcePatternResolver(resourceLoader);
-		}
-
-		protected final void copyProtocolResolvers(ApplicationContext applicationContext,
-				ResourceLoader resourceLoader) {
-			if (applicationContext instanceof DefaultResourceLoader
-					&& resourceLoader instanceof DefaultResourceLoader) {
-				copyProtocolResolvers((DefaultResourceLoader) applicationContext,
-						(DefaultResourceLoader) resourceLoader);
-			}
-		}
-
-		protected final void copyProtocolResolvers(DefaultResourceLoader source, DefaultResourceLoader destination) {
-			for (ProtocolResolver resolver : source.getProtocolResolvers()) {
-				destination.addProtocolResolver(resolver);
-			}
-		}
-
-	}
-
-	/**
-	 * {@link ResourcePatternResolverFactory} to be used when the classloader can access
-	 * {@link WebApplicationContext}.
-	 */
-	private static class WebResourcePatternResolverFactory extends ResourcePatternResolverFactory {
-
-		@Override
-		public ResourcePatternResolver getResourcePatternResolver(ApplicationContext applicationContext,
-				ResourceLoader resourceLoader) {
-			if (applicationContext instanceof WebApplicationContext) {
-				return getResourcePatternResolver((WebApplicationContext) applicationContext, resourceLoader);
-			}
-			return super.getResourcePatternResolver(applicationContext, resourceLoader);
-		}
-
-		private ResourcePatternResolver getResourcePatternResolver(WebApplicationContext applicationContext,
-				ResourceLoader resourceLoader) {
-			if (resourceLoader == null) {
-				resourceLoader = new WebApplicationContextResourceLoader(applicationContext);
-				copyProtocolResolvers(applicationContext, resourceLoader);
-			}
-			return new ServletContextResourcePatternResolver(resourceLoader);
-
-		}
-
-	}
-
-	/**
-	 * {@link ResourceLoader} that optionally supports {@link ServletContextResource
-	 * ServletContextResources}.
-	 */
-	private static class WebApplicationContextResourceLoader extends DefaultResourceLoader {
-
-		private final WebApplicationContext applicationContext;
-
-		WebApplicationContextResourceLoader(WebApplicationContext applicationContext) {
-			this.applicationContext = applicationContext;
-		}
-
-		@Override
-		protected Resource getResourceByPath(String path) {
-			if (this.applicationContext.getServletContext() != null) {
-				return new ServletContextResource(this.applicationContext.getServletContext(), path);
-			}
-			return super.getResourceByPath(path);
-		}
-
-	}
-
-}
-=======
 /*
  * Copyright 2012-2020 the original author or authors.
  *
@@ -548,5 +273,4 @@
 
 	}
 
-}
->>>>>>> 6755b480
+}