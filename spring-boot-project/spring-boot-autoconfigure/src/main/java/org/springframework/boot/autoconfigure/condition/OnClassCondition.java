--- conflicted
+++ resolved
@@ -1,6 +1,5 @@
-<<<<<<< HEAD
 /*
- * Copyright 2012-2019 the original author or authors.
+ * Copyright 2012-2020 the original author or authors.
  *
  * Licensed under the Apache License, Version 2.0 (the "License");
  * you may not use this file except in compliance with the License.
@@ -50,7 +49,7 @@
 		// Split the work and perform half in a background thread if more than one
 		// processor is available. Using a single additional thread seems to offer the
 		// best performance. More threads make things worse.
-		if (Runtime.getRuntime().availableProcessors() > 1) {
+		if (autoConfigurationClasses.length > 1 && Runtime.getRuntime().availableProcessors() > 1) {
 			return resolveOutcomesThreaded(autoConfigurationClasses, autoConfigurationMetadata);
 		}
 		else {
@@ -165,7 +164,7 @@
 
 	}
 
-	private final class StandardOutcomesResolver implements OutcomesResolver {
+	private static final class StandardOutcomesResolver implements OutcomesResolver {
 
 		private final String[] autoConfigurationClasses;
 
@@ -234,242 +233,4 @@
 
 	}
 
-}
-=======
-/*
- * Copyright 2012-2020 the original author or authors.
- *
- * Licensed under the Apache License, Version 2.0 (the "License");
- * you may not use this file except in compliance with the License.
- * You may obtain a copy of the License at
- *
- *      https://www.apache.org/licenses/LICENSE-2.0
- *
- * Unless required by applicable law or agreed to in writing, software
- * distributed under the License is distributed on an "AS IS" BASIS,
- * WITHOUT WARRANTIES OR CONDITIONS OF ANY KIND, either express or implied.
- * See the License for the specific language governing permissions and
- * limitations under the License.
- */
-
-package org.springframework.boot.autoconfigure.condition;
-
-import java.security.AccessControlException;
-import java.util.ArrayList;
-import java.util.Collections;
-import java.util.List;
-
-import org.springframework.boot.autoconfigure.AutoConfigurationImportFilter;
-import org.springframework.boot.autoconfigure.AutoConfigurationMetadata;
-import org.springframework.boot.autoconfigure.condition.ConditionMessage.Style;
-import org.springframework.context.annotation.Condition;
-import org.springframework.context.annotation.ConditionContext;
-import org.springframework.core.Ordered;
-import org.springframework.core.annotation.Order;
-import org.springframework.core.type.AnnotatedTypeMetadata;
-import org.springframework.util.MultiValueMap;
-import org.springframework.util.StringUtils;
-
-/**
- * {@link Condition} and {@link AutoConfigurationImportFilter} that checks for the
- * presence or absence of specific classes.
- *
- * @author Phillip Webb
- * @see ConditionalOnClass
- * @see ConditionalOnMissingClass
- */
-@Order(Ordered.HIGHEST_PRECEDENCE)
-class OnClassCondition extends FilteringSpringBootCondition {
-
-	@Override
-	protected final ConditionOutcome[] getOutcomes(String[] autoConfigurationClasses,
-			AutoConfigurationMetadata autoConfigurationMetadata) {
-		// Split the work and perform half in a background thread if more than one
-		// processor is available. Using a single additional thread seems to offer the
-		// best performance. More threads make things worse.
-		if (autoConfigurationClasses.length > 1 && Runtime.getRuntime().availableProcessors() > 1) {
-			return resolveOutcomesThreaded(autoConfigurationClasses, autoConfigurationMetadata);
-		}
-		else {
-			OutcomesResolver outcomesResolver = new StandardOutcomesResolver(autoConfigurationClasses, 0,
-					autoConfigurationClasses.length, autoConfigurationMetadata, getBeanClassLoader());
-			return outcomesResolver.resolveOutcomes();
-		}
-	}
-
-	private ConditionOutcome[] resolveOutcomesThreaded(String[] autoConfigurationClasses,
-			AutoConfigurationMetadata autoConfigurationMetadata) {
-		int split = autoConfigurationClasses.length / 2;
-		OutcomesResolver firstHalfResolver = createOutcomesResolver(autoConfigurationClasses, 0, split,
-				autoConfigurationMetadata);
-		OutcomesResolver secondHalfResolver = new StandardOutcomesResolver(autoConfigurationClasses, split,
-				autoConfigurationClasses.length, autoConfigurationMetadata, getBeanClassLoader());
-		ConditionOutcome[] secondHalf = secondHalfResolver.resolveOutcomes();
-		ConditionOutcome[] firstHalf = firstHalfResolver.resolveOutcomes();
-		ConditionOutcome[] outcomes = new ConditionOutcome[autoConfigurationClasses.length];
-		System.arraycopy(firstHalf, 0, outcomes, 0, firstHalf.length);
-		System.arraycopy(secondHalf, 0, outcomes, split, secondHalf.length);
-		return outcomes;
-	}
-
-	private OutcomesResolver createOutcomesResolver(String[] autoConfigurationClasses, int start, int end,
-			AutoConfigurationMetadata autoConfigurationMetadata) {
-		OutcomesResolver outcomesResolver = new StandardOutcomesResolver(autoConfigurationClasses, start, end,
-				autoConfigurationMetadata, getBeanClassLoader());
-		try {
-			return new ThreadedOutcomesResolver(outcomesResolver);
-		}
-		catch (AccessControlException ex) {
-			return outcomesResolver;
-		}
-	}
-
-	@Override
-	public ConditionOutcome getMatchOutcome(ConditionContext context, AnnotatedTypeMetadata metadata) {
-		ClassLoader classLoader = context.getClassLoader();
-		ConditionMessage matchMessage = ConditionMessage.empty();
-		List<String> onClasses = getCandidates(metadata, ConditionalOnClass.class);
-		if (onClasses != null) {
-			List<String> missing = filter(onClasses, ClassNameFilter.MISSING, classLoader);
-			if (!missing.isEmpty()) {
-				return ConditionOutcome.noMatch(ConditionMessage.forCondition(ConditionalOnClass.class)
-						.didNotFind("required class", "required classes").items(Style.QUOTE, missing));
-			}
-			matchMessage = matchMessage.andCondition(ConditionalOnClass.class)
-					.found("required class", "required classes")
-					.items(Style.QUOTE, filter(onClasses, ClassNameFilter.PRESENT, classLoader));
-		}
-		List<String> onMissingClasses = getCandidates(metadata, ConditionalOnMissingClass.class);
-		if (onMissingClasses != null) {
-			List<String> present = filter(onMissingClasses, ClassNameFilter.PRESENT, classLoader);
-			if (!present.isEmpty()) {
-				return ConditionOutcome.noMatch(ConditionMessage.forCondition(ConditionalOnMissingClass.class)
-						.found("unwanted class", "unwanted classes").items(Style.QUOTE, present));
-			}
-			matchMessage = matchMessage.andCondition(ConditionalOnMissingClass.class)
-					.didNotFind("unwanted class", "unwanted classes")
-					.items(Style.QUOTE, filter(onMissingClasses, ClassNameFilter.MISSING, classLoader));
-		}
-		return ConditionOutcome.match(matchMessage);
-	}
-
-	private List<String> getCandidates(AnnotatedTypeMetadata metadata, Class<?> annotationType) {
-		MultiValueMap<String, Object> attributes = metadata.getAllAnnotationAttributes(annotationType.getName(), true);
-		if (attributes == null) {
-			return null;
-		}
-		List<String> candidates = new ArrayList<>();
-		addAll(candidates, attributes.get("value"));
-		addAll(candidates, attributes.get("name"));
-		return candidates;
-	}
-
-	private void addAll(List<String> list, List<Object> itemsToAdd) {
-		if (itemsToAdd != null) {
-			for (Object item : itemsToAdd) {
-				Collections.addAll(list, (String[]) item);
-			}
-		}
-	}
-
-	private interface OutcomesResolver {
-
-		ConditionOutcome[] resolveOutcomes();
-
-	}
-
-	private static final class ThreadedOutcomesResolver implements OutcomesResolver {
-
-		private final Thread thread;
-
-		private volatile ConditionOutcome[] outcomes;
-
-		private ThreadedOutcomesResolver(OutcomesResolver outcomesResolver) {
-			this.thread = new Thread(() -> this.outcomes = outcomesResolver.resolveOutcomes());
-			this.thread.start();
-		}
-
-		@Override
-		public ConditionOutcome[] resolveOutcomes() {
-			try {
-				this.thread.join();
-			}
-			catch (InterruptedException ex) {
-				Thread.currentThread().interrupt();
-			}
-			return this.outcomes;
-		}
-
-	}
-
-	private static final class StandardOutcomesResolver implements OutcomesResolver {
-
-		private final String[] autoConfigurationClasses;
-
-		private final int start;
-
-		private final int end;
-
-		private final AutoConfigurationMetadata autoConfigurationMetadata;
-
-		private final ClassLoader beanClassLoader;
-
-		private StandardOutcomesResolver(String[] autoConfigurationClasses, int start, int end,
-				AutoConfigurationMetadata autoConfigurationMetadata, ClassLoader beanClassLoader) {
-			this.autoConfigurationClasses = autoConfigurationClasses;
-			this.start = start;
-			this.end = end;
-			this.autoConfigurationMetadata = autoConfigurationMetadata;
-			this.beanClassLoader = beanClassLoader;
-		}
-
-		@Override
-		public ConditionOutcome[] resolveOutcomes() {
-			return getOutcomes(this.autoConfigurationClasses, this.start, this.end, this.autoConfigurationMetadata);
-		}
-
-		private ConditionOutcome[] getOutcomes(String[] autoConfigurationClasses, int start, int end,
-				AutoConfigurationMetadata autoConfigurationMetadata) {
-			ConditionOutcome[] outcomes = new ConditionOutcome[end - start];
-			for (int i = start; i < end; i++) {
-				String autoConfigurationClass = autoConfigurationClasses[i];
-				if (autoConfigurationClass != null) {
-					String candidates = autoConfigurationMetadata.get(autoConfigurationClass, "ConditionalOnClass");
-					if (candidates != null) {
-						outcomes[i - start] = getOutcome(candidates);
-					}
-				}
-			}
-			return outcomes;
-		}
-
-		private ConditionOutcome getOutcome(String candidates) {
-			try {
-				if (!candidates.contains(",")) {
-					return getOutcome(candidates, this.beanClassLoader);
-				}
-				for (String candidate : StringUtils.commaDelimitedListToStringArray(candidates)) {
-					ConditionOutcome outcome = getOutcome(candidate, this.beanClassLoader);
-					if (outcome != null) {
-						return outcome;
-					}
-				}
-			}
-			catch (Exception ex) {
-				// We'll get another chance later
-			}
-			return null;
-		}
-
-		private ConditionOutcome getOutcome(String className, ClassLoader classLoader) {
-			if (ClassNameFilter.MISSING.matches(className, classLoader)) {
-				return ConditionOutcome.noMatch(ConditionMessage.forCondition(ConditionalOnClass.class)
-						.didNotFind("required class").items(Style.QUOTE, className));
-			}
-			return null;
-		}
-
-	}
-
-}
->>>>>>> 6755b480
+}