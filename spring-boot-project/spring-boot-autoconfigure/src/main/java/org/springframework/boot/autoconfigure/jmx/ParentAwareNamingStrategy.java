<<<<<<< HEAD
/*
 * Copyright 2012-2019 the original author or authors.
 *
 * Licensed under the Apache License, Version 2.0 (the "License");
 * you may not use this file except in compliance with the License.
 * You may obtain a copy of the License at
 *
 *      https://www.apache.org/licenses/LICENSE-2.0
 *
 * Unless required by applicable law or agreed to in writing, software
 * distributed under the License is distributed on an "AS IS" BASIS,
 * WITHOUT WARRANTIES OR CONDITIONS OF ANY KIND, either express or implied.
 * See the License for the specific language governing permissions and
 * limitations under the License.
 */

package org.springframework.boot.autoconfigure.jmx;

import java.util.Hashtable;

import javax.management.MalformedObjectNameException;
import javax.management.ObjectName;

import org.springframework.beans.BeansException;
import org.springframework.context.ApplicationContext;
import org.springframework.context.ApplicationContextAware;
import org.springframework.jmx.export.metadata.JmxAttributeSource;
import org.springframework.jmx.export.naming.MetadataNamingStrategy;
import org.springframework.jmx.support.ObjectNameManager;
import org.springframework.util.ObjectUtils;

/**
 * Extension of {@link MetadataNamingStrategy} that supports a parent
 * {@link ApplicationContext}.
 *
 * @author Dave Syer
 * @since 1.1.1
 */
public class ParentAwareNamingStrategy extends MetadataNamingStrategy implements ApplicationContextAware {

	private ApplicationContext applicationContext;

	private boolean ensureUniqueRuntimeObjectNames;

	public ParentAwareNamingStrategy(JmxAttributeSource attributeSource) {
		super(attributeSource);
	}

	/**
	 * Set if unique runtime object names should be ensured.
	 * @param ensureUniqueRuntimeObjectNames {@code true} if unique names should ensured.
	 */
	public void setEnsureUniqueRuntimeObjectNames(boolean ensureUniqueRuntimeObjectNames) {
		this.ensureUniqueRuntimeObjectNames = ensureUniqueRuntimeObjectNames;
	}

	@Override
	public ObjectName getObjectName(Object managedBean, String beanKey) throws MalformedObjectNameException {
		ObjectName name = super.getObjectName(managedBean, beanKey);
		Hashtable<String, String> properties = new Hashtable<>();
		properties.putAll(name.getKeyPropertyList());
		if (this.ensureUniqueRuntimeObjectNames) {
			properties.put("identity", ObjectUtils.getIdentityHexString(managedBean));
		}
		else if (parentContextContainsSameBean(this.applicationContext, beanKey)) {
			properties.put("context", ObjectUtils.getIdentityHexString(this.applicationContext));
		}
		return ObjectNameManager.getInstance(name.getDomain(), properties);
	}

	@Override
	public void setApplicationContext(ApplicationContext applicationContext) throws BeansException {
		this.applicationContext = applicationContext;
	}

	private boolean parentContextContainsSameBean(ApplicationContext context, String beanKey) {
		if (context.getParent() == null) {
			return false;
		}
		try {
			this.applicationContext.getParent().getBean(beanKey);
			return true;
		}
		catch (BeansException ex) {
			return parentContextContainsSameBean(context.getParent(), beanKey);
		}
	}

}
=======
/*
 * Copyright 2012-2019 the original author or authors.
 *
 * Licensed under the Apache License, Version 2.0 (the "License");
 * you may not use this file except in compliance with the License.
 * You may obtain a copy of the License at
 *
 *      https://www.apache.org/licenses/LICENSE-2.0
 *
 * Unless required by applicable law or agreed to in writing, software
 * distributed under the License is distributed on an "AS IS" BASIS,
 * WITHOUT WARRANTIES OR CONDITIONS OF ANY KIND, either express or implied.
 * See the License for the specific language governing permissions and
 * limitations under the License.
 */

package org.springframework.boot.autoconfigure.jmx;

import java.util.Hashtable;

import javax.management.MalformedObjectNameException;
import javax.management.ObjectName;

import org.springframework.beans.BeansException;
import org.springframework.context.ApplicationContext;
import org.springframework.context.ApplicationContextAware;
import org.springframework.jmx.export.metadata.JmxAttributeSource;
import org.springframework.jmx.export.naming.MetadataNamingStrategy;
import org.springframework.jmx.support.ObjectNameManager;
import org.springframework.util.ObjectUtils;

/**
 * Extension of {@link MetadataNamingStrategy} that supports a parent
 * {@link ApplicationContext}.
 *
 * @author Dave Syer
 * @since 1.1.1
 */
public class ParentAwareNamingStrategy extends MetadataNamingStrategy implements ApplicationContextAware {

	private ApplicationContext applicationContext;

	private boolean ensureUniqueRuntimeObjectNames;

	public ParentAwareNamingStrategy(JmxAttributeSource attributeSource) {
		super(attributeSource);
	}

	/**
	 * Set if unique runtime object names should be ensured.
	 * @param ensureUniqueRuntimeObjectNames {@code true} if unique names should ensured.
	 */
	public void setEnsureUniqueRuntimeObjectNames(boolean ensureUniqueRuntimeObjectNames) {
		this.ensureUniqueRuntimeObjectNames = ensureUniqueRuntimeObjectNames;
	}

	@Override
	public ObjectName getObjectName(Object managedBean, String beanKey) throws MalformedObjectNameException {
		ObjectName name = super.getObjectName(managedBean, beanKey);
		Hashtable<String, String> properties = new Hashtable<>(name.getKeyPropertyList());
		if (this.ensureUniqueRuntimeObjectNames) {
			properties.put("identity", ObjectUtils.getIdentityHexString(managedBean));
		}
		else if (parentContextContainsSameBean(this.applicationContext, beanKey)) {
			properties.put("context", ObjectUtils.getIdentityHexString(this.applicationContext));
		}
		return ObjectNameManager.getInstance(name.getDomain(), properties);
	}

	@Override
	public void setApplicationContext(ApplicationContext applicationContext) throws BeansException {
		this.applicationContext = applicationContext;
	}

	private boolean parentContextContainsSameBean(ApplicationContext context, String beanKey) {
		if (context.getParent() == null) {
			return false;
		}
		try {
			this.applicationContext.getParent().getBean(beanKey);
			return true;
		}
		catch (BeansException ex) {
			return parentContextContainsSameBean(context.getParent(), beanKey);
		}
	}

}
>>>>>>> 6755b480
<|MERGE_RESOLUTION|>--- conflicted
+++ resolved
@@ -1,94 +1,3 @@
-<<<<<<< HEAD
-/*
- * Copyright 2012-2019 the original author or authors.
- *
- * Licensed under the Apache License, Version 2.0 (the "License");
- * you may not use this file except in compliance with the License.
- * You may obtain a copy of the License at
- *
- *      https://www.apache.org/licenses/LICENSE-2.0
- *
- * Unless required by applicable law or agreed to in writing, software
- * distributed under the License is distributed on an "AS IS" BASIS,
- * WITHOUT WARRANTIES OR CONDITIONS OF ANY KIND, either express or implied.
- * See the License for the specific language governing permissions and
- * limitations under the License.
- */
-
-package org.springframework.boot.autoconfigure.jmx;
-
-import java.util.Hashtable;
-
-import javax.management.MalformedObjectNameException;
-import javax.management.ObjectName;
-
-import org.springframework.beans.BeansException;
-import org.springframework.context.ApplicationContext;
-import org.springframework.context.ApplicationContextAware;
-import org.springframework.jmx.export.metadata.JmxAttributeSource;
-import org.springframework.jmx.export.naming.MetadataNamingStrategy;
-import org.springframework.jmx.support.ObjectNameManager;
-import org.springframework.util.ObjectUtils;
-
-/**
- * Extension of {@link MetadataNamingStrategy} that supports a parent
- * {@link ApplicationContext}.
- *
- * @author Dave Syer
- * @since 1.1.1
- */
-public class ParentAwareNamingStrategy extends MetadataNamingStrategy implements ApplicationContextAware {
-
-	private ApplicationContext applicationContext;
-
-	private boolean ensureUniqueRuntimeObjectNames;
-
-	public ParentAwareNamingStrategy(JmxAttributeSource attributeSource) {
-		super(attributeSource);
-	}
-
-	/**
-	 * Set if unique runtime object names should be ensured.
-	 * @param ensureUniqueRuntimeObjectNames {@code true} if unique names should ensured.
-	 */
-	public void setEnsureUniqueRuntimeObjectNames(boolean ensureUniqueRuntimeObjectNames) {
-		this.ensureUniqueRuntimeObjectNames = ensureUniqueRuntimeObjectNames;
-	}
-
-	@Override
-	public ObjectName getObjectName(Object managedBean, String beanKey) throws MalformedObjectNameException {
-		ObjectName name = super.getObjectName(managedBean, beanKey);
-		Hashtable<String, String> properties = new Hashtable<>();
-		properties.putAll(name.getKeyPropertyList());
-		if (this.ensureUniqueRuntimeObjectNames) {
-			properties.put("identity", ObjectUtils.getIdentityHexString(managedBean));
-		}
-		else if (parentContextContainsSameBean(this.applicationContext, beanKey)) {
-			properties.put("context", ObjectUtils.getIdentityHexString(this.applicationContext));
-		}
-		return ObjectNameManager.getInstance(name.getDomain(), properties);
-	}
-
-	@Override
-	public void setApplicationContext(ApplicationContext applicationContext) throws BeansException {
-		this.applicationContext = applicationContext;
-	}
-
-	private boolean parentContextContainsSameBean(ApplicationContext context, String beanKey) {
-		if (context.getParent() == null) {
-			return false;
-		}
-		try {
-			this.applicationContext.getParent().getBean(beanKey);
-			return true;
-		}
-		catch (BeansException ex) {
-			return parentContextContainsSameBean(context.getParent(), beanKey);
-		}
-	}
-
-}
-=======
 /*
  * Copyright 2012-2019 the original author or authors.
  *
@@ -176,5 +85,4 @@
 		}
 	}
 
-}
->>>>>>> 6755b480
+}