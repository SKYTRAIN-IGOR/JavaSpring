<<<<<<< HEAD
/*
 * Copyright 2012-2017 the original author or authors.
 *
 * Licensed under the Apache License, Version 2.0 (the "License");
 * you may not use this file except in compliance with the License.
 * You may obtain a copy of the License at
 *
 *      https://www.apache.org/licenses/LICENSE-2.0
 *
 * Unless required by applicable law or agreed to in writing, software
 * distributed under the License is distributed on an "AS IS" BASIS,
 * WITHOUT WARRANTIES OR CONDITIONS OF ANY KIND, either express or implied.
 * See the License for the specific language governing permissions and
 * limitations under the License.
 */

package org.springframework.boot.autoconfigure.cache;

/**
 * Supported cache types (defined in order of precedence).
 *
 * @author Stephane Nicoll
 * @author Phillip Webb
 * @author Eddú Meléndez
 * @since 1.3.0
 */
public enum CacheType {

	/**
	 * Generic caching using 'Cache' beans from the context.
	 */
	GENERIC,

	/**
	 * JCache (JSR-107) backed caching.
	 */
	JCACHE,

	/**
	 * EhCache backed caching.
	 */
	EHCACHE,

	/**
	 * Hazelcast backed caching.
	 */
	HAZELCAST,

	/**
	 * Infinispan backed caching.
	 */
	INFINISPAN,

	/**
	 * Couchbase backed caching.
	 */
	COUCHBASE,

	/**
	 * Redis backed caching.
	 */
	REDIS,

	/**
	 * Caffeine backed caching.
	 */
	CAFFEINE,

	/**
	 * Simple in-memory caching.
	 */
	SIMPLE,

	/**
	 * No caching.
	 */
	NONE

}
=======
/*
 * Copyright 2012-2019 the original author or authors.
 *
 * Licensed under the Apache License, Version 2.0 (the "License");
 * you may not use this file except in compliance with the License.
 * You may obtain a copy of the License at
 *
 *      https://www.apache.org/licenses/LICENSE-2.0
 *
 * Unless required by applicable law or agreed to in writing, software
 * distributed under the License is distributed on an "AS IS" BASIS,
 * WITHOUT WARRANTIES OR CONDITIONS OF ANY KIND, either express or implied.
 * See the License for the specific language governing permissions and
 * limitations under the License.
 */

package org.springframework.boot.autoconfigure.cache;

/**
 * Supported cache types (defined in order of precedence).
 *
 * @author Stephane Nicoll
 * @author Phillip Webb
 * @author Eddú Meléndez
 * @since 1.3.0
 */
public enum CacheType {

	/**
	 * Generic caching using 'Cache' beans from the context.
	 */
	GENERIC,

	/**
	 * JCache (JSR-107) backed caching.
	 */
	JCACHE,

	/**
	 * EhCache backed caching.
	 */
	EHCACHE,

	/**
	 * Hazelcast backed caching.
	 */
	HAZELCAST,

	/**
	 * Infinispan backed caching.
	 */
	INFINISPAN,

	/**
	 * Couchbase backed caching.
	 */
	COUCHBASE,

	/**
	 * Redis backed caching.
	 */
	REDIS,

	/**
	 * Caffeine backed caching.
	 */
	CAFFEINE,

	/**
	 * Simple in-memory caching.
	 */
	SIMPLE,

	/**
	 * No caching.
	 */
	NONE

}
>>>>>>> 6755b480
<|MERGE_RESOLUTION|>--- conflicted
+++ resolved
@@ -1,84 +1,3 @@
-<<<<<<< HEAD
-/*
- * Copyright 2012-2017 the original author or authors.
- *
- * Licensed under the Apache License, Version 2.0 (the "License");
- * you may not use this file except in compliance with the License.
- * You may obtain a copy of the License at
- *
- *      https://www.apache.org/licenses/LICENSE-2.0
- *
- * Unless required by applicable law or agreed to in writing, software
- * distributed under the License is distributed on an "AS IS" BASIS,
- * WITHOUT WARRANTIES OR CONDITIONS OF ANY KIND, either express or implied.
- * See the License for the specific language governing permissions and
- * limitations under the License.
- */
-
-package org.springframework.boot.autoconfigure.cache;
-
-/**
- * Supported cache types (defined in order of precedence).
- *
- * @author Stephane Nicoll
- * @author Phillip Webb
- * @author Eddú Meléndez
- * @since 1.3.0
- */
-public enum CacheType {
-
-	/**
-	 * Generic caching using 'Cache' beans from the context.
-	 */
-	GENERIC,
-
-	/**
-	 * JCache (JSR-107) backed caching.
-	 */
-	JCACHE,
-
-	/**
-	 * EhCache backed caching.
-	 */
-	EHCACHE,
-
-	/**
-	 * Hazelcast backed caching.
-	 */
-	HAZELCAST,
-
-	/**
-	 * Infinispan backed caching.
-	 */
-	INFINISPAN,
-
-	/**
-	 * Couchbase backed caching.
-	 */
-	COUCHBASE,
-
-	/**
-	 * Redis backed caching.
-	 */
-	REDIS,
-
-	/**
-	 * Caffeine backed caching.
-	 */
-	CAFFEINE,
-
-	/**
-	 * Simple in-memory caching.
-	 */
-	SIMPLE,
-
-	/**
-	 * No caching.
-	 */
-	NONE
-
-}
-=======
 /*
  * Copyright 2012-2019 the original author or authors.
  *
@@ -157,5 +76,4 @@
 	 */
 	NONE
 
-}
->>>>>>> 6755b480
+}