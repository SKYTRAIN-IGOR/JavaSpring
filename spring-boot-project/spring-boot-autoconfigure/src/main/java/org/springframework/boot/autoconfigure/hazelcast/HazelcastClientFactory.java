<<<<<<< HEAD
/*
 * Copyright 2012-2019 the original author or authors.
 *
 * Licensed under the Apache License, Version 2.0 (the "License");
 * you may not use this file except in compliance with the License.
 * You may obtain a copy of the License at
 *
 *      https://www.apache.org/licenses/LICENSE-2.0
 *
 * Unless required by applicable law or agreed to in writing, software
 * distributed under the License is distributed on an "AS IS" BASIS,
 * WITHOUT WARRANTIES OR CONDITIONS OF ANY KIND, either express or implied.
 * See the License for the specific language governing permissions and
 * limitations under the License.
 */

package org.springframework.boot.autoconfigure.hazelcast;

import java.io.IOException;
import java.net.URL;

import com.hazelcast.client.HazelcastClient;
import com.hazelcast.client.config.ClientConfig;
import com.hazelcast.client.config.XmlClientConfigBuilder;
import com.hazelcast.client.config.YamlClientConfigBuilder;
import com.hazelcast.core.HazelcastInstance;

import org.springframework.core.io.Resource;
import org.springframework.util.Assert;
import org.springframework.util.StringUtils;

/**
 * Factory that can be used to create a client {@link HazelcastInstance}.
 *
 * @author Vedran Pavic
 * @since 2.0.0
 */
public class HazelcastClientFactory {

	private final ClientConfig clientConfig;

	/**
	 * Create a {@link HazelcastClientFactory} for the specified configuration location.
	 * @param clientConfigLocation the location of the configuration file
	 * @throws IOException if the configuration location could not be read
	 */
	public HazelcastClientFactory(Resource clientConfigLocation) throws IOException {
		this.clientConfig = getClientConfig(clientConfigLocation);
	}

	/**
	 * Create a {@link HazelcastClientFactory} for the specified configuration.
	 * @param clientConfig the configuration
	 */
	public HazelcastClientFactory(ClientConfig clientConfig) {
		Assert.notNull(clientConfig, "ClientConfig must not be null");
		this.clientConfig = clientConfig;
	}

	private ClientConfig getClientConfig(Resource clientConfigLocation) throws IOException {
		URL configUrl = clientConfigLocation.getURL();
		String configFileName = configUrl.getPath();
		if (configFileName.endsWith(".yaml")) {
			return new YamlClientConfigBuilder(configUrl).build();
		}
		return new XmlClientConfigBuilder(configUrl).build();
	}

	/**
	 * Get the {@link HazelcastInstance}.
	 * @return the {@link HazelcastInstance}
	 */
	public HazelcastInstance getHazelcastInstance() {
		if (StringUtils.hasText(this.clientConfig.getInstanceName())) {
			return HazelcastClient.getHazelcastClientByName(this.clientConfig.getInstanceName());
		}
		return HazelcastClient.newHazelcastClient(this.clientConfig);
	}

}
=======
/*
 * Copyright 2012-2020 the original author or authors.
 *
 * Licensed under the Apache License, Version 2.0 (the "License");
 * you may not use this file except in compliance with the License.
 * You may obtain a copy of the License at
 *
 *      https://www.apache.org/licenses/LICENSE-2.0
 *
 * Unless required by applicable law or agreed to in writing, software
 * distributed under the License is distributed on an "AS IS" BASIS,
 * WITHOUT WARRANTIES OR CONDITIONS OF ANY KIND, either express or implied.
 * See the License for the specific language governing permissions and
 * limitations under the License.
 */

package org.springframework.boot.autoconfigure.hazelcast;

import java.io.IOException;
import java.net.URL;

import com.hazelcast.client.HazelcastClient;
import com.hazelcast.client.config.ClientConfig;
import com.hazelcast.client.config.XmlClientConfigBuilder;
import com.hazelcast.client.config.YamlClientConfigBuilder;
import com.hazelcast.core.HazelcastInstance;

import org.springframework.core.io.Resource;
import org.springframework.util.Assert;
import org.springframework.util.StringUtils;

/**
 * Factory that can be used to create a client {@link HazelcastInstance}.
 *
 * @author Vedran Pavic
 * @since 2.0.0
 */
public class HazelcastClientFactory {

	private final ClientConfig clientConfig;

	/**
	 * Create a {@link HazelcastClientFactory} for the specified configuration location.
	 * @param clientConfigLocation the location of the configuration file
	 * @throws IOException if the configuration location could not be read
	 */
	public HazelcastClientFactory(Resource clientConfigLocation) throws IOException {
		this.clientConfig = getClientConfig(clientConfigLocation);
	}

	/**
	 * Create a {@link HazelcastClientFactory} for the specified configuration.
	 * @param clientConfig the configuration
	 */
	public HazelcastClientFactory(ClientConfig clientConfig) {
		Assert.notNull(clientConfig, "ClientConfig must not be null");
		this.clientConfig = clientConfig;
	}

	private ClientConfig getClientConfig(Resource clientConfigLocation) throws IOException {
		URL configUrl = clientConfigLocation.getURL();
		String configFileName = configUrl.getPath();
		if (configFileName.endsWith(".yaml")) {
			return new YamlClientConfigBuilder(configUrl).build();
		}
		return new XmlClientConfigBuilder(configUrl).build();
	}

	/**
	 * Get the {@link HazelcastInstance}.
	 * @return the {@link HazelcastInstance}
	 */
	public HazelcastInstance getHazelcastInstance() {
		if (StringUtils.hasText(this.clientConfig.getInstanceName())) {
			return HazelcastClient.getOrCreateHazelcastClient(this.clientConfig);
		}
		return HazelcastClient.newHazelcastClient(this.clientConfig);
	}

}
>>>>>>> 6755b480
<|MERGE_RESOLUTION|>--- conflicted
+++ resolved
@@ -1,85 +1,3 @@
-<<<<<<< HEAD
-/*
- * Copyright 2012-2019 the original author or authors.
- *
- * Licensed under the Apache License, Version 2.0 (the "License");
- * you may not use this file except in compliance with the License.
- * You may obtain a copy of the License at
- *
- *      https://www.apache.org/licenses/LICENSE-2.0
- *
- * Unless required by applicable law or agreed to in writing, software
- * distributed under the License is distributed on an "AS IS" BASIS,
- * WITHOUT WARRANTIES OR CONDITIONS OF ANY KIND, either express or implied.
- * See the License for the specific language governing permissions and
- * limitations under the License.
- */
-
-package org.springframework.boot.autoconfigure.hazelcast;
-
-import java.io.IOException;
-import java.net.URL;
-
-import com.hazelcast.client.HazelcastClient;
-import com.hazelcast.client.config.ClientConfig;
-import com.hazelcast.client.config.XmlClientConfigBuilder;
-import com.hazelcast.client.config.YamlClientConfigBuilder;
-import com.hazelcast.core.HazelcastInstance;
-
-import org.springframework.core.io.Resource;
-import org.springframework.util.Assert;
-import org.springframework.util.StringUtils;
-
-/**
- * Factory that can be used to create a client {@link HazelcastInstance}.
- *
- * @author Vedran Pavic
- * @since 2.0.0
- */
-public class HazelcastClientFactory {
-
-	private final ClientConfig clientConfig;
-
-	/**
-	 * Create a {@link HazelcastClientFactory} for the specified configuration location.
-	 * @param clientConfigLocation the location of the configuration file
-	 * @throws IOException if the configuration location could not be read
-	 */
-	public HazelcastClientFactory(Resource clientConfigLocation) throws IOException {
-		this.clientConfig = getClientConfig(clientConfigLocation);
-	}
-
-	/**
-	 * Create a {@link HazelcastClientFactory} for the specified configuration.
-	 * @param clientConfig the configuration
-	 */
-	public HazelcastClientFactory(ClientConfig clientConfig) {
-		Assert.notNull(clientConfig, "ClientConfig must not be null");
-		this.clientConfig = clientConfig;
-	}
-
-	private ClientConfig getClientConfig(Resource clientConfigLocation) throws IOException {
-		URL configUrl = clientConfigLocation.getURL();
-		String configFileName = configUrl.getPath();
-		if (configFileName.endsWith(".yaml")) {
-			return new YamlClientConfigBuilder(configUrl).build();
-		}
-		return new XmlClientConfigBuilder(configUrl).build();
-	}
-
-	/**
-	 * Get the {@link HazelcastInstance}.
-	 * @return the {@link HazelcastInstance}
-	 */
-	public HazelcastInstance getHazelcastInstance() {
-		if (StringUtils.hasText(this.clientConfig.getInstanceName())) {
-			return HazelcastClient.getHazelcastClientByName(this.clientConfig.getInstanceName());
-		}
-		return HazelcastClient.newHazelcastClient(this.clientConfig);
-	}
-
-}
-=======
 /*
  * Copyright 2012-2020 the original author or authors.
  *
@@ -159,5 +77,4 @@
 		return HazelcastClient.newHazelcastClient(this.clientConfig);
 	}
 
-}
->>>>>>> 6755b480
+}