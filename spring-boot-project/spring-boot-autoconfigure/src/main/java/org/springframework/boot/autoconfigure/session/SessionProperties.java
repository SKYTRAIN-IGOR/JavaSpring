--- conflicted
+++ resolved
@@ -1,142 +1,3 @@
-<<<<<<< HEAD
-/*
- * Copyright 2012-2019 the original author or authors.
- *
- * Licensed under the Apache License, Version 2.0 (the "License");
- * you may not use this file except in compliance with the License.
- * You may obtain a copy of the License at
- *
- *      https://www.apache.org/licenses/LICENSE-2.0
- *
- * Unless required by applicable law or agreed to in writing, software
- * distributed under the License is distributed on an "AS IS" BASIS,
- * WITHOUT WARRANTIES OR CONDITIONS OF ANY KIND, either express or implied.
- * See the License for the specific language governing permissions and
- * limitations under the License.
- */
-
-package org.springframework.boot.autoconfigure.session;
-
-import java.time.Duration;
-import java.time.temporal.ChronoUnit;
-import java.util.Arrays;
-import java.util.HashSet;
-import java.util.Set;
-
-import javax.annotation.PostConstruct;
-
-import org.springframework.beans.factory.ObjectProvider;
-import org.springframework.beans.factory.annotation.Autowired;
-import org.springframework.boot.autoconfigure.web.ServerProperties;
-import org.springframework.boot.context.properties.ConfigurationProperties;
-import org.springframework.boot.convert.DurationUnit;
-import org.springframework.boot.web.servlet.DispatcherType;
-import org.springframework.boot.web.servlet.server.Session;
-import org.springframework.session.web.http.SessionRepositoryFilter;
-
-/**
- * Configuration properties for Spring Session.
- *
- * @author Tommy Ludwig
- * @author Stephane Nicoll
- * @author Vedran Pavic
- * @since 1.4.0
- */
-@ConfigurationProperties(prefix = "spring.session")
-public class SessionProperties {
-
-	/**
-	 * Session store type.
-	 */
-	private StoreType storeType;
-
-	/**
-	 * Session timeout. If a duration suffix is not specified, seconds will be used.
-	 */
-	@DurationUnit(ChronoUnit.SECONDS)
-	private Duration timeout;
-
-	private Servlet servlet = new Servlet();
-
-	private ServerProperties serverProperties;
-
-	@Autowired
-	void setServerProperties(ObjectProvider<ServerProperties> serverProperties) {
-		this.serverProperties = serverProperties.getIfUnique();
-	}
-
-	@PostConstruct
-	public void checkSessionTimeout() {
-		if (this.timeout == null && this.serverProperties != null) {
-			this.timeout = this.serverProperties.getServlet().getSession().getTimeout();
-		}
-	}
-
-	public StoreType getStoreType() {
-		return this.storeType;
-	}
-
-	public void setStoreType(StoreType storeType) {
-		this.storeType = storeType;
-	}
-
-	/**
-	 * Return the session timeout.
-	 * @return the session timeout
-	 * @see Session#getTimeout()
-	 */
-	public Duration getTimeout() {
-		return this.timeout;
-	}
-
-	public void setTimeout(Duration timeout) {
-		this.timeout = timeout;
-	}
-
-	public Servlet getServlet() {
-		return this.servlet;
-	}
-
-	public void setServlet(Servlet servlet) {
-		this.servlet = servlet;
-	}
-
-	/**
-	 * Servlet-related properties.
-	 */
-	public static class Servlet {
-
-		/**
-		 * Session repository filter order.
-		 */
-		private int filterOrder = SessionRepositoryFilter.DEFAULT_ORDER;
-
-		/**
-		 * Session repository filter dispatcher types.
-		 */
-		private Set<DispatcherType> filterDispatcherTypes = new HashSet<>(
-				Arrays.asList(DispatcherType.ASYNC, DispatcherType.ERROR, DispatcherType.REQUEST));
-
-		public int getFilterOrder() {
-			return this.filterOrder;
-		}
-
-		public void setFilterOrder(int filterOrder) {
-			this.filterOrder = filterOrder;
-		}
-
-		public Set<DispatcherType> getFilterDispatcherTypes() {
-			return this.filterDispatcherTypes;
-		}
-
-		public void setFilterDispatcherTypes(Set<DispatcherType> filterDispatcherTypes) {
-			this.filterDispatcherTypes = filterDispatcherTypes;
-		}
-
-	}
-
-}
-=======
 /*
  * Copyright 2012-2020 the original author or authors.
  *
@@ -260,5 +121,4 @@
 
 	}
 
-}
->>>>>>> 6755b480
+}