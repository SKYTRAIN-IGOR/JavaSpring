/*
 * Copyright 2012-2019 the original author or authors.
 *
 * Licensed under the Apache License, Version 2.0 (the "License");
 * you may not use this file except in compliance with the License.
 * You may obtain a copy of the License at
 *
 *      https://www.apache.org/licenses/LICENSE-2.0
 *
 * Unless required by applicable law or agreed to in writing, software
 * distributed under the License is distributed on an "AS IS" BASIS,
 * WITHOUT WARRANTIES OR CONDITIONS OF ANY KIND, either express or implied.
 * See the License for the specific language governing permissions and
 * limitations under the License.
 */

package org.springframework.boot.autoconfigure.web.reactive.error;

import java.util.Collections;
import java.util.Date;
import java.util.HashSet;
import java.util.List;
import java.util.Map;
import java.util.Set;

import org.apache.commons.logging.Log;
import reactor.core.publisher.Mono;

import org.springframework.beans.factory.InitializingBean;
import org.springframework.boot.autoconfigure.template.TemplateAvailabilityProviders;
import org.springframework.boot.autoconfigure.web.ResourceProperties;
import org.springframework.boot.web.reactive.error.ErrorAttributes;
import org.springframework.boot.web.reactive.error.ErrorWebExceptionHandler;
import org.springframework.context.ApplicationContext;
import org.springframework.core.NestedExceptionUtils;
import org.springframework.core.io.Resource;
import org.springframework.http.HttpLogging;
import org.springframework.http.HttpStatus;
import org.springframework.http.codec.HttpMessageReader;
import org.springframework.http.codec.HttpMessageWriter;
import org.springframework.util.Assert;
import org.springframework.util.CollectionUtils;
import org.springframework.util.StringUtils;
import org.springframework.web.reactive.function.BodyInserters;
import org.springframework.web.reactive.function.server.RouterFunction;
import org.springframework.web.reactive.function.server.ServerRequest;
import org.springframework.web.reactive.function.server.ServerResponse;
import org.springframework.web.reactive.result.view.ViewResolver;
import org.springframework.web.server.ServerWebExchange;
import org.springframework.web.util.HtmlUtils;

/**
 * Abstract base class for {@link ErrorWebExceptionHandler} implementations.
 *
 * @author Brian Clozel
 * @since 2.0.0
 * @see ErrorAttributes
 */
public abstract class AbstractErrorWebExceptionHandler implements ErrorWebExceptionHandler, InitializingBean {

	/**
	 * Currently duplicated from Spring WebFlux HttpWebHandlerAdapter.
	 */
	private static final Set<String> DISCONNECTED_CLIENT_EXCEPTIONS;

	static {
		Set<String> exceptions = new HashSet<>();
		exceptions.add("AbortedException");
		exceptions.add("ClientAbortException");
		exceptions.add("EOFException");
		exceptions.add("EofException");
		DISCONNECTED_CLIENT_EXCEPTIONS = Collections.unmodifiableSet(exceptions);
	}

	private static final Log logger = HttpLogging.forLogName(AbstractErrorWebExceptionHandler.class);

	private final ApplicationContext applicationContext;

	private final ErrorAttributes errorAttributes;

	private final ResourceProperties resourceProperties;

	private final TemplateAvailabilityProviders templateAvailabilityProviders;

	private List<HttpMessageReader<?>> messageReaders = Collections.emptyList();

	private List<HttpMessageWriter<?>> messageWriters = Collections.emptyList();

	private List<ViewResolver> viewResolvers = Collections.emptyList();

	public AbstractErrorWebExceptionHandler(ErrorAttributes errorAttributes, ResourceProperties resourceProperties,
			ApplicationContext applicationContext) {
		Assert.notNull(errorAttributes, "ErrorAttributes must not be null");
		Assert.notNull(resourceProperties, "ResourceProperties must not be null");
		Assert.notNull(applicationContext, "ApplicationContext must not be null");
		this.errorAttributes = errorAttributes;
		this.resourceProperties = resourceProperties;
		this.applicationContext = applicationContext;
		this.templateAvailabilityProviders = new TemplateAvailabilityProviders(applicationContext);
	}

	/**
	 * Configure HTTP message writers to serialize the response body with.
	 * @param messageWriters the {@link HttpMessageWriter}s to use
	 */
	public void setMessageWriters(List<HttpMessageWriter<?>> messageWriters) {
		Assert.notNull(messageWriters, "'messageWriters' must not be null");
		this.messageWriters = messageWriters;
	}

	/**
	 * Configure HTTP message readers to deserialize the request body with.
	 * @param messageReaders the {@link HttpMessageReader}s to use
	 */
	public void setMessageReaders(List<HttpMessageReader<?>> messageReaders) {
		Assert.notNull(messageReaders, "'messageReaders' must not be null");
		this.messageReaders = messageReaders;
	}

	/**
	 * Configure the {@link ViewResolver} to use for rendering views.
	 * @param viewResolvers the list of {@link ViewResolver}s to use
	 */
	public void setViewResolvers(List<ViewResolver> viewResolvers) {
		this.viewResolvers = viewResolvers;
	}

	/**
	 * Extract the error attributes from the current request, to be used to populate error
	 * views or JSON payloads.
	 * @param request the source request
	 * @param includeStackTrace whether to include the error stacktrace information
	 * @return the error attributes as a Map.
	 */
	protected Map<String, Object> getErrorAttributes(ServerRequest request, boolean includeStackTrace) {
		return this.errorAttributes.getErrorAttributes(request, includeStackTrace);
	}

	/**
	 * Extract the original error from the current request.
	 * @param request the source request
	 * @return the error
	 */
	protected Throwable getError(ServerRequest request) {
		return this.errorAttributes.getError(request);
	}

	/**
	 * Check whether the trace attribute has been set on the given request.
	 * @param request the source request
	 * @return {@code true} if the error trace has been requested, {@code false} otherwise
	 */
	protected boolean isTraceEnabled(ServerRequest request) {
		String parameter = request.queryParam("trace").orElse("false");
		return !"false".equalsIgnoreCase(parameter);
	}

	/**
	 * Render the given error data as a view, using a template view if available or a
	 * static HTML file if available otherwise. This will return an empty
	 * {@code Publisher} if none of the above are available.
	 * @param viewName the view name
	 * @param responseBody the error response being built
	 * @param error the error data as a map
	 * @return a Publisher of the {@link ServerResponse}
	 */
	protected Mono<ServerResponse> renderErrorView(String viewName, ServerResponse.BodyBuilder responseBody,
			Map<String, Object> error) {
		if (isTemplateAvailable(viewName)) {
			return responseBody.render(viewName, error);
		}
		Resource resource = resolveResource(viewName);
		if (resource != null) {
			return responseBody.body(BodyInserters.fromResource(resource));
		}
		return Mono.empty();
	}

	private boolean isTemplateAvailable(String viewName) {
		return this.templateAvailabilityProviders.getProvider(viewName, this.applicationContext) != null;
	}

	private Resource resolveResource(String viewName) {
		for (String location : this.resourceProperties.getStaticLocations()) {
			try {
				Resource resource = this.applicationContext.getResource(location);
				resource = resource.createRelative(viewName + ".html");
				if (resource.exists()) {
					return resource;
				}
			}
			catch (Exception ex) {
				// Ignore
			}
		}
		return null;
	}

	/**
	 * Render a default HTML "Whitelabel Error Page".
	 * <p>
	 * Useful when no other error view is available in the application.
	 * @param responseBody the error response being built
	 * @param error the error data as a map
	 * @return a Publisher of the {@link ServerResponse}
	 */
	protected Mono<ServerResponse> renderDefaultErrorView(ServerResponse.BodyBuilder responseBody,
			Map<String, Object> error) {
		StringBuilder builder = new StringBuilder();
		Date timestamp = (Date) error.get("timestamp");
		Object message = error.get("message");
		Object trace = error.get("trace");
		Object requestId = error.get("requestId");
		builder.append("<html><body><h1>Whitelabel Error Page</h1>")
				.append("<p>This application has no configured error view, so you are seeing this as a fallback.</p>")
				.append("<div id='created'>").append(timestamp).append("</div>").append("<div>[").append(requestId)
				.append("] There was an unexpected error (type=").append(htmlEscape(error.get("error")))
				.append(", status=").append(htmlEscape(error.get("status"))).append(").</div>");
		if (message != null) {
			builder.append("<div>").append(htmlEscape(message)).append("</div>");
		}
		if (trace != null) {
			builder.append("<div style='white-space:pre-wrap;'>").append(htmlEscape(trace)).append("</div>");
		}
		builder.append("</body></html>");
		return responseBody.body(builder.toString());
	}

	private String htmlEscape(Object input) {
		return (input != null) ? HtmlUtils.htmlEscape(input.toString()) : null;
	}

	@Override
	public void afterPropertiesSet() throws Exception {
		if (CollectionUtils.isEmpty(this.messageWriters)) {
			throw new IllegalArgumentException("Property 'messageWriters' is required");
		}
	}

	/**
	 * Create a {@link RouterFunction} that can route and handle errors as JSON responses
	 * or HTML views.
	 * <p>
	 * If the returned {@link RouterFunction} doesn't route to a {@code HandlerFunction},
	 * the original exception is propagated in the pipeline and can be processed by other
	 * {@link org.springframework.web.server.WebExceptionHandler}s.
	 * @param errorAttributes the {@code ErrorAttributes} instance to use to extract error
	 * information
	 * @return a {@link RouterFunction} that routes and handles errors
	 */
	protected abstract RouterFunction<ServerResponse> getRoutingFunction(ErrorAttributes errorAttributes);

	@Override
	public Mono<Void> handle(ServerWebExchange exchange, Throwable throwable) {
		if (exchange.getResponse().isCommitted() || isDisconnectedClientError(throwable)) {
			return Mono.error(throwable);
		}
		this.errorAttributes.storeErrorInformation(throwable, exchange);
		ServerRequest request = ServerRequest.create(exchange, this.messageReaders);
		return getRoutingFunction(this.errorAttributes).route(request).switchIfEmpty(Mono.error(throwable))
				.flatMap((handler) -> handler.handle(request))
				.doOnNext((response) -> logError(request, response, throwable))
				.flatMap((response) -> write(exchange, response));
	}

	protected void logError(ServerRequest request, ServerResponse response, Throwable throwable) {
		if (logger.isDebugEnabled()) {
			logger.debug(request.exchange().getLogPrefix() + formatError(throwable, request));
		}
		if (response.statusCode().equals(HttpStatus.INTERNAL_SERVER_ERROR)) {
			logger.error(request.exchange().getLogPrefix() + "500 Server Error for " + formatRequest(request),
					throwable);
		}
	}

	private boolean isDisconnectedClientError(Throwable ex) {
		return DISCONNECTED_CLIENT_EXCEPTIONS.contains(ex.getClass().getSimpleName())
				|| isDisconnectedClientErrorMessage(NestedExceptionUtils.getMostSpecificCause(ex).getMessage());
	}

	private boolean isDisconnectedClientErrorMessage(String message) {
		message = (message != null) ? message.toLowerCase() : "";
		return (message.contains("broken pipe") || message.contains("connection reset by peer"));
	}

<<<<<<< HEAD
=======
	private void logError(ServerRequest request, ServerResponse response, Throwable throwable) {
		if (logger.isDebugEnabled()) {
			logger.debug(request.exchange().getLogPrefix() + formatError(throwable, request));
		}
		if (HttpStatus.resolve(response.rawStatusCode()) != null
				&& response.statusCode().equals(HttpStatus.INTERNAL_SERVER_ERROR)) {
			logger.error(request.exchange().getLogPrefix() + "500 Server Error for " + formatRequest(request),
					throwable);
		}
	}

>>>>>>> b853dff0
	private String formatError(Throwable ex, ServerRequest request) {
		String reason = ex.getClass().getSimpleName() + ": " + ex.getMessage();
		return "Resolved [" + reason + "] for HTTP " + request.methodName() + " " + request.path();
	}

	private String formatRequest(ServerRequest request) {
		String rawQuery = request.uri().getRawQuery();
		String query = StringUtils.hasText(rawQuery) ? "?" + rawQuery : "";
		return "HTTP " + request.methodName() + " \"" + request.path() + query + "\"";
	}

	private Mono<? extends Void> write(ServerWebExchange exchange, ServerResponse response) {
		// force content-type since writeTo won't overwrite response header values
		exchange.getResponse().getHeaders().setContentType(response.headers().getContentType());
		return response.writeTo(exchange, new ResponseContext());
	}

	private class ResponseContext implements ServerResponse.Context {

		@Override
		public List<HttpMessageWriter<?>> messageWriters() {
			return AbstractErrorWebExceptionHandler.this.messageWriters;
		}

		@Override
		public List<ViewResolver> viewResolvers() {
			return AbstractErrorWebExceptionHandler.this.viewResolvers;
		}

	}

}<|MERGE_RESOLUTION|>--- conflicted
+++ resolved
@@ -267,28 +267,6 @@
 		if (logger.isDebugEnabled()) {
 			logger.debug(request.exchange().getLogPrefix() + formatError(throwable, request));
 		}
-		if (response.statusCode().equals(HttpStatus.INTERNAL_SERVER_ERROR)) {
-			logger.error(request.exchange().getLogPrefix() + "500 Server Error for " + formatRequest(request),
-					throwable);
-		}
-	}
-
-	private boolean isDisconnectedClientError(Throwable ex) {
-		return DISCONNECTED_CLIENT_EXCEPTIONS.contains(ex.getClass().getSimpleName())
-				|| isDisconnectedClientErrorMessage(NestedExceptionUtils.getMostSpecificCause(ex).getMessage());
-	}
-
-	private boolean isDisconnectedClientErrorMessage(String message) {
-		message = (message != null) ? message.toLowerCase() : "";
-		return (message.contains("broken pipe") || message.contains("connection reset by peer"));
-	}
-
-<<<<<<< HEAD
-=======
-	private void logError(ServerRequest request, ServerResponse response, Throwable throwable) {
-		if (logger.isDebugEnabled()) {
-			logger.debug(request.exchange().getLogPrefix() + formatError(throwable, request));
-		}
 		if (HttpStatus.resolve(response.rawStatusCode()) != null
 				&& response.statusCode().equals(HttpStatus.INTERNAL_SERVER_ERROR)) {
 			logger.error(request.exchange().getLogPrefix() + "500 Server Error for " + formatRequest(request),
@@ -296,7 +274,16 @@
 		}
 	}
 
->>>>>>> b853dff0
+	private boolean isDisconnectedClientError(Throwable ex) {
+		return DISCONNECTED_CLIENT_EXCEPTIONS.contains(ex.getClass().getSimpleName())
+				|| isDisconnectedClientErrorMessage(NestedExceptionUtils.getMostSpecificCause(ex).getMessage());
+	}
+
+	private boolean isDisconnectedClientErrorMessage(String message) {
+		message = (message != null) ? message.toLowerCase() : "";
+		return (message.contains("broken pipe") || message.contains("connection reset by peer"));
+	}
+
 	private String formatError(Throwable ex, ServerRequest request) {
 		String reason = ex.getClass().getSimpleName() + ": " + ex.getMessage();
 		return "Resolved [" + reason + "] for HTTP " + request.methodName() + " " + request.path();
