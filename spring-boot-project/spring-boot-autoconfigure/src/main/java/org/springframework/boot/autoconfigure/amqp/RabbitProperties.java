<<<<<<< HEAD
/*
 * Copyright 2012-2019 the original author or authors.
 *
 * Licensed under the Apache License, Version 2.0 (the "License");
 * you may not use this file except in compliance with the License.
 * You may obtain a copy of the License at
 *
 *      https://www.apache.org/licenses/LICENSE-2.0
 *
 * Unless required by applicable law or agreed to in writing, software
 * distributed under the License is distributed on an "AS IS" BASIS,
 * WITHOUT WARRANTIES OR CONDITIONS OF ANY KIND, either express or implied.
 * See the License for the specific language governing permissions and
 * limitations under the License.
 */

package org.springframework.boot.autoconfigure.amqp;

import java.time.Duration;
import java.time.temporal.ChronoUnit;
import java.util.ArrayList;
import java.util.List;

import org.springframework.amqp.core.AcknowledgeMode;
import org.springframework.amqp.rabbit.connection.CachingConnectionFactory.CacheMode;
import org.springframework.boot.context.properties.ConfigurationProperties;
import org.springframework.boot.convert.DurationUnit;
import org.springframework.util.CollectionUtils;
import org.springframework.util.StringUtils;

/**
 * Configuration properties for Rabbit.
 *
 * @author Greg Turnquist
 * @author Dave Syer
 * @author Stephane Nicoll
 * @author Andy Wilkinson
 * @author Josh Thornhill
 * @author Gary Russell
 * @author Artsiom Yudovin
 * @since 1.0.0
 */
@ConfigurationProperties(prefix = "spring.rabbitmq")
public class RabbitProperties {

	/**
	 * RabbitMQ host.
	 */
	private String host = "localhost";

	/**
	 * RabbitMQ port.
	 */
	private int port = 5672;

	/**
	 * Login user to authenticate to the broker.
	 */
	private String username = "guest";

	/**
	 * Login to authenticate against the broker.
	 */
	private String password = "guest";

	/**
	 * SSL configuration.
	 */
	private final Ssl ssl = new Ssl();

	/**
	 * Virtual host to use when connecting to the broker.
	 */
	private String virtualHost;

	/**
	 * Comma-separated list of addresses to which the client should connect.
	 */
	private String addresses;

	/**
	 * Requested heartbeat timeout; zero for none. If a duration suffix is not specified,
	 * seconds will be used.
	 */
	@DurationUnit(ChronoUnit.SECONDS)
	private Duration requestedHeartbeat;

	/**
	 * Whether to enable publisher confirms.
	 */
	private boolean publisherConfirms;

	/**
	 * Whether to enable publisher returns.
	 */
	private boolean publisherReturns;

	/**
	 * Connection timeout. Set it to zero to wait forever.
	 */
	private Duration connectionTimeout;

	/**
	 * Cache configuration.
	 */
	private final Cache cache = new Cache();

	/**
	 * Listener container configuration.
	 */
	private final Listener listener = new Listener();

	private final Template template = new Template();

	private List<Address> parsedAddresses;

	public String getHost() {
		return this.host;
	}

	/**
	 * Returns the host from the first address, or the configured host if no addresses
	 * have been set.
	 * @return the host
	 * @see #setAddresses(String)
	 * @see #getHost()
	 */
	public String determineHost() {
		if (CollectionUtils.isEmpty(this.parsedAddresses)) {
			return getHost();
		}
		return this.parsedAddresses.get(0).host;
	}

	public void setHost(String host) {
		this.host = host;
	}

	public int getPort() {
		return this.port;
	}

	/**
	 * Returns the port from the first address, or the configured port if no addresses
	 * have been set.
	 * @return the port
	 * @see #setAddresses(String)
	 * @see #getPort()
	 */
	public int determinePort() {
		if (CollectionUtils.isEmpty(this.parsedAddresses)) {
			return getPort();
		}
		Address address = this.parsedAddresses.get(0);
		return address.port;
	}

	public void setPort(int port) {
		this.port = port;
	}

	public String getAddresses() {
		return this.addresses;
	}

	/**
	 * Returns the comma-separated addresses or a single address ({@code host:port})
	 * created from the configured host and port if no addresses have been set.
	 * @return the addresses
	 */
	public String determineAddresses() {
		if (CollectionUtils.isEmpty(this.parsedAddresses)) {
			return this.host + ":" + this.port;
		}
		List<String> addressStrings = new ArrayList<>();
		for (Address parsedAddress : this.parsedAddresses) {
			addressStrings.add(parsedAddress.host + ":" + parsedAddress.port);
		}
		return StringUtils.collectionToCommaDelimitedString(addressStrings);
	}

	public void setAddresses(String addresses) {
		this.addresses = addresses;
		this.parsedAddresses = parseAddresses(addresses);
	}

	private List<Address> parseAddresses(String addresses) {
		List<Address> parsedAddresses = new ArrayList<>();
		for (String address : StringUtils.commaDelimitedListToStringArray(addresses)) {
			parsedAddresses.add(new Address(address));
		}
		return parsedAddresses;
	}

	public String getUsername() {
		return this.username;
	}

	/**
	 * If addresses have been set and the first address has a username it is returned.
	 * Otherwise returns the result of calling {@code getUsername()}.
	 * @return the username
	 * @see #setAddresses(String)
	 * @see #getUsername()
	 */
	public String determineUsername() {
		if (CollectionUtils.isEmpty(this.parsedAddresses)) {
			return this.username;
		}
		Address address = this.parsedAddresses.get(0);
		return (address.username != null) ? address.username : this.username;
	}

	public void setUsername(String username) {
		this.username = username;
	}

	public String getPassword() {
		return this.password;
	}

	/**
	 * If addresses have been set and the first address has a password it is returned.
	 * Otherwise returns the result of calling {@code getPassword()}.
	 * @return the password or {@code null}
	 * @see #setAddresses(String)
	 * @see #getPassword()
	 */
	public String determinePassword() {
		if (CollectionUtils.isEmpty(this.parsedAddresses)) {
			return getPassword();
		}
		Address address = this.parsedAddresses.get(0);
		return (address.password != null) ? address.password : getPassword();
	}

	public void setPassword(String password) {
		this.password = password;
	}

	public Ssl getSsl() {
		return this.ssl;
	}

	public String getVirtualHost() {
		return this.virtualHost;
	}

	/**
	 * If addresses have been set and the first address has a virtual host it is returned.
	 * Otherwise returns the result of calling {@code getVirtualHost()}.
	 * @return the virtual host or {@code null}
	 * @see #setAddresses(String)
	 * @see #getVirtualHost()
	 */
	public String determineVirtualHost() {
		if (CollectionUtils.isEmpty(this.parsedAddresses)) {
			return getVirtualHost();
		}
		Address address = this.parsedAddresses.get(0);
		return (address.virtualHost != null) ? address.virtualHost : getVirtualHost();
	}

	public void setVirtualHost(String virtualHost) {
		this.virtualHost = "".equals(virtualHost) ? "/" : virtualHost;
	}

	public Duration getRequestedHeartbeat() {
		return this.requestedHeartbeat;
	}

	public void setRequestedHeartbeat(Duration requestedHeartbeat) {
		this.requestedHeartbeat = requestedHeartbeat;
	}

	public boolean isPublisherConfirms() {
		return this.publisherConfirms;
	}

	public void setPublisherConfirms(boolean publisherConfirms) {
		this.publisherConfirms = publisherConfirms;
	}

	public boolean isPublisherReturns() {
		return this.publisherReturns;
	}

	public void setPublisherReturns(boolean publisherReturns) {
		this.publisherReturns = publisherReturns;
	}

	public Duration getConnectionTimeout() {
		return this.connectionTimeout;
	}

	public void setConnectionTimeout(Duration connectionTimeout) {
		this.connectionTimeout = connectionTimeout;
	}

	public Cache getCache() {
		return this.cache;
	}

	public Listener getListener() {
		return this.listener;
	}

	public Template getTemplate() {
		return this.template;
	}

	public static class Ssl {

		/**
		 * Whether to enable SSL support.
		 */
		private boolean enabled;

		/**
		 * Path to the key store that holds the SSL certificate.
		 */
		private String keyStore;

		/**
		 * Key store type.
		 */
		private String keyStoreType = "PKCS12";

		/**
		 * Password used to access the key store.
		 */
		private String keyStorePassword;

		/**
		 * Trust store that holds SSL certificates.
		 */
		private String trustStore;

		/**
		 * Trust store type.
		 */
		private String trustStoreType = "JKS";

		/**
		 * Password used to access the trust store.
		 */
		private String trustStorePassword;

		/**
		 * SSL algorithm to use. By default, configured by the Rabbit client library.
		 */
		private String algorithm;

		/**
		 * Whether to enable server side certificate validation.
		 */
		private boolean validateServerCertificate = true;

		/**
		 * Whether to enable hostname verification.
		 */
		private boolean verifyHostname = true;

		public boolean isEnabled() {
			return this.enabled;
		}

		public void setEnabled(boolean enabled) {
			this.enabled = enabled;
		}

		public String getKeyStore() {
			return this.keyStore;
		}

		public void setKeyStore(String keyStore) {
			this.keyStore = keyStore;
		}

		public String getKeyStoreType() {
			return this.keyStoreType;
		}

		public void setKeyStoreType(String keyStoreType) {
			this.keyStoreType = keyStoreType;
		}

		public String getKeyStorePassword() {
			return this.keyStorePassword;
		}

		public void setKeyStorePassword(String keyStorePassword) {
			this.keyStorePassword = keyStorePassword;
		}

		public String getTrustStore() {
			return this.trustStore;
		}

		public void setTrustStore(String trustStore) {
			this.trustStore = trustStore;
		}

		public String getTrustStoreType() {
			return this.trustStoreType;
		}

		public void setTrustStoreType(String trustStoreType) {
			this.trustStoreType = trustStoreType;
		}

		public String getTrustStorePassword() {
			return this.trustStorePassword;
		}

		public void setTrustStorePassword(String trustStorePassword) {
			this.trustStorePassword = trustStorePassword;
		}

		public String getAlgorithm() {
			return this.algorithm;
		}

		public void setAlgorithm(String sslAlgorithm) {
			this.algorithm = sslAlgorithm;
		}

		public boolean isValidateServerCertificate() {
			return this.validateServerCertificate;
		}

		public void setValidateServerCertificate(boolean validateServerCertificate) {
			this.validateServerCertificate = validateServerCertificate;
		}

		public boolean getVerifyHostname() {
			return this.verifyHostname;
		}

		public void setVerifyHostname(boolean verifyHostname) {
			this.verifyHostname = verifyHostname;
		}

	}

	public static class Cache {

		private final Channel channel = new Channel();

		private final Connection connection = new Connection();

		public Channel getChannel() {
			return this.channel;
		}

		public Connection getConnection() {
			return this.connection;
		}

		public static class Channel {

			/**
			 * Number of channels to retain in the cache. When "check-timeout" > 0, max
			 * channels per connection.
			 */
			private Integer size;

			/**
			 * Duration to wait to obtain a channel if the cache size has been reached. If
			 * 0, always create a new channel.
			 */
			private Duration checkoutTimeout;

			public Integer getSize() {
				return this.size;
			}

			public void setSize(Integer size) {
				this.size = size;
			}

			public Duration getCheckoutTimeout() {
				return this.checkoutTimeout;
			}

			public void setCheckoutTimeout(Duration checkoutTimeout) {
				this.checkoutTimeout = checkoutTimeout;
			}

		}

		public static class Connection {

			/**
			 * Connection factory cache mode.
			 */
			private CacheMode mode = CacheMode.CHANNEL;

			/**
			 * Number of connections to cache. Only applies when mode is CONNECTION.
			 */
			private Integer size;

			public CacheMode getMode() {
				return this.mode;
			}

			public void setMode(CacheMode mode) {
				this.mode = mode;
			}

			public Integer getSize() {
				return this.size;
			}

			public void setSize(Integer size) {
				this.size = size;
			}

		}

	}

	public enum ContainerType {

		/**
		 * Container where the RabbitMQ consumer dispatches messages to an invoker thread.
		 */
		SIMPLE,

		/**
		 * Container where the listener is invoked directly on the RabbitMQ consumer
		 * thread.
		 */
		DIRECT

	}

	public static class Listener {

		/**
		 * Listener container type.
		 */
		private ContainerType type = ContainerType.SIMPLE;

		private final SimpleContainer simple = new SimpleContainer();

		private final DirectContainer direct = new DirectContainer();

		public ContainerType getType() {
			return this.type;
		}

		public void setType(ContainerType containerType) {
			this.type = containerType;
		}

		public SimpleContainer getSimple() {
			return this.simple;
		}

		public DirectContainer getDirect() {
			return this.direct;
		}

	}

	public abstract static class AmqpContainer {

		/**
		 * Whether to start the container automatically on startup.
		 */
		private boolean autoStartup = true;

		/**
		 * Acknowledge mode of container.
		 */
		private AcknowledgeMode acknowledgeMode;

		/**
		 * Maximum number of unacknowledged messages that can be outstanding at each
		 * consumer.
		 */
		private Integer prefetch;

		/**
		 * Whether rejected deliveries are re-queued by default.
		 */
		private Boolean defaultRequeueRejected;

		/**
		 * How often idle container events should be published.
		 */
		private Duration idleEventInterval;

		/**
		 * Optional properties for a retry interceptor.
		 */
		private final ListenerRetry retry = new ListenerRetry();

		public boolean isAutoStartup() {
			return this.autoStartup;
		}

		public void setAutoStartup(boolean autoStartup) {
			this.autoStartup = autoStartup;
		}

		public AcknowledgeMode getAcknowledgeMode() {
			return this.acknowledgeMode;
		}

		public void setAcknowledgeMode(AcknowledgeMode acknowledgeMode) {
			this.acknowledgeMode = acknowledgeMode;
		}

		public Integer getPrefetch() {
			return this.prefetch;
		}

		public void setPrefetch(Integer prefetch) {
			this.prefetch = prefetch;
		}

		public Boolean getDefaultRequeueRejected() {
			return this.defaultRequeueRejected;
		}

		public void setDefaultRequeueRejected(Boolean defaultRequeueRejected) {
			this.defaultRequeueRejected = defaultRequeueRejected;
		}

		public Duration getIdleEventInterval() {
			return this.idleEventInterval;
		}

		public void setIdleEventInterval(Duration idleEventInterval) {
			this.idleEventInterval = idleEventInterval;
		}

		public abstract boolean isMissingQueuesFatal();

		public ListenerRetry getRetry() {
			return this.retry;
		}

	}

	/**
	 * Configuration properties for {@code SimpleMessageListenerContainer}.
	 */
	public static class SimpleContainer extends AmqpContainer {

		/**
		 * Minimum number of listener invoker threads.
		 */
		private Integer concurrency;

		/**
		 * Maximum number of listener invoker threads.
		 */
		private Integer maxConcurrency;

		/**
		 * Number of messages to be processed between acks when the acknowledge mode is
		 * AUTO. If larger than prefetch, prefetch will be increased to this value.
		 */
		private Integer transactionSize;

		/**
		 * Whether to fail if the queues declared by the container are not available on
		 * the broker and/or whether to stop the container if one or more queues are
		 * deleted at runtime.
		 */
		private boolean missingQueuesFatal = true;

		public Integer getConcurrency() {
			return this.concurrency;
		}

		public void setConcurrency(Integer concurrency) {
			this.concurrency = concurrency;
		}

		public Integer getMaxConcurrency() {
			return this.maxConcurrency;
		}

		public void setMaxConcurrency(Integer maxConcurrency) {
			this.maxConcurrency = maxConcurrency;
		}

		public Integer getTransactionSize() {
			return this.transactionSize;
		}

		public void setTransactionSize(Integer transactionSize) {
			this.transactionSize = transactionSize;
		}

		@Override
		public boolean isMissingQueuesFatal() {
			return this.missingQueuesFatal;
		}

		public void setMissingQueuesFatal(boolean missingQueuesFatal) {
			this.missingQueuesFatal = missingQueuesFatal;
		}

	}

	/**
	 * Configuration properties for {@code DirectMessageListenerContainer}.
	 */
	public static class DirectContainer extends AmqpContainer {

		/**
		 * Number of consumers per queue.
		 */
		private Integer consumersPerQueue;

		/**
		 * Whether to fail if the queues declared by the container are not available on
		 * the broker.
		 */
		private boolean missingQueuesFatal = false;

		public Integer getConsumersPerQueue() {
			return this.consumersPerQueue;
		}

		public void setConsumersPerQueue(Integer consumersPerQueue) {
			this.consumersPerQueue = consumersPerQueue;
		}

		@Override
		public boolean isMissingQueuesFatal() {
			return this.missingQueuesFatal;
		}

		public void setMissingQueuesFatal(boolean missingQueuesFatal) {
			this.missingQueuesFatal = missingQueuesFatal;
		}

	}

	public static class Template {

		private final Retry retry = new Retry();

		/**
		 * Whether to enable mandatory messages.
		 */
		private Boolean mandatory;

		/**
		 * Timeout for `receive()` operations.
		 */
		private Duration receiveTimeout;

		/**
		 * Timeout for `sendAndReceive()` operations.
		 */
		private Duration replyTimeout;

		/**
		 * Name of the default exchange to use for send operations.
		 */
		private String exchange = "";

		/**
		 * Value of a default routing key to use for send operations.
		 */
		private String routingKey = "";

		/**
		 * Name of the default queue to receive messages from when none is specified
		 * explicitly.
		 */
		private String defaultReceiveQueue;

		public Retry getRetry() {
			return this.retry;
		}

		public Boolean getMandatory() {
			return this.mandatory;
		}

		public void setMandatory(Boolean mandatory) {
			this.mandatory = mandatory;
		}

		public Duration getReceiveTimeout() {
			return this.receiveTimeout;
		}

		public void setReceiveTimeout(Duration receiveTimeout) {
			this.receiveTimeout = receiveTimeout;
		}

		public Duration getReplyTimeout() {
			return this.replyTimeout;
		}

		public void setReplyTimeout(Duration replyTimeout) {
			this.replyTimeout = replyTimeout;
		}

		public String getExchange() {
			return this.exchange;
		}

		public void setExchange(String exchange) {
			this.exchange = exchange;
		}

		public String getRoutingKey() {
			return this.routingKey;
		}

		public void setRoutingKey(String routingKey) {
			this.routingKey = routingKey;
		}

		public String getDefaultReceiveQueue() {
			return this.defaultReceiveQueue;
		}

		public void setDefaultReceiveQueue(String defaultReceiveQueue) {
			this.defaultReceiveQueue = defaultReceiveQueue;
		}

	}

	public static class Retry {

		/**
		 * Whether publishing retries are enabled.
		 */
		private boolean enabled;

		/**
		 * Maximum number of attempts to deliver a message.
		 */
		private int maxAttempts = 3;

		/**
		 * Duration between the first and second attempt to deliver a message.
		 */
		private Duration initialInterval = Duration.ofMillis(1000);

		/**
		 * Multiplier to apply to the previous retry interval.
		 */
		private double multiplier = 1.0;

		/**
		 * Maximum duration between attempts.
		 */
		private Duration maxInterval = Duration.ofMillis(10000);

		public boolean isEnabled() {
			return this.enabled;
		}

		public void setEnabled(boolean enabled) {
			this.enabled = enabled;
		}

		public int getMaxAttempts() {
			return this.maxAttempts;
		}

		public void setMaxAttempts(int maxAttempts) {
			this.maxAttempts = maxAttempts;
		}

		public Duration getInitialInterval() {
			return this.initialInterval;
		}

		public void setInitialInterval(Duration initialInterval) {
			this.initialInterval = initialInterval;
		}

		public double getMultiplier() {
			return this.multiplier;
		}

		public void setMultiplier(double multiplier) {
			this.multiplier = multiplier;
		}

		public Duration getMaxInterval() {
			return this.maxInterval;
		}

		public void setMaxInterval(Duration maxInterval) {
			this.maxInterval = maxInterval;
		}

	}

	public static class ListenerRetry extends Retry {

		/**
		 * Whether retries are stateless or stateful.
		 */
		private boolean stateless = true;

		public boolean isStateless() {
			return this.stateless;
		}

		public void setStateless(boolean stateless) {
			this.stateless = stateless;
		}

	}

	private static final class Address {

		private static final String PREFIX_AMQP = "amqp://";

		private static final int DEFAULT_PORT = 5672;

		private String host;

		private int port;

		private String username;

		private String password;

		private String virtualHost;

		private Address(String input) {
			input = input.trim();
			input = trimPrefix(input);
			input = parseUsernameAndPassword(input);
			input = parseVirtualHost(input);
			parseHostAndPort(input);
		}

		private String trimPrefix(String input) {
			if (input.startsWith(PREFIX_AMQP)) {
				input = input.substring(PREFIX_AMQP.length());
			}
			return input;
		}

		private String parseUsernameAndPassword(String input) {
			if (input.contains("@")) {
				String[] split = StringUtils.split(input, "@");
				String creds = split[0];
				input = split[1];
				split = StringUtils.split(creds, ":");
				this.username = split[0];
				if (split.length > 0) {
					this.password = split[1];
				}
			}
			return input;
		}

		private String parseVirtualHost(String input) {
			int hostIndex = input.indexOf('/');
			if (hostIndex >= 0) {
				this.virtualHost = input.substring(hostIndex + 1);
				if (this.virtualHost.isEmpty()) {
					this.virtualHost = "/";
				}
				input = input.substring(0, hostIndex);
			}
			return input;
		}

		private void parseHostAndPort(String input) {
			int portIndex = input.indexOf(':');
			if (portIndex == -1) {
				this.host = input;
				this.port = DEFAULT_PORT;
			}
			else {
				this.host = input.substring(0, portIndex);
				this.port = Integer.valueOf(input.substring(portIndex + 1));
			}
		}

	}

}
=======
/*
 * Copyright 2012-2020 the original author or authors.
 *
 * Licensed under the Apache License, Version 2.0 (the "License");
 * you may not use this file except in compliance with the License.
 * You may obtain a copy of the License at
 *
 *      https://www.apache.org/licenses/LICENSE-2.0
 *
 * Unless required by applicable law or agreed to in writing, software
 * distributed under the License is distributed on an "AS IS" BASIS,
 * WITHOUT WARRANTIES OR CONDITIONS OF ANY KIND, either express or implied.
 * See the License for the specific language governing permissions and
 * limitations under the License.
 */

package org.springframework.boot.autoconfigure.amqp;

import java.time.Duration;
import java.time.temporal.ChronoUnit;
import java.util.ArrayList;
import java.util.List;
import java.util.Optional;

import org.springframework.amqp.core.AcknowledgeMode;
import org.springframework.amqp.rabbit.connection.AbstractConnectionFactory.AddressShuffleMode;
import org.springframework.amqp.rabbit.connection.CachingConnectionFactory.CacheMode;
import org.springframework.amqp.rabbit.connection.CachingConnectionFactory.ConfirmType;
import org.springframework.boot.context.properties.ConfigurationProperties;
import org.springframework.boot.convert.DurationUnit;
import org.springframework.util.CollectionUtils;
import org.springframework.util.StringUtils;

/**
 * Configuration properties for Rabbit.
 *
 * @author Greg Turnquist
 * @author Dave Syer
 * @author Stephane Nicoll
 * @author Andy Wilkinson
 * @author Josh Thornhill
 * @author Gary Russell
 * @author Artsiom Yudovin
 * @author Franjo Zilic
 * @since 1.0.0
 */
@ConfigurationProperties(prefix = "spring.rabbitmq")
public class RabbitProperties {

	private static final int DEFAULT_PORT = 5672;

	private static final int DEFAULT_PORT_SECURE = 5671;

	/**
	 * RabbitMQ host. Ignored if an address is set.
	 */
	private String host = "localhost";

	/**
	 * RabbitMQ port. Ignored if an address is set. Default to 5672, or 5671 if SSL is
	 * enabled.
	 */
	private Integer port;

	/**
	 * Login user to authenticate to the broker.
	 */
	private String username = "guest";

	/**
	 * Login to authenticate against the broker.
	 */
	private String password = "guest";

	/**
	 * SSL configuration.
	 */
	private final Ssl ssl = new Ssl();

	/**
	 * Virtual host to use when connecting to the broker.
	 */
	private String virtualHost;

	/**
	 * Comma-separated list of addresses to which the client should connect. When set, the
	 * host and port are ignored.
	 */
	private String addresses;

	/**
	 * Mode used to shuffle configured addresses.
	 */
	private AddressShuffleMode addressShuffleMode = AddressShuffleMode.NONE;

	/**
	 * Requested heartbeat timeout; zero for none. If a duration suffix is not specified,
	 * seconds will be used.
	 */
	@DurationUnit(ChronoUnit.SECONDS)
	private Duration requestedHeartbeat;

	/**
	 * Number of channels per connection requested by the client. Use 0 for unlimited.
	 */
	private int requestedChannelMax = 2047;

	/**
	 * Whether to enable publisher returns.
	 */
	private boolean publisherReturns;

	/**
	 * Type of publisher confirms to use.
	 */
	private ConfirmType publisherConfirmType;

	/**
	 * Connection timeout. Set it to zero to wait forever.
	 */
	private Duration connectionTimeout;

	/**
	 * Continuation timeout for RPC calls in channels. Set it to zero to wait forever.
	 */
	private Duration channelRpcTimeout = Duration.ofMinutes(10);

	/**
	 * Cache configuration.
	 */
	private final Cache cache = new Cache();

	/**
	 * Listener container configuration.
	 */
	private final Listener listener = new Listener();

	private final Template template = new Template();

	private List<Address> parsedAddresses;

	public String getHost() {
		return this.host;
	}

	/**
	 * Returns the host from the first address, or the configured host if no addresses
	 * have been set.
	 * @return the host
	 * @see #setAddresses(String)
	 * @see #getHost()
	 */
	public String determineHost() {
		if (CollectionUtils.isEmpty(this.parsedAddresses)) {
			return getHost();
		}
		return this.parsedAddresses.get(0).host;
	}

	public void setHost(String host) {
		this.host = host;
	}

	public Integer getPort() {
		return this.port;
	}

	/**
	 * Returns the port from the first address, or the configured port if no addresses
	 * have been set.
	 * @return the port
	 * @see #setAddresses(String)
	 * @see #getPort()
	 */
	public int determinePort() {
		if (CollectionUtils.isEmpty(this.parsedAddresses)) {
			Integer port = getPort();
			if (port != null) {
				return port;
			}
			return (Optional.ofNullable(getSsl().getEnabled()).orElse(false)) ? DEFAULT_PORT_SECURE : DEFAULT_PORT;
		}
		return this.parsedAddresses.get(0).port;
	}

	public void setPort(Integer port) {
		this.port = port;
	}

	public String getAddresses() {
		return this.addresses;
	}

	/**
	 * Returns the comma-separated addresses or a single address ({@code host:port})
	 * created from the configured host and port if no addresses have been set.
	 * @return the addresses
	 */
	public String determineAddresses() {
		if (CollectionUtils.isEmpty(this.parsedAddresses)) {
			return this.host + ":" + determinePort();
		}
		List<String> addressStrings = new ArrayList<>();
		for (Address parsedAddress : this.parsedAddresses) {
			addressStrings.add(parsedAddress.host + ":" + parsedAddress.port);
		}
		return StringUtils.collectionToCommaDelimitedString(addressStrings);
	}

	public void setAddresses(String addresses) {
		this.addresses = addresses;
		this.parsedAddresses = parseAddresses(addresses);
	}

	private List<Address> parseAddresses(String addresses) {
		List<Address> parsedAddresses = new ArrayList<>();
		for (String address : StringUtils.commaDelimitedListToStringArray(addresses)) {
			parsedAddresses.add(new Address(address, Optional.ofNullable(getSsl().getEnabled()).orElse(false)));
		}
		return parsedAddresses;
	}

	public String getUsername() {
		return this.username;
	}

	/**
	 * If addresses have been set and the first address has a username it is returned.
	 * Otherwise returns the result of calling {@code getUsername()}.
	 * @return the username
	 * @see #setAddresses(String)
	 * @see #getUsername()
	 */
	public String determineUsername() {
		if (CollectionUtils.isEmpty(this.parsedAddresses)) {
			return this.username;
		}
		Address address = this.parsedAddresses.get(0);
		return (address.username != null) ? address.username : this.username;
	}

	public void setUsername(String username) {
		this.username = username;
	}

	public String getPassword() {
		return this.password;
	}

	/**
	 * If addresses have been set and the first address has a password it is returned.
	 * Otherwise returns the result of calling {@code getPassword()}.
	 * @return the password or {@code null}
	 * @see #setAddresses(String)
	 * @see #getPassword()
	 */
	public String determinePassword() {
		if (CollectionUtils.isEmpty(this.parsedAddresses)) {
			return getPassword();
		}
		Address address = this.parsedAddresses.get(0);
		return (address.password != null) ? address.password : getPassword();
	}

	public void setPassword(String password) {
		this.password = password;
	}

	public Ssl getSsl() {
		return this.ssl;
	}

	public String getVirtualHost() {
		return this.virtualHost;
	}

	/**
	 * If addresses have been set and the first address has a virtual host it is returned.
	 * Otherwise returns the result of calling {@code getVirtualHost()}.
	 * @return the virtual host or {@code null}
	 * @see #setAddresses(String)
	 * @see #getVirtualHost()
	 */
	public String determineVirtualHost() {
		if (CollectionUtils.isEmpty(this.parsedAddresses)) {
			return getVirtualHost();
		}
		Address address = this.parsedAddresses.get(0);
		return (address.virtualHost != null) ? address.virtualHost : getVirtualHost();
	}

	public void setVirtualHost(String virtualHost) {
		this.virtualHost = StringUtils.hasText(virtualHost) ? virtualHost : "/";
	}

	public AddressShuffleMode getAddressShuffleMode() {
		return this.addressShuffleMode;
	}

	public void setAddressShuffleMode(AddressShuffleMode addressShuffleMode) {
		this.addressShuffleMode = addressShuffleMode;
	}

	public Duration getRequestedHeartbeat() {
		return this.requestedHeartbeat;
	}

	public void setRequestedHeartbeat(Duration requestedHeartbeat) {
		this.requestedHeartbeat = requestedHeartbeat;
	}

	public int getRequestedChannelMax() {
		return this.requestedChannelMax;
	}

	public void setRequestedChannelMax(int requestedChannelMax) {
		this.requestedChannelMax = requestedChannelMax;
	}

	public boolean isPublisherReturns() {
		return this.publisherReturns;
	}

	public void setPublisherReturns(boolean publisherReturns) {
		this.publisherReturns = publisherReturns;
	}

	public Duration getConnectionTimeout() {
		return this.connectionTimeout;
	}

	public void setPublisherConfirmType(ConfirmType publisherConfirmType) {
		this.publisherConfirmType = publisherConfirmType;
	}

	public ConfirmType getPublisherConfirmType() {
		return this.publisherConfirmType;
	}

	public void setConnectionTimeout(Duration connectionTimeout) {
		this.connectionTimeout = connectionTimeout;
	}

	public Duration getChannelRpcTimeout() {
		return this.channelRpcTimeout;
	}

	public void setChannelRpcTimeout(Duration channelRpcTimeout) {
		this.channelRpcTimeout = channelRpcTimeout;
	}

	public Cache getCache() {
		return this.cache;
	}

	public Listener getListener() {
		return this.listener;
	}

	public Template getTemplate() {
		return this.template;
	}

	public class Ssl {

		private static final String SUN_X509 = "SunX509";

		/**
		 * Whether to enable SSL support. Determined automatically if an address is
		 * provided with the protocol (amqp:// vs. amqps://).
		 */
		private Boolean enabled;

		/**
		 * Path to the key store that holds the SSL certificate.
		 */
		private String keyStore;

		/**
		 * Key store type.
		 */
		private String keyStoreType = "PKCS12";

		/**
		 * Password used to access the key store.
		 */
		private String keyStorePassword;

		/**
		 * Key store algorithm.
		 */
		private String keyStoreAlgorithm = SUN_X509;

		/**
		 * Trust store that holds SSL certificates.
		 */
		private String trustStore;

		/**
		 * Trust store type.
		 */
		private String trustStoreType = "JKS";

		/**
		 * Password used to access the trust store.
		 */
		private String trustStorePassword;

		/**
		 * Trust store algorithm.
		 */
		private String trustStoreAlgorithm = SUN_X509;

		/**
		 * SSL algorithm to use. By default, configured by the Rabbit client library.
		 */
		private String algorithm;

		/**
		 * Whether to enable server side certificate validation.
		 */
		private boolean validateServerCertificate = true;

		/**
		 * Whether to enable hostname verification.
		 */
		private boolean verifyHostname = true;

		public Boolean getEnabled() {
			return this.enabled;
		}

		/**
		 * Returns whether SSL is enabled from the first address, or the configured ssl
		 * enabled flag if no addresses have been set.
		 * @return whether ssl is enabled
		 * @see #setAddresses(String)
		 * @see #getEnabled() ()
		 */
		public boolean determineEnabled() {
			boolean defaultEnabled = Optional.ofNullable(getEnabled()).orElse(false);
			if (CollectionUtils.isEmpty(RabbitProperties.this.parsedAddresses)) {
				return defaultEnabled;
			}
			Address address = RabbitProperties.this.parsedAddresses.get(0);
			return address.determineSslEnabled(defaultEnabled);
		}

		public void setEnabled(Boolean enabled) {
			this.enabled = enabled;
		}

		public String getKeyStore() {
			return this.keyStore;
		}

		public void setKeyStore(String keyStore) {
			this.keyStore = keyStore;
		}

		public String getKeyStoreType() {
			return this.keyStoreType;
		}

		public void setKeyStoreType(String keyStoreType) {
			this.keyStoreType = keyStoreType;
		}

		public String getKeyStorePassword() {
			return this.keyStorePassword;
		}

		public void setKeyStorePassword(String keyStorePassword) {
			this.keyStorePassword = keyStorePassword;
		}

		public String getKeyStoreAlgorithm() {
			return this.keyStoreAlgorithm;
		}

		public void setKeyStoreAlgorithm(String keyStoreAlgorithm) {
			this.keyStoreAlgorithm = keyStoreAlgorithm;
		}

		public String getTrustStore() {
			return this.trustStore;
		}

		public void setTrustStore(String trustStore) {
			this.trustStore = trustStore;
		}

		public String getTrustStoreType() {
			return this.trustStoreType;
		}

		public void setTrustStoreType(String trustStoreType) {
			this.trustStoreType = trustStoreType;
		}

		public String getTrustStorePassword() {
			return this.trustStorePassword;
		}

		public void setTrustStorePassword(String trustStorePassword) {
			this.trustStorePassword = trustStorePassword;
		}

		public String getTrustStoreAlgorithm() {
			return this.trustStoreAlgorithm;
		}

		public void setTrustStoreAlgorithm(String trustStoreAlgorithm) {
			this.trustStoreAlgorithm = trustStoreAlgorithm;
		}

		public String getAlgorithm() {
			return this.algorithm;
		}

		public void setAlgorithm(String sslAlgorithm) {
			this.algorithm = sslAlgorithm;
		}

		public boolean isValidateServerCertificate() {
			return this.validateServerCertificate;
		}

		public void setValidateServerCertificate(boolean validateServerCertificate) {
			this.validateServerCertificate = validateServerCertificate;
		}

		public boolean getVerifyHostname() {
			return this.verifyHostname;
		}

		public void setVerifyHostname(boolean verifyHostname) {
			this.verifyHostname = verifyHostname;
		}

	}

	public static class Cache {

		private final Channel channel = new Channel();

		private final Connection connection = new Connection();

		public Channel getChannel() {
			return this.channel;
		}

		public Connection getConnection() {
			return this.connection;
		}

		public static class Channel {

			/**
			 * Number of channels to retain in the cache. When "check-timeout" > 0, max
			 * channels per connection.
			 */
			private Integer size;

			/**
			 * Duration to wait to obtain a channel if the cache size has been reached. If
			 * 0, always create a new channel.
			 */
			private Duration checkoutTimeout;

			public Integer getSize() {
				return this.size;
			}

			public void setSize(Integer size) {
				this.size = size;
			}

			public Duration getCheckoutTimeout() {
				return this.checkoutTimeout;
			}

			public void setCheckoutTimeout(Duration checkoutTimeout) {
				this.checkoutTimeout = checkoutTimeout;
			}

		}

		public static class Connection {

			/**
			 * Connection factory cache mode.
			 */
			private CacheMode mode = CacheMode.CHANNEL;

			/**
			 * Number of connections to cache. Only applies when mode is CONNECTION.
			 */
			private Integer size;

			public CacheMode getMode() {
				return this.mode;
			}

			public void setMode(CacheMode mode) {
				this.mode = mode;
			}

			public Integer getSize() {
				return this.size;
			}

			public void setSize(Integer size) {
				this.size = size;
			}

		}

	}

	public enum ContainerType {

		/**
		 * Container where the RabbitMQ consumer dispatches messages to an invoker thread.
		 */
		SIMPLE,

		/**
		 * Container where the listener is invoked directly on the RabbitMQ consumer
		 * thread.
		 */
		DIRECT

	}

	public static class Listener {

		/**
		 * Listener container type.
		 */
		private ContainerType type = ContainerType.SIMPLE;

		private final SimpleContainer simple = new SimpleContainer();

		private final DirectContainer direct = new DirectContainer();

		public ContainerType getType() {
			return this.type;
		}

		public void setType(ContainerType containerType) {
			this.type = containerType;
		}

		public SimpleContainer getSimple() {
			return this.simple;
		}

		public DirectContainer getDirect() {
			return this.direct;
		}

	}

	public abstract static class AmqpContainer {

		/**
		 * Whether to start the container automatically on startup.
		 */
		private boolean autoStartup = true;

		/**
		 * Acknowledge mode of container.
		 */
		private AcknowledgeMode acknowledgeMode;

		/**
		 * Maximum number of unacknowledged messages that can be outstanding at each
		 * consumer.
		 */
		private Integer prefetch;

		/**
		 * Whether rejected deliveries are re-queued by default.
		 */
		private Boolean defaultRequeueRejected;

		/**
		 * How often idle container events should be published.
		 */
		private Duration idleEventInterval;

		/**
		 * Whether the container should present batched messages as discrete messages or
		 * call the listener with the batch.
		 */
		private boolean deBatchingEnabled = true;

		/**
		 * Optional properties for a retry interceptor.
		 */
		private final ListenerRetry retry = new ListenerRetry();

		public boolean isAutoStartup() {
			return this.autoStartup;
		}

		public void setAutoStartup(boolean autoStartup) {
			this.autoStartup = autoStartup;
		}

		public AcknowledgeMode getAcknowledgeMode() {
			return this.acknowledgeMode;
		}

		public void setAcknowledgeMode(AcknowledgeMode acknowledgeMode) {
			this.acknowledgeMode = acknowledgeMode;
		}

		public Integer getPrefetch() {
			return this.prefetch;
		}

		public void setPrefetch(Integer prefetch) {
			this.prefetch = prefetch;
		}

		public Boolean getDefaultRequeueRejected() {
			return this.defaultRequeueRejected;
		}

		public void setDefaultRequeueRejected(Boolean defaultRequeueRejected) {
			this.defaultRequeueRejected = defaultRequeueRejected;
		}

		public Duration getIdleEventInterval() {
			return this.idleEventInterval;
		}

		public void setIdleEventInterval(Duration idleEventInterval) {
			this.idleEventInterval = idleEventInterval;
		}

		public abstract boolean isMissingQueuesFatal();

		public boolean isDeBatchingEnabled() {
			return this.deBatchingEnabled;
		}

		public void setDeBatchingEnabled(boolean deBatchingEnabled) {
			this.deBatchingEnabled = deBatchingEnabled;
		}

		public ListenerRetry getRetry() {
			return this.retry;
		}

	}

	/**
	 * Configuration properties for {@code SimpleMessageListenerContainer}.
	 */
	public static class SimpleContainer extends AmqpContainer {

		/**
		 * Minimum number of listener invoker threads.
		 */
		private Integer concurrency;

		/**
		 * Maximum number of listener invoker threads.
		 */
		private Integer maxConcurrency;

		/**
		 * Batch size, expressed as the number of physical messages, to be used by the
		 * container.
		 */
		private Integer batchSize;

		/**
		 * Whether to fail if the queues declared by the container are not available on
		 * the broker and/or whether to stop the container if one or more queues are
		 * deleted at runtime.
		 */
		private boolean missingQueuesFatal = true;

		/**
		 * Whether the container creates a batch of messages based on the
		 * 'receive-timeout' and 'batch-size'. Coerces 'de-batching-enabled' to true to
		 * include the contents of a producer created batch in the batch as discrete
		 * records.
		 */
		private boolean consumerBatchEnabled;

		public Integer getConcurrency() {
			return this.concurrency;
		}

		public void setConcurrency(Integer concurrency) {
			this.concurrency = concurrency;
		}

		public Integer getMaxConcurrency() {
			return this.maxConcurrency;
		}

		public void setMaxConcurrency(Integer maxConcurrency) {
			this.maxConcurrency = maxConcurrency;
		}

		public Integer getBatchSize() {
			return this.batchSize;
		}

		public void setBatchSize(Integer batchSize) {
			this.batchSize = batchSize;
		}

		@Override
		public boolean isMissingQueuesFatal() {
			return this.missingQueuesFatal;
		}

		public void setMissingQueuesFatal(boolean missingQueuesFatal) {
			this.missingQueuesFatal = missingQueuesFatal;
		}

		public boolean isConsumerBatchEnabled() {
			return this.consumerBatchEnabled;
		}

		public void setConsumerBatchEnabled(boolean consumerBatchEnabled) {
			this.consumerBatchEnabled = consumerBatchEnabled;
		}

	}

	/**
	 * Configuration properties for {@code DirectMessageListenerContainer}.
	 */
	public static class DirectContainer extends AmqpContainer {

		/**
		 * Number of consumers per queue.
		 */
		private Integer consumersPerQueue;

		/**
		 * Whether to fail if the queues declared by the container are not available on
		 * the broker.
		 */
		private boolean missingQueuesFatal = false;

		public Integer getConsumersPerQueue() {
			return this.consumersPerQueue;
		}

		public void setConsumersPerQueue(Integer consumersPerQueue) {
			this.consumersPerQueue = consumersPerQueue;
		}

		@Override
		public boolean isMissingQueuesFatal() {
			return this.missingQueuesFatal;
		}

		public void setMissingQueuesFatal(boolean missingQueuesFatal) {
			this.missingQueuesFatal = missingQueuesFatal;
		}

	}

	public static class Template {

		private final Retry retry = new Retry();

		/**
		 * Whether to enable mandatory messages.
		 */
		private Boolean mandatory;

		/**
		 * Timeout for `receive()` operations.
		 */
		private Duration receiveTimeout;

		/**
		 * Timeout for `sendAndReceive()` operations.
		 */
		private Duration replyTimeout;

		/**
		 * Name of the default exchange to use for send operations.
		 */
		private String exchange = "";

		/**
		 * Value of a default routing key to use for send operations.
		 */
		private String routingKey = "";

		/**
		 * Name of the default queue to receive messages from when none is specified
		 * explicitly.
		 */
		private String defaultReceiveQueue;

		public Retry getRetry() {
			return this.retry;
		}

		public Boolean getMandatory() {
			return this.mandatory;
		}

		public void setMandatory(Boolean mandatory) {
			this.mandatory = mandatory;
		}

		public Duration getReceiveTimeout() {
			return this.receiveTimeout;
		}

		public void setReceiveTimeout(Duration receiveTimeout) {
			this.receiveTimeout = receiveTimeout;
		}

		public Duration getReplyTimeout() {
			return this.replyTimeout;
		}

		public void setReplyTimeout(Duration replyTimeout) {
			this.replyTimeout = replyTimeout;
		}

		public String getExchange() {
			return this.exchange;
		}

		public void setExchange(String exchange) {
			this.exchange = exchange;
		}

		public String getRoutingKey() {
			return this.routingKey;
		}

		public void setRoutingKey(String routingKey) {
			this.routingKey = routingKey;
		}

		public String getDefaultReceiveQueue() {
			return this.defaultReceiveQueue;
		}

		public void setDefaultReceiveQueue(String defaultReceiveQueue) {
			this.defaultReceiveQueue = defaultReceiveQueue;
		}

	}

	public static class Retry {

		/**
		 * Whether publishing retries are enabled.
		 */
		private boolean enabled;

		/**
		 * Maximum number of attempts to deliver a message.
		 */
		private int maxAttempts = 3;

		/**
		 * Duration between the first and second attempt to deliver a message.
		 */
		private Duration initialInterval = Duration.ofMillis(1000);

		/**
		 * Multiplier to apply to the previous retry interval.
		 */
		private double multiplier = 1.0;

		/**
		 * Maximum duration between attempts.
		 */
		private Duration maxInterval = Duration.ofMillis(10000);

		public boolean isEnabled() {
			return this.enabled;
		}

		public void setEnabled(boolean enabled) {
			this.enabled = enabled;
		}

		public int getMaxAttempts() {
			return this.maxAttempts;
		}

		public void setMaxAttempts(int maxAttempts) {
			this.maxAttempts = maxAttempts;
		}

		public Duration getInitialInterval() {
			return this.initialInterval;
		}

		public void setInitialInterval(Duration initialInterval) {
			this.initialInterval = initialInterval;
		}

		public double getMultiplier() {
			return this.multiplier;
		}

		public void setMultiplier(double multiplier) {
			this.multiplier = multiplier;
		}

		public Duration getMaxInterval() {
			return this.maxInterval;
		}

		public void setMaxInterval(Duration maxInterval) {
			this.maxInterval = maxInterval;
		}

	}

	public static class ListenerRetry extends Retry {

		/**
		 * Whether retries are stateless or stateful.
		 */
		private boolean stateless = true;

		public boolean isStateless() {
			return this.stateless;
		}

		public void setStateless(boolean stateless) {
			this.stateless = stateless;
		}

	}

	private static final class Address {

		private static final String PREFIX_AMQP = "amqp://";

		private static final String PREFIX_AMQP_SECURE = "amqps://";

		private String host;

		private int port;

		private String username;

		private String password;

		private String virtualHost;

		private Boolean secureConnection;

		private Address(String input, boolean sslEnabled) {
			input = input.trim();
			input = trimPrefix(input);
			input = parseUsernameAndPassword(input);
			input = parseVirtualHost(input);
			parseHostAndPort(input, sslEnabled);
		}

		private String trimPrefix(String input) {
			if (input.startsWith(PREFIX_AMQP_SECURE)) {
				this.secureConnection = true;
				return input.substring(PREFIX_AMQP_SECURE.length());
			}
			if (input.startsWith(PREFIX_AMQP)) {
				this.secureConnection = false;
				return input.substring(PREFIX_AMQP.length());
			}
			return input;
		}

		private String parseUsernameAndPassword(String input) {
			if (input.contains("@")) {
				String[] split = StringUtils.split(input, "@");
				String creds = split[0];
				input = split[1];
				split = StringUtils.split(creds, ":");
				this.username = split[0];
				if (split.length > 0) {
					this.password = split[1];
				}
			}
			return input;
		}

		private String parseVirtualHost(String input) {
			int hostIndex = input.indexOf('/');
			if (hostIndex >= 0) {
				this.virtualHost = input.substring(hostIndex + 1);
				if (this.virtualHost.isEmpty()) {
					this.virtualHost = "/";
				}
				input = input.substring(0, hostIndex);
			}
			return input;
		}

		private void parseHostAndPort(String input, boolean sslEnabled) {
			int portIndex = input.indexOf(':');
			if (portIndex == -1) {
				this.host = input;
				this.port = (determineSslEnabled(sslEnabled)) ? DEFAULT_PORT_SECURE : DEFAULT_PORT;
			}
			else {
				this.host = input.substring(0, portIndex);
				this.port = Integer.parseInt(input.substring(portIndex + 1));
			}
		}

		private boolean determineSslEnabled(boolean sslEnabled) {
			return (this.secureConnection != null) ? this.secureConnection : sslEnabled;
		}

	}

}
>>>>>>> 6755b480
<|MERGE_RESOLUTION|>--- conflicted
+++ resolved
@@ -1,998 +1,3 @@
-<<<<<<< HEAD
-/*
- * Copyright 2012-2019 the original author or authors.
- *
- * Licensed under the Apache License, Version 2.0 (the "License");
- * you may not use this file except in compliance with the License.
- * You may obtain a copy of the License at
- *
- *      https://www.apache.org/licenses/LICENSE-2.0
- *
- * Unless required by applicable law or agreed to in writing, software
- * distributed under the License is distributed on an "AS IS" BASIS,
- * WITHOUT WARRANTIES OR CONDITIONS OF ANY KIND, either express or implied.
- * See the License for the specific language governing permissions and
- * limitations under the License.
- */
-
-package org.springframework.boot.autoconfigure.amqp;
-
-import java.time.Duration;
-import java.time.temporal.ChronoUnit;
-import java.util.ArrayList;
-import java.util.List;
-
-import org.springframework.amqp.core.AcknowledgeMode;
-import org.springframework.amqp.rabbit.connection.CachingConnectionFactory.CacheMode;
-import org.springframework.boot.context.properties.ConfigurationProperties;
-import org.springframework.boot.convert.DurationUnit;
-import org.springframework.util.CollectionUtils;
-import org.springframework.util.StringUtils;
-
-/**
- * Configuration properties for Rabbit.
- *
- * @author Greg Turnquist
- * @author Dave Syer
- * @author Stephane Nicoll
- * @author Andy Wilkinson
- * @author Josh Thornhill
- * @author Gary Russell
- * @author Artsiom Yudovin
- * @since 1.0.0
- */
-@ConfigurationProperties(prefix = "spring.rabbitmq")
-public class RabbitProperties {
-
-	/**
-	 * RabbitMQ host.
-	 */
-	private String host = "localhost";
-
-	/**
-	 * RabbitMQ port.
-	 */
-	private int port = 5672;
-
-	/**
-	 * Login user to authenticate to the broker.
-	 */
-	private String username = "guest";
-
-	/**
-	 * Login to authenticate against the broker.
-	 */
-	private String password = "guest";
-
-	/**
-	 * SSL configuration.
-	 */
-	private final Ssl ssl = new Ssl();
-
-	/**
-	 * Virtual host to use when connecting to the broker.
-	 */
-	private String virtualHost;
-
-	/**
-	 * Comma-separated list of addresses to which the client should connect.
-	 */
-	private String addresses;
-
-	/**
-	 * Requested heartbeat timeout; zero for none. If a duration suffix is not specified,
-	 * seconds will be used.
-	 */
-	@DurationUnit(ChronoUnit.SECONDS)
-	private Duration requestedHeartbeat;
-
-	/**
-	 * Whether to enable publisher confirms.
-	 */
-	private boolean publisherConfirms;
-
-	/**
-	 * Whether to enable publisher returns.
-	 */
-	private boolean publisherReturns;
-
-	/**
-	 * Connection timeout. Set it to zero to wait forever.
-	 */
-	private Duration connectionTimeout;
-
-	/**
-	 * Cache configuration.
-	 */
-	private final Cache cache = new Cache();
-
-	/**
-	 * Listener container configuration.
-	 */
-	private final Listener listener = new Listener();
-
-	private final Template template = new Template();
-
-	private List<Address> parsedAddresses;
-
-	public String getHost() {
-		return this.host;
-	}
-
-	/**
-	 * Returns the host from the first address, or the configured host if no addresses
-	 * have been set.
-	 * @return the host
-	 * @see #setAddresses(String)
-	 * @see #getHost()
-	 */
-	public String determineHost() {
-		if (CollectionUtils.isEmpty(this.parsedAddresses)) {
-			return getHost();
-		}
-		return this.parsedAddresses.get(0).host;
-	}
-
-	public void setHost(String host) {
-		this.host = host;
-	}
-
-	public int getPort() {
-		return this.port;
-	}
-
-	/**
-	 * Returns the port from the first address, or the configured port if no addresses
-	 * have been set.
-	 * @return the port
-	 * @see #setAddresses(String)
-	 * @see #getPort()
-	 */
-	public int determinePort() {
-		if (CollectionUtils.isEmpty(this.parsedAddresses)) {
-			return getPort();
-		}
-		Address address = this.parsedAddresses.get(0);
-		return address.port;
-	}
-
-	public void setPort(int port) {
-		this.port = port;
-	}
-
-	public String getAddresses() {
-		return this.addresses;
-	}
-
-	/**
-	 * Returns the comma-separated addresses or a single address ({@code host:port})
-	 * created from the configured host and port if no addresses have been set.
-	 * @return the addresses
-	 */
-	public String determineAddresses() {
-		if (CollectionUtils.isEmpty(this.parsedAddresses)) {
-			return this.host + ":" + this.port;
-		}
-		List<String> addressStrings = new ArrayList<>();
-		for (Address parsedAddress : this.parsedAddresses) {
-			addressStrings.add(parsedAddress.host + ":" + parsedAddress.port);
-		}
-		return StringUtils.collectionToCommaDelimitedString(addressStrings);
-	}
-
-	public void setAddresses(String addresses) {
-		this.addresses = addresses;
-		this.parsedAddresses = parseAddresses(addresses);
-	}
-
-	private List<Address> parseAddresses(String addresses) {
-		List<Address> parsedAddresses = new ArrayList<>();
-		for (String address : StringUtils.commaDelimitedListToStringArray(addresses)) {
-			parsedAddresses.add(new Address(address));
-		}
-		return parsedAddresses;
-	}
-
-	public String getUsername() {
-		return this.username;
-	}
-
-	/**
-	 * If addresses have been set and the first address has a username it is returned.
-	 * Otherwise returns the result of calling {@code getUsername()}.
-	 * @return the username
-	 * @see #setAddresses(String)
-	 * @see #getUsername()
-	 */
-	public String determineUsername() {
-		if (CollectionUtils.isEmpty(this.parsedAddresses)) {
-			return this.username;
-		}
-		Address address = this.parsedAddresses.get(0);
-		return (address.username != null) ? address.username : this.username;
-	}
-
-	public void setUsername(String username) {
-		this.username = username;
-	}
-
-	public String getPassword() {
-		return this.password;
-	}
-
-	/**
-	 * If addresses have been set and the first address has a password it is returned.
-	 * Otherwise returns the result of calling {@code getPassword()}.
-	 * @return the password or {@code null}
-	 * @see #setAddresses(String)
-	 * @see #getPassword()
-	 */
-	public String determinePassword() {
-		if (CollectionUtils.isEmpty(this.parsedAddresses)) {
-			return getPassword();
-		}
-		Address address = this.parsedAddresses.get(0);
-		return (address.password != null) ? address.password : getPassword();
-	}
-
-	public void setPassword(String password) {
-		this.password = password;
-	}
-
-	public Ssl getSsl() {
-		return this.ssl;
-	}
-
-	public String getVirtualHost() {
-		return this.virtualHost;
-	}
-
-	/**
-	 * If addresses have been set and the first address has a virtual host it is returned.
-	 * Otherwise returns the result of calling {@code getVirtualHost()}.
-	 * @return the virtual host or {@code null}
-	 * @see #setAddresses(String)
-	 * @see #getVirtualHost()
-	 */
-	public String determineVirtualHost() {
-		if (CollectionUtils.isEmpty(this.parsedAddresses)) {
-			return getVirtualHost();
-		}
-		Address address = this.parsedAddresses.get(0);
-		return (address.virtualHost != null) ? address.virtualHost : getVirtualHost();
-	}
-
-	public void setVirtualHost(String virtualHost) {
-		this.virtualHost = "".equals(virtualHost) ? "/" : virtualHost;
-	}
-
-	public Duration getRequestedHeartbeat() {
-		return this.requestedHeartbeat;
-	}
-
-	public void setRequestedHeartbeat(Duration requestedHeartbeat) {
-		this.requestedHeartbeat = requestedHeartbeat;
-	}
-
-	public boolean isPublisherConfirms() {
-		return this.publisherConfirms;
-	}
-
-	public void setPublisherConfirms(boolean publisherConfirms) {
-		this.publisherConfirms = publisherConfirms;
-	}
-
-	public boolean isPublisherReturns() {
-		return this.publisherReturns;
-	}
-
-	public void setPublisherReturns(boolean publisherReturns) {
-		this.publisherReturns = publisherReturns;
-	}
-
-	public Duration getConnectionTimeout() {
-		return this.connectionTimeout;
-	}
-
-	public void setConnectionTimeout(Duration connectionTimeout) {
-		this.connectionTimeout = connectionTimeout;
-	}
-
-	public Cache getCache() {
-		return this.cache;
-	}
-
-	public Listener getListener() {
-		return this.listener;
-	}
-
-	public Template getTemplate() {
-		return this.template;
-	}
-
-	public static class Ssl {
-
-		/**
-		 * Whether to enable SSL support.
-		 */
-		private boolean enabled;
-
-		/**
-		 * Path to the key store that holds the SSL certificate.
-		 */
-		private String keyStore;
-
-		/**
-		 * Key store type.
-		 */
-		private String keyStoreType = "PKCS12";
-
-		/**
-		 * Password used to access the key store.
-		 */
-		private String keyStorePassword;
-
-		/**
-		 * Trust store that holds SSL certificates.
-		 */
-		private String trustStore;
-
-		/**
-		 * Trust store type.
-		 */
-		private String trustStoreType = "JKS";
-
-		/**
-		 * Password used to access the trust store.
-		 */
-		private String trustStorePassword;
-
-		/**
-		 * SSL algorithm to use. By default, configured by the Rabbit client library.
-		 */
-		private String algorithm;
-
-		/**
-		 * Whether to enable server side certificate validation.
-		 */
-		private boolean validateServerCertificate = true;
-
-		/**
-		 * Whether to enable hostname verification.
-		 */
-		private boolean verifyHostname = true;
-
-		public boolean isEnabled() {
-			return this.enabled;
-		}
-
-		public void setEnabled(boolean enabled) {
-			this.enabled = enabled;
-		}
-
-		public String getKeyStore() {
-			return this.keyStore;
-		}
-
-		public void setKeyStore(String keyStore) {
-			this.keyStore = keyStore;
-		}
-
-		public String getKeyStoreType() {
-			return this.keyStoreType;
-		}
-
-		public void setKeyStoreType(String keyStoreType) {
-			this.keyStoreType = keyStoreType;
-		}
-
-		public String getKeyStorePassword() {
-			return this.keyStorePassword;
-		}
-
-		public void setKeyStorePassword(String keyStorePassword) {
-			this.keyStorePassword = keyStorePassword;
-		}
-
-		public String getTrustStore() {
-			return this.trustStore;
-		}
-
-		public void setTrustStore(String trustStore) {
-			this.trustStore = trustStore;
-		}
-
-		public String getTrustStoreType() {
-			return this.trustStoreType;
-		}
-
-		public void setTrustStoreType(String trustStoreType) {
-			this.trustStoreType = trustStoreType;
-		}
-
-		public String getTrustStorePassword() {
-			return this.trustStorePassword;
-		}
-
-		public void setTrustStorePassword(String trustStorePassword) {
-			this.trustStorePassword = trustStorePassword;
-		}
-
-		public String getAlgorithm() {
-			return this.algorithm;
-		}
-
-		public void setAlgorithm(String sslAlgorithm) {
-			this.algorithm = sslAlgorithm;
-		}
-
-		public boolean isValidateServerCertificate() {
-			return this.validateServerCertificate;
-		}
-
-		public void setValidateServerCertificate(boolean validateServerCertificate) {
-			this.validateServerCertificate = validateServerCertificate;
-		}
-
-		public boolean getVerifyHostname() {
-			return this.verifyHostname;
-		}
-
-		public void setVerifyHostname(boolean verifyHostname) {
-			this.verifyHostname = verifyHostname;
-		}
-
-	}
-
-	public static class Cache {
-
-		private final Channel channel = new Channel();
-
-		private final Connection connection = new Connection();
-
-		public Channel getChannel() {
-			return this.channel;
-		}
-
-		public Connection getConnection() {
-			return this.connection;
-		}
-
-		public static class Channel {
-
-			/**
-			 * Number of channels to retain in the cache. When "check-timeout" > 0, max
-			 * channels per connection.
-			 */
-			private Integer size;
-
-			/**
-			 * Duration to wait to obtain a channel if the cache size has been reached. If
-			 * 0, always create a new channel.
-			 */
-			private Duration checkoutTimeout;
-
-			public Integer getSize() {
-				return this.size;
-			}
-
-			public void setSize(Integer size) {
-				this.size = size;
-			}
-
-			public Duration getCheckoutTimeout() {
-				return this.checkoutTimeout;
-			}
-
-			public void setCheckoutTimeout(Duration checkoutTimeout) {
-				this.checkoutTimeout = checkoutTimeout;
-			}
-
-		}
-
-		public static class Connection {
-
-			/**
-			 * Connection factory cache mode.
-			 */
-			private CacheMode mode = CacheMode.CHANNEL;
-
-			/**
-			 * Number of connections to cache. Only applies when mode is CONNECTION.
-			 */
-			private Integer size;
-
-			public CacheMode getMode() {
-				return this.mode;
-			}
-
-			public void setMode(CacheMode mode) {
-				this.mode = mode;
-			}
-
-			public Integer getSize() {
-				return this.size;
-			}
-
-			public void setSize(Integer size) {
-				this.size = size;
-			}
-
-		}
-
-	}
-
-	public enum ContainerType {
-
-		/**
-		 * Container where the RabbitMQ consumer dispatches messages to an invoker thread.
-		 */
-		SIMPLE,
-
-		/**
-		 * Container where the listener is invoked directly on the RabbitMQ consumer
-		 * thread.
-		 */
-		DIRECT
-
-	}
-
-	public static class Listener {
-
-		/**
-		 * Listener container type.
-		 */
-		private ContainerType type = ContainerType.SIMPLE;
-
-		private final SimpleContainer simple = new SimpleContainer();
-
-		private final DirectContainer direct = new DirectContainer();
-
-		public ContainerType getType() {
-			return this.type;
-		}
-
-		public void setType(ContainerType containerType) {
-			this.type = containerType;
-		}
-
-		public SimpleContainer getSimple() {
-			return this.simple;
-		}
-
-		public DirectContainer getDirect() {
-			return this.direct;
-		}
-
-	}
-
-	public abstract static class AmqpContainer {
-
-		/**
-		 * Whether to start the container automatically on startup.
-		 */
-		private boolean autoStartup = true;
-
-		/**
-		 * Acknowledge mode of container.
-		 */
-		private AcknowledgeMode acknowledgeMode;
-
-		/**
-		 * Maximum number of unacknowledged messages that can be outstanding at each
-		 * consumer.
-		 */
-		private Integer prefetch;
-
-		/**
-		 * Whether rejected deliveries are re-queued by default.
-		 */
-		private Boolean defaultRequeueRejected;
-
-		/**
-		 * How often idle container events should be published.
-		 */
-		private Duration idleEventInterval;
-
-		/**
-		 * Optional properties for a retry interceptor.
-		 */
-		private final ListenerRetry retry = new ListenerRetry();
-
-		public boolean isAutoStartup() {
-			return this.autoStartup;
-		}
-
-		public void setAutoStartup(boolean autoStartup) {
-			this.autoStartup = autoStartup;
-		}
-
-		public AcknowledgeMode getAcknowledgeMode() {
-			return this.acknowledgeMode;
-		}
-
-		public void setAcknowledgeMode(AcknowledgeMode acknowledgeMode) {
-			this.acknowledgeMode = acknowledgeMode;
-		}
-
-		public Integer getPrefetch() {
-			return this.prefetch;
-		}
-
-		public void setPrefetch(Integer prefetch) {
-			this.prefetch = prefetch;
-		}
-
-		public Boolean getDefaultRequeueRejected() {
-			return this.defaultRequeueRejected;
-		}
-
-		public void setDefaultRequeueRejected(Boolean defaultRequeueRejected) {
-			this.defaultRequeueRejected = defaultRequeueRejected;
-		}
-
-		public Duration getIdleEventInterval() {
-			return this.idleEventInterval;
-		}
-
-		public void setIdleEventInterval(Duration idleEventInterval) {
-			this.idleEventInterval = idleEventInterval;
-		}
-
-		public abstract boolean isMissingQueuesFatal();
-
-		public ListenerRetry getRetry() {
-			return this.retry;
-		}
-
-	}
-
-	/**
-	 * Configuration properties for {@code SimpleMessageListenerContainer}.
-	 */
-	public static class SimpleContainer extends AmqpContainer {
-
-		/**
-		 * Minimum number of listener invoker threads.
-		 */
-		private Integer concurrency;
-
-		/**
-		 * Maximum number of listener invoker threads.
-		 */
-		private Integer maxConcurrency;
-
-		/**
-		 * Number of messages to be processed between acks when the acknowledge mode is
-		 * AUTO. If larger than prefetch, prefetch will be increased to this value.
-		 */
-		private Integer transactionSize;
-
-		/**
-		 * Whether to fail if the queues declared by the container are not available on
-		 * the broker and/or whether to stop the container if one or more queues are
-		 * deleted at runtime.
-		 */
-		private boolean missingQueuesFatal = true;
-
-		public Integer getConcurrency() {
-			return this.concurrency;
-		}
-
-		public void setConcurrency(Integer concurrency) {
-			this.concurrency = concurrency;
-		}
-
-		public Integer getMaxConcurrency() {
-			return this.maxConcurrency;
-		}
-
-		public void setMaxConcurrency(Integer maxConcurrency) {
-			this.maxConcurrency = maxConcurrency;
-		}
-
-		public Integer getTransactionSize() {
-			return this.transactionSize;
-		}
-
-		public void setTransactionSize(Integer transactionSize) {
-			this.transactionSize = transactionSize;
-		}
-
-		@Override
-		public boolean isMissingQueuesFatal() {
-			return this.missingQueuesFatal;
-		}
-
-		public void setMissingQueuesFatal(boolean missingQueuesFatal) {
-			this.missingQueuesFatal = missingQueuesFatal;
-		}
-
-	}
-
-	/**
-	 * Configuration properties for {@code DirectMessageListenerContainer}.
-	 */
-	public static class DirectContainer extends AmqpContainer {
-
-		/**
-		 * Number of consumers per queue.
-		 */
-		private Integer consumersPerQueue;
-
-		/**
-		 * Whether to fail if the queues declared by the container are not available on
-		 * the broker.
-		 */
-		private boolean missingQueuesFatal = false;
-
-		public Integer getConsumersPerQueue() {
-			return this.consumersPerQueue;
-		}
-
-		public void setConsumersPerQueue(Integer consumersPerQueue) {
-			this.consumersPerQueue = consumersPerQueue;
-		}
-
-		@Override
-		public boolean isMissingQueuesFatal() {
-			return this.missingQueuesFatal;
-		}
-
-		public void setMissingQueuesFatal(boolean missingQueuesFatal) {
-			this.missingQueuesFatal = missingQueuesFatal;
-		}
-
-	}
-
-	public static class Template {
-
-		private final Retry retry = new Retry();
-
-		/**
-		 * Whether to enable mandatory messages.
-		 */
-		private Boolean mandatory;
-
-		/**
-		 * Timeout for `receive()` operations.
-		 */
-		private Duration receiveTimeout;
-
-		/**
-		 * Timeout for `sendAndReceive()` operations.
-		 */
-		private Duration replyTimeout;
-
-		/**
-		 * Name of the default exchange to use for send operations.
-		 */
-		private String exchange = "";
-
-		/**
-		 * Value of a default routing key to use for send operations.
-		 */
-		private String routingKey = "";
-
-		/**
-		 * Name of the default queue to receive messages from when none is specified
-		 * explicitly.
-		 */
-		private String defaultReceiveQueue;
-
-		public Retry getRetry() {
-			return this.retry;
-		}
-
-		public Boolean getMandatory() {
-			return this.mandatory;
-		}
-
-		public void setMandatory(Boolean mandatory) {
-			this.mandatory = mandatory;
-		}
-
-		public Duration getReceiveTimeout() {
-			return this.receiveTimeout;
-		}
-
-		public void setReceiveTimeout(Duration receiveTimeout) {
-			this.receiveTimeout = receiveTimeout;
-		}
-
-		public Duration getReplyTimeout() {
-			return this.replyTimeout;
-		}
-
-		public void setReplyTimeout(Duration replyTimeout) {
-			this.replyTimeout = replyTimeout;
-		}
-
-		public String getExchange() {
-			return this.exchange;
-		}
-
-		public void setExchange(String exchange) {
-			this.exchange = exchange;
-		}
-
-		public String getRoutingKey() {
-			return this.routingKey;
-		}
-
-		public void setRoutingKey(String routingKey) {
-			this.routingKey = routingKey;
-		}
-
-		public String getDefaultReceiveQueue() {
-			return this.defaultReceiveQueue;
-		}
-
-		public void setDefaultReceiveQueue(String defaultReceiveQueue) {
-			this.defaultReceiveQueue = defaultReceiveQueue;
-		}
-
-	}
-
-	public static class Retry {
-
-		/**
-		 * Whether publishing retries are enabled.
-		 */
-		private boolean enabled;
-
-		/**
-		 * Maximum number of attempts to deliver a message.
-		 */
-		private int maxAttempts = 3;
-
-		/**
-		 * Duration between the first and second attempt to deliver a message.
-		 */
-		private Duration initialInterval = Duration.ofMillis(1000);
-
-		/**
-		 * Multiplier to apply to the previous retry interval.
-		 */
-		private double multiplier = 1.0;
-
-		/**
-		 * Maximum duration between attempts.
-		 */
-		private Duration maxInterval = Duration.ofMillis(10000);
-
-		public boolean isEnabled() {
-			return this.enabled;
-		}
-
-		public void setEnabled(boolean enabled) {
-			this.enabled = enabled;
-		}
-
-		public int getMaxAttempts() {
-			return this.maxAttempts;
-		}
-
-		public void setMaxAttempts(int maxAttempts) {
-			this.maxAttempts = maxAttempts;
-		}
-
-		public Duration getInitialInterval() {
-			return this.initialInterval;
-		}
-
-		public void setInitialInterval(Duration initialInterval) {
-			this.initialInterval = initialInterval;
-		}
-
-		public double getMultiplier() {
-			return this.multiplier;
-		}
-
-		public void setMultiplier(double multiplier) {
-			this.multiplier = multiplier;
-		}
-
-		public Duration getMaxInterval() {
-			return this.maxInterval;
-		}
-
-		public void setMaxInterval(Duration maxInterval) {
-			this.maxInterval = maxInterval;
-		}
-
-	}
-
-	public static class ListenerRetry extends Retry {
-
-		/**
-		 * Whether retries are stateless or stateful.
-		 */
-		private boolean stateless = true;
-
-		public boolean isStateless() {
-			return this.stateless;
-		}
-
-		public void setStateless(boolean stateless) {
-			this.stateless = stateless;
-		}
-
-	}
-
-	private static final class Address {
-
-		private static final String PREFIX_AMQP = "amqp://";
-
-		private static final int DEFAULT_PORT = 5672;
-
-		private String host;
-
-		private int port;
-
-		private String username;
-
-		private String password;
-
-		private String virtualHost;
-
-		private Address(String input) {
-			input = input.trim();
-			input = trimPrefix(input);
-			input = parseUsernameAndPassword(input);
-			input = parseVirtualHost(input);
-			parseHostAndPort(input);
-		}
-
-		private String trimPrefix(String input) {
-			if (input.startsWith(PREFIX_AMQP)) {
-				input = input.substring(PREFIX_AMQP.length());
-			}
-			return input;
-		}
-
-		private String parseUsernameAndPassword(String input) {
-			if (input.contains("@")) {
-				String[] split = StringUtils.split(input, "@");
-				String creds = split[0];
-				input = split[1];
-				split = StringUtils.split(creds, ":");
-				this.username = split[0];
-				if (split.length > 0) {
-					this.password = split[1];
-				}
-			}
-			return input;
-		}
-
-		private String parseVirtualHost(String input) {
-			int hostIndex = input.indexOf('/');
-			if (hostIndex >= 0) {
-				this.virtualHost = input.substring(hostIndex + 1);
-				if (this.virtualHost.isEmpty()) {
-					this.virtualHost = "/";
-				}
-				input = input.substring(0, hostIndex);
-			}
-			return input;
-		}
-
-		private void parseHostAndPort(String input) {
-			int portIndex = input.indexOf(':');
-			if (portIndex == -1) {
-				this.host = input;
-				this.port = DEFAULT_PORT;
-			}
-			else {
-				this.host = input.substring(0, portIndex);
-				this.port = Integer.valueOf(input.substring(portIndex + 1));
-			}
-		}
-
-	}
-
-}
-=======
 /*
  * Copyright 2012-2020 the original author or authors.
  *
@@ -2123,5 +1128,4 @@
 
 	}
 
-}
->>>>>>> 6755b480
+}