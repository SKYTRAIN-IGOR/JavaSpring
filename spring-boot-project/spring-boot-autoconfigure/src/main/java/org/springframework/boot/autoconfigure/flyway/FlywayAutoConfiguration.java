<<<<<<< HEAD
/*
 * Copyright 2012-2019 the original author or authors.
 *
 * Licensed under the Apache License, Version 2.0 (the "License");
 * you may not use this file except in compliance with the License.
 * You may obtain a copy of the License at
 *
 *      https://www.apache.org/licenses/LICENSE-2.0
 *
 * Unless required by applicable law or agreed to in writing, software
 * distributed under the License is distributed on an "AS IS" BASIS,
 * WITHOUT WARRANTIES OR CONDITIONS OF ANY KIND, either express or implied.
 * See the License for the specific language governing permissions and
 * limitations under the License.
 */

package org.springframework.boot.autoconfigure.flyway;

import java.util.Collection;
import java.util.Collections;
import java.util.HashSet;
import java.util.List;
import java.util.Set;
import java.util.function.Supplier;
import java.util.stream.Collectors;

import javax.persistence.EntityManagerFactory;
import javax.sql.DataSource;

import org.flywaydb.core.Flyway;
import org.flywaydb.core.api.MigrationVersion;
import org.flywaydb.core.api.callback.Callback;
import org.flywaydb.core.api.callback.FlywayCallback;
import org.flywaydb.core.api.configuration.FluentConfiguration;

import org.springframework.beans.factory.ObjectProvider;
import org.springframework.boot.autoconfigure.AutoConfigureAfter;
import org.springframework.boot.autoconfigure.EnableAutoConfiguration;
import org.springframework.boot.autoconfigure.condition.AnyNestedCondition;
import org.springframework.boot.autoconfigure.condition.ConditionalOnBean;
import org.springframework.boot.autoconfigure.condition.ConditionalOnClass;
import org.springframework.boot.autoconfigure.condition.ConditionalOnMissingBean;
import org.springframework.boot.autoconfigure.condition.ConditionalOnProperty;
import org.springframework.boot.autoconfigure.data.jpa.EntityManagerFactoryDependsOnPostProcessor;
import org.springframework.boot.autoconfigure.flyway.FlywayAutoConfiguration.FlywayDataSourceCondition;
import org.springframework.boot.autoconfigure.jdbc.DataSourceAutoConfiguration;
import org.springframework.boot.autoconfigure.jdbc.DataSourceProperties;
import org.springframework.boot.autoconfigure.jdbc.JdbcOperationsDependsOnPostProcessor;
import org.springframework.boot.autoconfigure.jdbc.JdbcTemplateAutoConfiguration;
import org.springframework.boot.autoconfigure.jdbc.NamedParameterJdbcOperationsDependsOnPostProcessor;
import org.springframework.boot.autoconfigure.orm.jpa.HibernateJpaAutoConfiguration;
import org.springframework.boot.context.properties.ConfigurationPropertiesBinding;
import org.springframework.boot.context.properties.EnableConfigurationProperties;
import org.springframework.boot.context.properties.PropertyMapper;
import org.springframework.boot.jdbc.DatabaseDriver;
import org.springframework.context.annotation.Bean;
import org.springframework.context.annotation.Conditional;
import org.springframework.context.annotation.Configuration;
import org.springframework.core.convert.TypeDescriptor;
import org.springframework.core.convert.converter.GenericConverter;
import org.springframework.core.io.ResourceLoader;
import org.springframework.jdbc.core.JdbcOperations;
import org.springframework.jdbc.core.namedparam.NamedParameterJdbcOperations;
import org.springframework.jdbc.support.JdbcUtils;
import org.springframework.jdbc.support.MetaDataAccessException;
import org.springframework.orm.jpa.AbstractEntityManagerFactoryBean;
import org.springframework.orm.jpa.LocalContainerEntityManagerFactoryBean;
import org.springframework.util.CollectionUtils;
import org.springframework.util.ObjectUtils;
import org.springframework.util.StringUtils;

/**
 * {@link EnableAutoConfiguration Auto-configuration} for Flyway database migrations.
 *
 * @author Dave Syer
 * @author Phillip Webb
 * @author Vedran Pavic
 * @author Stephane Nicoll
 * @author Jacques-Etienne Beaudet
 * @author Eddú Meléndez
 * @author Dominic Gunn
 * @author Dan Zheng
 * @author András Deák
 * @since 1.1.0
 */
@SuppressWarnings("deprecation")
@Configuration(proxyBeanMethods = false)
@ConditionalOnClass(Flyway.class)
@Conditional(FlywayDataSourceCondition.class)
@ConditionalOnProperty(prefix = "spring.flyway", name = "enabled", matchIfMissing = true)
@AutoConfigureAfter({ DataSourceAutoConfiguration.class, JdbcTemplateAutoConfiguration.class,
		HibernateJpaAutoConfiguration.class })
public class FlywayAutoConfiguration {

	@Bean
	@ConfigurationPropertiesBinding
	public StringOrNumberToMigrationVersionConverter stringOrNumberMigrationVersionConverter() {
		return new StringOrNumberToMigrationVersionConverter();
	}

	@Bean
	public FlywaySchemaManagementProvider flywayDefaultDdlModeProvider(ObjectProvider<Flyway> flyways) {
		return new FlywaySchemaManagementProvider(flyways);
	}

	@Configuration(proxyBeanMethods = false)
	@ConditionalOnMissingBean(Flyway.class)
	@EnableConfigurationProperties({ DataSourceProperties.class, FlywayProperties.class })
	public static class FlywayConfiguration {

		@Bean
		public Flyway flyway(FlywayProperties properties, DataSourceProperties dataSourceProperties,
				ResourceLoader resourceLoader, ObjectProvider<DataSource> dataSource,
				@FlywayDataSource ObjectProvider<DataSource> flywayDataSource,
				ObjectProvider<FlywayConfigurationCustomizer> fluentConfigurationCustomizers,
				ObjectProvider<Callback> callbacks, ObjectProvider<FlywayCallback> flywayCallbacks) {
			FluentConfiguration configuration = new FluentConfiguration(resourceLoader.getClassLoader());
			DataSource dataSourceToMigrate = configureDataSource(configuration, properties, dataSourceProperties,
					flywayDataSource.getIfAvailable(), dataSource.getIfAvailable());
			checkLocationExists(dataSourceToMigrate, properties, resourceLoader);
			configureProperties(configuration, properties);
			List<Callback> orderedCallbacks = callbacks.orderedStream().collect(Collectors.toList());
			configureCallbacks(configuration, orderedCallbacks);
			fluentConfigurationCustomizers.orderedStream().forEach((customizer) -> customizer.customize(configuration));
			Flyway flyway = configuration.load();
			List<FlywayCallback> orderedFlywayCallbacks = flywayCallbacks.orderedStream().collect(Collectors.toList());
			configureFlywayCallbacks(flyway, orderedCallbacks, orderedFlywayCallbacks);
			return flyway;
		}

		private DataSource configureDataSource(FluentConfiguration configuration, FlywayProperties properties,
				DataSourceProperties dataSourceProperties, DataSource flywayDataSource, DataSource dataSource) {
			if (properties.isCreateDataSource()) {
				String url = getProperty(properties::getUrl, dataSourceProperties::determineUrl);
				String user = getProperty(properties::getUser, dataSourceProperties::determineUsername);
				String password = getProperty(properties::getPassword, dataSourceProperties::determinePassword);
				configuration.dataSource(url, user, password);
				if (!CollectionUtils.isEmpty(properties.getInitSqls())) {
					String initSql = StringUtils.collectionToDelimitedString(properties.getInitSqls(), "\n");
					configuration.initSql(initSql);
				}
			}
			else if (flywayDataSource != null) {
				configuration.dataSource(flywayDataSource);
			}
			else {
				configuration.dataSource(dataSource);
			}
			return configuration.getDataSource();
		}

		private void checkLocationExists(DataSource dataSource, FlywayProperties properties,
				ResourceLoader resourceLoader) {
			if (properties.isCheckLocation()) {
				List<String> locations = new LocationResolver(dataSource).resolveLocations(properties.getLocations());
				if (!hasAtLeastOneLocation(resourceLoader, locations)) {
					throw new FlywayMigrationScriptMissingException(locations);
				}
			}
		}

		private void configureProperties(FluentConfiguration configuration, FlywayProperties properties) {
			PropertyMapper map = PropertyMapper.get().alwaysApplyingWhenNonNull();
			String[] locations = new LocationResolver(configuration.getDataSource())
					.resolveLocations(properties.getLocations()).toArray(new String[0]);
			map.from(locations).to(configuration::locations);
			map.from(properties.getEncoding()).to(configuration::encoding);
			map.from(properties.getConnectRetries()).to(configuration::connectRetries);
			map.from(properties.getSchemas()).as(StringUtils::toStringArray).to(configuration::schemas);
			map.from(properties.getTable()).to(configuration::table);
			map.from(properties.getBaselineDescription()).to(configuration::baselineDescription);
			map.from(properties.getBaselineVersion()).to(configuration::baselineVersion);
			map.from(properties.getInstalledBy()).to(configuration::installedBy);
			map.from(properties.getPlaceholders()).to(configuration::placeholders);
			map.from(properties.getPlaceholderPrefix()).to(configuration::placeholderPrefix);
			map.from(properties.getPlaceholderSuffix()).to(configuration::placeholderSuffix);
			map.from(properties.isPlaceholderReplacement()).to(configuration::placeholderReplacement);
			map.from(properties.getSqlMigrationPrefix()).to(configuration::sqlMigrationPrefix);
			map.from(properties.getSqlMigrationSuffixes()).as(StringUtils::toStringArray)
					.to(configuration::sqlMigrationSuffixes);
			map.from(properties.getSqlMigrationSeparator()).to(configuration::sqlMigrationSeparator);
			map.from(properties.getRepeatableSqlMigrationPrefix()).to(configuration::repeatableSqlMigrationPrefix);
			map.from(properties.getTarget()).to(configuration::target);
			map.from(properties.isBaselineOnMigrate()).to(configuration::baselineOnMigrate);
			map.from(properties.isCleanDisabled()).to(configuration::cleanDisabled);
			map.from(properties.isCleanOnValidationError()).to(configuration::cleanOnValidationError);
			map.from(properties.isGroup()).to(configuration::group);
			map.from(properties.isIgnoreMissingMigrations()).to(configuration::ignoreMissingMigrations);
			map.from(properties.isIgnoreIgnoredMigrations()).to(configuration::ignoreIgnoredMigrations);
			map.from(properties.isIgnorePendingMigrations()).to(configuration::ignorePendingMigrations);
			map.from(properties.isIgnoreFutureMigrations()).to(configuration::ignoreFutureMigrations);
			map.from(properties.isMixed()).to(configuration::mixed);
			map.from(properties.isOutOfOrder()).to(configuration::outOfOrder);
			map.from(properties.isSkipDefaultCallbacks()).to(configuration::skipDefaultCallbacks);
			map.from(properties.isSkipDefaultResolvers()).to(configuration::skipDefaultResolvers);
			map.from(properties.isValidateOnMigrate()).to(configuration::validateOnMigrate);
			// Pro properties
			map.from(properties.getBatch()).whenNonNull().to(configuration::batch);
			map.from(properties.getDryRunOutput()).whenNonNull().to(configuration::dryRunOutput);
			map.from(properties.getErrorOverrides()).whenNonNull().to(configuration::errorOverrides);
			map.from(properties.getLicenseKey()).whenNonNull().to(configuration::licenseKey);
			map.from(properties.getOracleSqlplus()).whenNonNull().to(configuration::oracleSqlplus);
			map.from(properties.getStream()).whenNonNull().to(configuration::stream);
			map.from(properties.getUndoSqlMigrationPrefix()).whenNonNull().to(configuration::undoSqlMigrationPrefix);
		}

		private void configureCallbacks(FluentConfiguration configuration, List<Callback> callbacks) {
			if (!callbacks.isEmpty()) {
				configuration.callbacks(callbacks.toArray(new Callback[0]));
			}
		}

		private void configureFlywayCallbacks(Flyway flyway, List<Callback> callbacks,
				List<FlywayCallback> flywayCallbacks) {
			if (!flywayCallbacks.isEmpty()) {
				if (!callbacks.isEmpty()) {
					throw new IllegalStateException("Found a mixture of Callback and FlywayCallback beans."
							+ " One type must be used exclusively.");
				}
				flyway.setCallbacks(flywayCallbacks.toArray(new FlywayCallback[0]));
			}
		}

		private String getProperty(Supplier<String> property, Supplier<String> defaultValue) {
			String value = property.get();
			return (value != null) ? value : defaultValue.get();
		}

		private boolean hasAtLeastOneLocation(ResourceLoader resourceLoader, Collection<String> locations) {
			for (String location : locations) {
				if (resourceLoader.getResource(normalizePrefix(location)).exists()) {
					return true;
				}
			}
			return false;
		}

		private String normalizePrefix(String location) {
			return location.replace("filesystem:", "file:");
		}

		@Bean
		@ConditionalOnMissingBean
		public FlywayMigrationInitializer flywayInitializer(Flyway flyway,
				ObjectProvider<FlywayMigrationStrategy> migrationStrategy) {
			return new FlywayMigrationInitializer(flyway, migrationStrategy.getIfAvailable());
		}

		/**
		 * Additional configuration to ensure that {@link EntityManagerFactory} beans
		 * depend on the {@code flywayInitializer} bean.
		 */
		@Configuration(proxyBeanMethods = false)
		@ConditionalOnClass(LocalContainerEntityManagerFactoryBean.class)
		@ConditionalOnBean(AbstractEntityManagerFactoryBean.class)
		protected static class FlywayInitializerJpaDependencyConfiguration
				extends EntityManagerFactoryDependsOnPostProcessor {

			public FlywayInitializerJpaDependencyConfiguration() {
				super("flywayInitializer");
			}

		}

		/**
		 * Additional configuration to ensure that {@link JdbcOperations} beans depend on
		 * the {@code flywayInitializer} bean.
		 */
		@Configuration(proxyBeanMethods = false)
		@ConditionalOnClass(JdbcOperations.class)
		@ConditionalOnBean(JdbcOperations.class)
		protected static class FlywayInitializerJdbcOperationsDependencyConfiguration
				extends JdbcOperationsDependsOnPostProcessor {

			public FlywayInitializerJdbcOperationsDependencyConfiguration() {
				super("flywayInitializer");
			}

		}

		/**
		 * Additional configuration to ensure that {@link NamedParameterJdbcOperations}
		 * beans depend on the {@code flywayInitializer} bean.
		 */
		@Configuration(proxyBeanMethods = false)
		@ConditionalOnClass(NamedParameterJdbcOperations.class)
		@ConditionalOnBean(NamedParameterJdbcOperations.class)
		protected static class FlywayInitializerNamedParameterJdbcOperationsDependencyConfiguration
				extends NamedParameterJdbcOperationsDependsOnPostProcessor {

			public FlywayInitializerNamedParameterJdbcOperationsDependencyConfiguration() {
				super("flywayInitializer");
			}

		}

	}

	/**
	 * Additional configuration to ensure that {@link EntityManagerFactory} beans depend
	 * on the {@code flyway} bean.
	 */
	@Configuration(proxyBeanMethods = false)
	@ConditionalOnClass(LocalContainerEntityManagerFactoryBean.class)
	@ConditionalOnBean(AbstractEntityManagerFactoryBean.class)
	protected static class FlywayJpaDependencyConfiguration extends EntityManagerFactoryDependsOnPostProcessor {

		public FlywayJpaDependencyConfiguration() {
			super("flyway");
		}

	}

	/**
	 * Additional configuration to ensure that {@link JdbcOperations} beans depend on the
	 * {@code flyway} bean.
	 */
	@Configuration(proxyBeanMethods = false)
	@ConditionalOnClass(JdbcOperations.class)
	@ConditionalOnBean(JdbcOperations.class)
	protected static class FlywayJdbcOperationsDependencyConfiguration extends JdbcOperationsDependsOnPostProcessor {

		public FlywayJdbcOperationsDependencyConfiguration() {
			super("flyway");
		}

	}

	/**
	 * Additional configuration to ensure that {@link NamedParameterJdbcOperations} beans
	 * depend on the {@code flyway} bean.
	 */
	@Configuration(proxyBeanMethods = false)
	@ConditionalOnClass(NamedParameterJdbcOperations.class)
	@ConditionalOnBean(NamedParameterJdbcOperations.class)
	protected static class FlywayNamedParameterJdbcOperationsDependencyConfiguration
			extends NamedParameterJdbcOperationsDependsOnPostProcessor {

		public FlywayNamedParameterJdbcOperationsDependencyConfiguration() {
			super("flyway");
		}

	}

	private static class LocationResolver {

		private static final String VENDOR_PLACEHOLDER = "{vendor}";

		private final DataSource dataSource;

		LocationResolver(DataSource dataSource) {
			this.dataSource = dataSource;
		}

		List<String> resolveLocations(List<String> locations) {
			if (usesVendorLocation(locations)) {
				DatabaseDriver databaseDriver = getDatabaseDriver();
				return replaceVendorLocations(locations, databaseDriver);
			}
			return locations;
		}

		private List<String> replaceVendorLocations(List<String> locations, DatabaseDriver databaseDriver) {
			if (databaseDriver == DatabaseDriver.UNKNOWN) {
				return locations;
			}
			String vendor = databaseDriver.getId();
			return locations.stream().map((location) -> location.replace(VENDOR_PLACEHOLDER, vendor))
					.collect(Collectors.toList());
		}

		private DatabaseDriver getDatabaseDriver() {
			try {
				String url = JdbcUtils.extractDatabaseMetaData(this.dataSource, "getURL");
				return DatabaseDriver.fromJdbcUrl(url);
			}
			catch (MetaDataAccessException ex) {
				throw new IllegalStateException(ex);
			}

		}

		private boolean usesVendorLocation(Collection<String> locations) {
			for (String location : locations) {
				if (location.contains(VENDOR_PLACEHOLDER)) {
					return true;
				}
			}
			return false;
		}

	}

	/**
	 * Convert a String or Number to a {@link MigrationVersion}.
	 */
	private static class StringOrNumberToMigrationVersionConverter implements GenericConverter {

		private static final Set<ConvertiblePair> CONVERTIBLE_TYPES;

		static {
			Set<ConvertiblePair> types = new HashSet<>(2);
			types.add(new ConvertiblePair(String.class, MigrationVersion.class));
			types.add(new ConvertiblePair(Number.class, MigrationVersion.class));
			CONVERTIBLE_TYPES = Collections.unmodifiableSet(types);
		}

		@Override
		public Set<ConvertiblePair> getConvertibleTypes() {
			return CONVERTIBLE_TYPES;
		}

		@Override
		public Object convert(Object source, TypeDescriptor sourceType, TypeDescriptor targetType) {
			String value = ObjectUtils.nullSafeToString(source);
			return MigrationVersion.fromVersion(value);
		}

	}

	static final class FlywayDataSourceCondition extends AnyNestedCondition {

		FlywayDataSourceCondition() {
			super(ConfigurationPhase.REGISTER_BEAN);
		}

		@ConditionalOnBean(DataSource.class)
		private static final class DataSourceBeanCondition {

		}

		@ConditionalOnProperty(prefix = "spring.flyway", name = "url", matchIfMissing = false)
		private static final class FlywayUrlCondition {

		}

	}

}
=======
/*
 * Copyright 2012-2021 the original author or authors.
 *
 * Licensed under the Apache License, Version 2.0 (the "License");
 * you may not use this file except in compliance with the License.
 * You may obtain a copy of the License at
 *
 *      https://www.apache.org/licenses/LICENSE-2.0
 *
 * Unless required by applicable law or agreed to in writing, software
 * distributed under the License is distributed on an "AS IS" BASIS,
 * WITHOUT WARRANTIES OR CONDITIONS OF ANY KIND, either express or implied.
 * See the License for the specific language governing permissions and
 * limitations under the License.
 */

package org.springframework.boot.autoconfigure.flyway;

import java.sql.DatabaseMetaData;
import java.util.Collection;
import java.util.Collections;
import java.util.HashSet;
import java.util.List;
import java.util.Map;
import java.util.Set;
import java.util.function.Supplier;
import java.util.stream.Collectors;

import javax.persistence.EntityManagerFactory;
import javax.sql.DataSource;

import org.flywaydb.core.Flyway;
import org.flywaydb.core.api.MigrationVersion;
import org.flywaydb.core.api.callback.Callback;
import org.flywaydb.core.api.configuration.FluentConfiguration;
import org.flywaydb.core.api.migration.JavaMigration;

import org.springframework.beans.factory.ObjectProvider;
import org.springframework.boot.autoconfigure.AutoConfigureAfter;
import org.springframework.boot.autoconfigure.EnableAutoConfiguration;
import org.springframework.boot.autoconfigure.condition.AnyNestedCondition;
import org.springframework.boot.autoconfigure.condition.ConditionalOnBean;
import org.springframework.boot.autoconfigure.condition.ConditionalOnClass;
import org.springframework.boot.autoconfigure.condition.ConditionalOnMissingBean;
import org.springframework.boot.autoconfigure.condition.ConditionalOnProperty;
import org.springframework.boot.autoconfigure.flyway.FlywayAutoConfiguration.FlywayDataSourceCondition;
import org.springframework.boot.autoconfigure.flyway.FlywayAutoConfiguration.FlywayEntityManagerFactoryDependsOnPostProcessor;
import org.springframework.boot.autoconfigure.flyway.FlywayAutoConfiguration.FlywayJdbcOperationsDependsOnPostProcessor;
import org.springframework.boot.autoconfigure.flyway.FlywayAutoConfiguration.FlywayNamedParameterJdbcOperationsDependencyConfiguration;
import org.springframework.boot.autoconfigure.jdbc.DataSourceAutoConfiguration;
import org.springframework.boot.autoconfigure.jdbc.DataSourceProperties;
import org.springframework.boot.autoconfigure.jdbc.JdbcOperationsDependsOnPostProcessor;
import org.springframework.boot.autoconfigure.jdbc.JdbcTemplateAutoConfiguration;
import org.springframework.boot.autoconfigure.jdbc.NamedParameterJdbcOperationsDependsOnPostProcessor;
import org.springframework.boot.autoconfigure.orm.jpa.EntityManagerFactoryDependsOnPostProcessor;
import org.springframework.boot.autoconfigure.orm.jpa.HibernateJpaAutoConfiguration;
import org.springframework.boot.context.properties.ConfigurationPropertiesBinding;
import org.springframework.boot.context.properties.EnableConfigurationProperties;
import org.springframework.boot.context.properties.PropertyMapper;
import org.springframework.boot.jdbc.DatabaseDriver;
import org.springframework.context.annotation.Bean;
import org.springframework.context.annotation.Conditional;
import org.springframework.context.annotation.Configuration;
import org.springframework.context.annotation.Import;
import org.springframework.core.convert.TypeDescriptor;
import org.springframework.core.convert.converter.GenericConverter;
import org.springframework.core.io.ResourceLoader;
import org.springframework.jdbc.core.JdbcOperations;
import org.springframework.jdbc.core.namedparam.NamedParameterJdbcOperations;
import org.springframework.jdbc.support.JdbcUtils;
import org.springframework.jdbc.support.MetaDataAccessException;
import org.springframework.orm.jpa.AbstractEntityManagerFactoryBean;
import org.springframework.orm.jpa.LocalContainerEntityManagerFactoryBean;
import org.springframework.util.CollectionUtils;
import org.springframework.util.ObjectUtils;
import org.springframework.util.StringUtils;

/**
 * {@link EnableAutoConfiguration Auto-configuration} for Flyway database migrations.
 *
 * @author Dave Syer
 * @author Phillip Webb
 * @author Vedran Pavic
 * @author Stephane Nicoll
 * @author Jacques-Etienne Beaudet
 * @author Eddú Meléndez
 * @author Dominic Gunn
 * @author Dan Zheng
 * @author András Deák
 * @author Semyon Danilov
 * @since 1.1.0
 */
@Configuration(proxyBeanMethods = false)
@ConditionalOnClass(Flyway.class)
@Conditional(FlywayDataSourceCondition.class)
@ConditionalOnProperty(prefix = "spring.flyway", name = "enabled", matchIfMissing = true)
@AutoConfigureAfter({ DataSourceAutoConfiguration.class, JdbcTemplateAutoConfiguration.class,
		HibernateJpaAutoConfiguration.class })
@Import({ FlywayEntityManagerFactoryDependsOnPostProcessor.class, FlywayJdbcOperationsDependsOnPostProcessor.class,
		FlywayNamedParameterJdbcOperationsDependencyConfiguration.class })
public class FlywayAutoConfiguration {

	@Bean
	@ConfigurationPropertiesBinding
	public StringOrNumberToMigrationVersionConverter stringOrNumberMigrationVersionConverter() {
		return new StringOrNumberToMigrationVersionConverter();
	}

	@Bean
	public FlywaySchemaManagementProvider flywayDefaultDdlModeProvider(ObjectProvider<Flyway> flyways) {
		return new FlywaySchemaManagementProvider(flyways);
	}

	@Configuration(proxyBeanMethods = false)
	@ConditionalOnMissingBean(Flyway.class)
	@EnableConfigurationProperties({ DataSourceProperties.class, FlywayProperties.class })
	@Import({ FlywayMigrationInitializerEntityManagerFactoryDependsOnPostProcessor.class,
			FlywayMigrationInitializerJdbcOperationsDependsOnPostProcessor.class,
			FlywayMigrationInitializerNamedParameterJdbcOperationsDependsOnPostProcessor.class })
	public static class FlywayConfiguration {

		@Bean
		public Flyway flyway(FlywayProperties properties, DataSourceProperties dataSourceProperties,
				ResourceLoader resourceLoader, ObjectProvider<DataSource> dataSource,
				@FlywayDataSource ObjectProvider<DataSource> flywayDataSource,
				ObjectProvider<FlywayConfigurationCustomizer> fluentConfigurationCustomizers,
				ObjectProvider<JavaMigration> javaMigrations, ObjectProvider<Callback> callbacks) {
			FluentConfiguration configuration = new FluentConfiguration(resourceLoader.getClassLoader());
			DataSource dataSourceToMigrate = configureDataSource(configuration, properties, dataSourceProperties,
					flywayDataSource.getIfAvailable(), dataSource.getIfUnique());
			checkLocationExists(dataSourceToMigrate, properties, resourceLoader);
			configureProperties(configuration, properties);
			List<Callback> orderedCallbacks = callbacks.orderedStream().collect(Collectors.toList());
			configureCallbacks(configuration, orderedCallbacks);
			fluentConfigurationCustomizers.orderedStream().forEach((customizer) -> customizer.customize(configuration));
			configureFlywayCallbacks(configuration, orderedCallbacks);
			List<JavaMigration> migrations = javaMigrations.stream().collect(Collectors.toList());
			configureJavaMigrations(configuration, migrations);
			return configuration.load();
		}

		private DataSource configureDataSource(FluentConfiguration configuration, FlywayProperties properties,
				DataSourceProperties dataSourceProperties, DataSource flywayDataSource, DataSource dataSource) {
			if (properties.isCreateDataSource()) {
				String url = getProperty(properties::getUrl, dataSourceProperties::determineUrl);
				String user = getProperty(properties::getUser, dataSourceProperties::determineUsername);
				String password = getProperty(properties::getPassword, dataSourceProperties::determinePassword);
				configuration.dataSource(url, user, password);
			}
			else if (flywayDataSource != null) {
				configuration.dataSource(flywayDataSource);
			}
			else {
				configuration.dataSource(dataSource);
			}
			return configuration.getDataSource();
		}

		private void checkLocationExists(DataSource dataSource, FlywayProperties properties,
				ResourceLoader resourceLoader) {
			if (properties.isCheckLocation()) {
				List<String> locations = new LocationResolver(dataSource).resolveLocations(properties.getLocations());
				if (!hasAtLeastOneLocation(resourceLoader, locations)) {
					throw new FlywayMigrationScriptMissingException(locations);
				}
			}
		}

		private void configureProperties(FluentConfiguration configuration, FlywayProperties properties) {
			PropertyMapper map = PropertyMapper.get().alwaysApplyingWhenNonNull();
			String[] locations = new LocationResolver(configuration.getDataSource())
					.resolveLocations(properties.getLocations()).toArray(new String[0]);
			map.from(locations).to(configuration::locations);
			map.from(properties.getEncoding()).to(configuration::encoding);
			map.from(properties.getConnectRetries()).to(configuration::connectRetries);
			// No method reference for compatibility with Flyway 6.x
			map.from(properties.getLockRetryCount())
					.to((lockRetryCount) -> configuration.lockRetryCount(lockRetryCount));
			// No method reference for compatibility with Flyway 5.x
			map.from(properties.getDefaultSchema()).to((schema) -> configuration.defaultSchema(schema));
			map.from(properties.getSchemas()).as(StringUtils::toStringArray).to(configuration::schemas);
			configureCreateSchemas(configuration, properties.isCreateSchemas());
			map.from(properties.getTable()).to(configuration::table);
			// No method reference for compatibility with Flyway 5.x
			map.from(properties.getTablespace()).whenNonNull().to((tablespace) -> configuration.tablespace(tablespace));
			map.from(properties.getBaselineDescription()).to(configuration::baselineDescription);
			map.from(properties.getBaselineVersion()).to(configuration::baselineVersion);
			map.from(properties.getInstalledBy()).to(configuration::installedBy);
			map.from(properties.getPlaceholders()).to(configuration::placeholders);
			map.from(properties.getPlaceholderPrefix()).to(configuration::placeholderPrefix);
			map.from(properties.getPlaceholderSuffix()).to(configuration::placeholderSuffix);
			map.from(properties.isPlaceholderReplacement()).to(configuration::placeholderReplacement);
			map.from(properties.getSqlMigrationPrefix()).to(configuration::sqlMigrationPrefix);
			map.from(properties.getSqlMigrationSuffixes()).as(StringUtils::toStringArray)
					.to(configuration::sqlMigrationSuffixes);
			map.from(properties.getSqlMigrationSeparator()).to(configuration::sqlMigrationSeparator);
			map.from(properties.getRepeatableSqlMigrationPrefix()).to(configuration::repeatableSqlMigrationPrefix);
			map.from(properties.getTarget()).to(configuration::target);
			map.from(properties.isBaselineOnMigrate()).to(configuration::baselineOnMigrate);
			map.from(properties.isCleanDisabled()).to(configuration::cleanDisabled);
			map.from(properties.isCleanOnValidationError()).to(configuration::cleanOnValidationError);
			map.from(properties.isGroup()).to(configuration::group);
			map.from(properties.isIgnoreMissingMigrations()).to(configuration::ignoreMissingMigrations);
			map.from(properties.isIgnoreIgnoredMigrations()).to(configuration::ignoreIgnoredMigrations);
			map.from(properties.isIgnorePendingMigrations()).to(configuration::ignorePendingMigrations);
			map.from(properties.isIgnoreFutureMigrations()).to(configuration::ignoreFutureMigrations);
			map.from(properties.isMixed()).to(configuration::mixed);
			map.from(properties.isOutOfOrder()).to(configuration::outOfOrder);
			map.from(properties.isSkipDefaultCallbacks()).to(configuration::skipDefaultCallbacks);
			map.from(properties.isSkipDefaultResolvers()).to(configuration::skipDefaultResolvers);
			configureValidateMigrationNaming(configuration, properties.isValidateMigrationNaming());
			map.from(properties.isValidateOnMigrate()).to(configuration::validateOnMigrate);
			map.from(properties.getInitSqls()).whenNot(CollectionUtils::isEmpty)
					.as((initSqls) -> StringUtils.collectionToDelimitedString(initSqls, "\n"))
					.to(configuration::initSql);
			// Pro properties
			map.from(properties.getBatch()).whenNonNull().to(configuration::batch);
			map.from(properties.getDryRunOutput()).whenNonNull().to(configuration::dryRunOutput);
			map.from(properties.getErrorOverrides()).whenNonNull().to(configuration::errorOverrides);
			map.from(properties.getLicenseKey()).whenNonNull().to(configuration::licenseKey);
			map.from(properties.getOracleSqlplus()).whenNonNull().to(configuration::oracleSqlplus);
			// No method reference for compatibility with Flyway 5.x
			map.from(properties.getOracleSqlplusWarn()).whenNonNull()
					.to((oracleSqlplusWarn) -> configuration.oracleSqlplusWarn(oracleSqlplusWarn));
			map.from(properties.getStream()).whenNonNull().to(configuration::stream);
			map.from(properties.getUndoSqlMigrationPrefix()).whenNonNull().to(configuration::undoSqlMigrationPrefix);
			// No method reference for compatibility with Flyway 6.x
			map.from(properties.getCherryPick()).whenNonNull().to((cherryPick) -> configuration.cherryPick(cherryPick));
			// No method reference for compatibility with Flyway 6.x
			map.from(properties.getJdbcProperties()).whenNot(Map::isEmpty)
					.to((jdbcProperties) -> configuration.jdbcProperties(jdbcProperties));
			// No method reference for compatibility with Flyway 6.x
			map.from(properties.getOracleKerberosCacheFile()).whenNonNull()
					.to((cacheFile) -> configuration.oracleKerberosCacheFile(cacheFile));
			// No method reference for compatibility with Flyway 6.x
			map.from(properties.getOracleKerberosConfigFile()).whenNonNull()
					.to((configFile) -> configuration.oracleKerberosConfigFile(configFile));
			// No method reference for compatibility with Flyway 6.x
			map.from(properties.getOutputQueryResults()).whenNonNull()
					.to((outputQueryResults) -> configuration.outputQueryResults(outputQueryResults));
			// No method reference for compatibility with Flyway 6.x
			map.from(properties.getSkipExecutingMigrations()).whenNonNull()
					.to((skipExecutingMigrations) -> configuration.skipExecutingMigrations(skipExecutingMigrations));
		}

		private void configureCreateSchemas(FluentConfiguration configuration, boolean createSchemas) {
			try {
				configuration.createSchemas(createSchemas);
			}
			catch (NoSuchMethodError ex) {
				// Flyway < 6.5
			}
		}

		private void configureValidateMigrationNaming(FluentConfiguration configuration,
				boolean validateMigrationNaming) {
			try {
				configuration.validateMigrationNaming(validateMigrationNaming);
			}
			catch (NoSuchMethodError ex) {
				// Flyway < 6.2
			}
		}

		private void configureCallbacks(FluentConfiguration configuration, List<Callback> callbacks) {
			if (!callbacks.isEmpty()) {
				configuration.callbacks(callbacks.toArray(new Callback[0]));
			}
		}

		private void configureFlywayCallbacks(FluentConfiguration flyway, List<Callback> callbacks) {
			if (!callbacks.isEmpty()) {
				flyway.callbacks(callbacks.toArray(new Callback[0]));
			}
		}

		private void configureJavaMigrations(FluentConfiguration flyway, List<JavaMigration> migrations) {
			if (!migrations.isEmpty()) {
				try {
					flyway.javaMigrations(migrations.toArray(new JavaMigration[0]));
				}
				catch (NoSuchMethodError ex) {
					// Flyway 5.x
				}
			}
		}

		private String getProperty(Supplier<String> property, Supplier<String> defaultValue) {
			String value = property.get();
			return (value != null) ? value : defaultValue.get();
		}

		private boolean hasAtLeastOneLocation(ResourceLoader resourceLoader, Collection<String> locations) {
			for (String location : locations) {
				if (resourceLoader.getResource(normalizePrefix(location)).exists()) {
					return true;
				}
			}
			return false;
		}

		private String normalizePrefix(String location) {
			return location.replace("filesystem:", "file:");
		}

		@Bean
		@ConditionalOnMissingBean
		public FlywayMigrationInitializer flywayInitializer(Flyway flyway,
				ObjectProvider<FlywayMigrationStrategy> migrationStrategy) {
			return new FlywayMigrationInitializer(flyway, migrationStrategy.getIfAvailable());
		}

	}

	/**
	 * Post processor to ensure that {@link EntityManagerFactory} beans depend on any
	 * {@link FlywayMigrationInitializer} beans.
	 */
	@ConditionalOnClass(LocalContainerEntityManagerFactoryBean.class)
	@ConditionalOnBean(AbstractEntityManagerFactoryBean.class)
	static class FlywayMigrationInitializerEntityManagerFactoryDependsOnPostProcessor
			extends EntityManagerFactoryDependsOnPostProcessor {

		FlywayMigrationInitializerEntityManagerFactoryDependsOnPostProcessor() {
			super(FlywayMigrationInitializer.class);
		}

	}

	/**
	 * Post processor to ensure that {@link JdbcOperations} beans depend on any
	 * {@link FlywayMigrationInitializer} beans.
	 */
	@ConditionalOnClass(JdbcOperations.class)
	@ConditionalOnBean(JdbcOperations.class)
	static class FlywayMigrationInitializerJdbcOperationsDependsOnPostProcessor
			extends JdbcOperationsDependsOnPostProcessor {

		FlywayMigrationInitializerJdbcOperationsDependsOnPostProcessor() {
			super(FlywayMigrationInitializer.class);
		}

	}

	/**
	 * Post processor to ensure that {@link NamedParameterJdbcOperations} beans depend on
	 * any {@link FlywayMigrationInitializer} beans.
	 */
	@ConditionalOnClass(NamedParameterJdbcOperations.class)
	@ConditionalOnBean(NamedParameterJdbcOperations.class)
	static class FlywayMigrationInitializerNamedParameterJdbcOperationsDependsOnPostProcessor
			extends NamedParameterJdbcOperationsDependsOnPostProcessor {

		FlywayMigrationInitializerNamedParameterJdbcOperationsDependsOnPostProcessor() {
			super(FlywayMigrationInitializer.class);
		}

	}

	/**
	 * Post processor to ensure that {@link EntityManagerFactory} beans depend on any
	 * {@link Flyway} beans.
	 */
	@ConditionalOnClass(LocalContainerEntityManagerFactoryBean.class)
	@ConditionalOnBean(AbstractEntityManagerFactoryBean.class)
	static class FlywayEntityManagerFactoryDependsOnPostProcessor extends EntityManagerFactoryDependsOnPostProcessor {

		FlywayEntityManagerFactoryDependsOnPostProcessor() {
			super(Flyway.class);
		}

	}

	/**
	 * Post processor to ensure that {@link JdbcOperations} beans depend on any
	 * {@link Flyway} beans.
	 */
	@ConditionalOnClass(JdbcOperations.class)
	@ConditionalOnBean(JdbcOperations.class)
	static class FlywayJdbcOperationsDependsOnPostProcessor extends JdbcOperationsDependsOnPostProcessor {

		FlywayJdbcOperationsDependsOnPostProcessor() {
			super(Flyway.class);
		}

	}

	/**
	 * Post processor to ensure that {@link NamedParameterJdbcOperations} beans depend on
	 * any {@link Flyway} beans.
	 */
	@ConditionalOnClass(NamedParameterJdbcOperations.class)
	@ConditionalOnBean(NamedParameterJdbcOperations.class)
	protected static class FlywayNamedParameterJdbcOperationsDependencyConfiguration
			extends NamedParameterJdbcOperationsDependsOnPostProcessor {

		public FlywayNamedParameterJdbcOperationsDependencyConfiguration() {
			super(Flyway.class);
		}

	}

	private static class LocationResolver {

		private static final String VENDOR_PLACEHOLDER = "{vendor}";

		private final DataSource dataSource;

		LocationResolver(DataSource dataSource) {
			this.dataSource = dataSource;
		}

		List<String> resolveLocations(List<String> locations) {
			if (usesVendorLocation(locations)) {
				DatabaseDriver databaseDriver = getDatabaseDriver();
				return replaceVendorLocations(locations, databaseDriver);
			}
			return locations;
		}

		private List<String> replaceVendorLocations(List<String> locations, DatabaseDriver databaseDriver) {
			if (databaseDriver == DatabaseDriver.UNKNOWN) {
				return locations;
			}
			String vendor = databaseDriver.getId();
			return locations.stream().map((location) -> location.replace(VENDOR_PLACEHOLDER, vendor))
					.collect(Collectors.toList());
		}

		private DatabaseDriver getDatabaseDriver() {
			try {
				String url = JdbcUtils.extractDatabaseMetaData(this.dataSource, DatabaseMetaData::getURL);
				return DatabaseDriver.fromJdbcUrl(url);
			}
			catch (MetaDataAccessException ex) {
				throw new IllegalStateException(ex);
			}

		}

		private boolean usesVendorLocation(Collection<String> locations) {
			for (String location : locations) {
				if (location.contains(VENDOR_PLACEHOLDER)) {
					return true;
				}
			}
			return false;
		}

	}

	/**
	 * Convert a String or Number to a {@link MigrationVersion}.
	 */
	private static class StringOrNumberToMigrationVersionConverter implements GenericConverter {

		private static final Set<ConvertiblePair> CONVERTIBLE_TYPES;

		static {
			Set<ConvertiblePair> types = new HashSet<>(2);
			types.add(new ConvertiblePair(String.class, MigrationVersion.class));
			types.add(new ConvertiblePair(Number.class, MigrationVersion.class));
			CONVERTIBLE_TYPES = Collections.unmodifiableSet(types);
		}

		@Override
		public Set<ConvertiblePair> getConvertibleTypes() {
			return CONVERTIBLE_TYPES;
		}

		@Override
		public Object convert(Object source, TypeDescriptor sourceType, TypeDescriptor targetType) {
			String value = ObjectUtils.nullSafeToString(source);
			return MigrationVersion.fromVersion(value);
		}

	}

	static final class FlywayDataSourceCondition extends AnyNestedCondition {

		FlywayDataSourceCondition() {
			super(ConfigurationPhase.REGISTER_BEAN);
		}

		@ConditionalOnBean(DataSource.class)
		private static final class DataSourceBeanCondition {

		}

		@ConditionalOnProperty(prefix = "spring.flyway", name = "url", matchIfMissing = false)
		private static final class FlywayUrlCondition {

		}

	}

}
>>>>>>> 6755b480
<|MERGE_RESOLUTION|>--- conflicted
+++ resolved
@@ -1,444 +1,3 @@
-<<<<<<< HEAD
-/*
- * Copyright 2012-2019 the original author or authors.
- *
- * Licensed under the Apache License, Version 2.0 (the "License");
- * you may not use this file except in compliance with the License.
- * You may obtain a copy of the License at
- *
- *      https://www.apache.org/licenses/LICENSE-2.0
- *
- * Unless required by applicable law or agreed to in writing, software
- * distributed under the License is distributed on an "AS IS" BASIS,
- * WITHOUT WARRANTIES OR CONDITIONS OF ANY KIND, either express or implied.
- * See the License for the specific language governing permissions and
- * limitations under the License.
- */
-
-package org.springframework.boot.autoconfigure.flyway;
-
-import java.util.Collection;
-import java.util.Collections;
-import java.util.HashSet;
-import java.util.List;
-import java.util.Set;
-import java.util.function.Supplier;
-import java.util.stream.Collectors;
-
-import javax.persistence.EntityManagerFactory;
-import javax.sql.DataSource;
-
-import org.flywaydb.core.Flyway;
-import org.flywaydb.core.api.MigrationVersion;
-import org.flywaydb.core.api.callback.Callback;
-import org.flywaydb.core.api.callback.FlywayCallback;
-import org.flywaydb.core.api.configuration.FluentConfiguration;
-
-import org.springframework.beans.factory.ObjectProvider;
-import org.springframework.boot.autoconfigure.AutoConfigureAfter;
-import org.springframework.boot.autoconfigure.EnableAutoConfiguration;
-import org.springframework.boot.autoconfigure.condition.AnyNestedCondition;
-import org.springframework.boot.autoconfigure.condition.ConditionalOnBean;
-import org.springframework.boot.autoconfigure.condition.ConditionalOnClass;
-import org.springframework.boot.autoconfigure.condition.ConditionalOnMissingBean;
-import org.springframework.boot.autoconfigure.condition.ConditionalOnProperty;
-import org.springframework.boot.autoconfigure.data.jpa.EntityManagerFactoryDependsOnPostProcessor;
-import org.springframework.boot.autoconfigure.flyway.FlywayAutoConfiguration.FlywayDataSourceCondition;
-import org.springframework.boot.autoconfigure.jdbc.DataSourceAutoConfiguration;
-import org.springframework.boot.autoconfigure.jdbc.DataSourceProperties;
-import org.springframework.boot.autoconfigure.jdbc.JdbcOperationsDependsOnPostProcessor;
-import org.springframework.boot.autoconfigure.jdbc.JdbcTemplateAutoConfiguration;
-import org.springframework.boot.autoconfigure.jdbc.NamedParameterJdbcOperationsDependsOnPostProcessor;
-import org.springframework.boot.autoconfigure.orm.jpa.HibernateJpaAutoConfiguration;
-import org.springframework.boot.context.properties.ConfigurationPropertiesBinding;
-import org.springframework.boot.context.properties.EnableConfigurationProperties;
-import org.springframework.boot.context.properties.PropertyMapper;
-import org.springframework.boot.jdbc.DatabaseDriver;
-import org.springframework.context.annotation.Bean;
-import org.springframework.context.annotation.Conditional;
-import org.springframework.context.annotation.Configuration;
-import org.springframework.core.convert.TypeDescriptor;
-import org.springframework.core.convert.converter.GenericConverter;
-import org.springframework.core.io.ResourceLoader;
-import org.springframework.jdbc.core.JdbcOperations;
-import org.springframework.jdbc.core.namedparam.NamedParameterJdbcOperations;
-import org.springframework.jdbc.support.JdbcUtils;
-import org.springframework.jdbc.support.MetaDataAccessException;
-import org.springframework.orm.jpa.AbstractEntityManagerFactoryBean;
-import org.springframework.orm.jpa.LocalContainerEntityManagerFactoryBean;
-import org.springframework.util.CollectionUtils;
-import org.springframework.util.ObjectUtils;
-import org.springframework.util.StringUtils;
-
-/**
- * {@link EnableAutoConfiguration Auto-configuration} for Flyway database migrations.
- *
- * @author Dave Syer
- * @author Phillip Webb
- * @author Vedran Pavic
- * @author Stephane Nicoll
- * @author Jacques-Etienne Beaudet
- * @author Eddú Meléndez
- * @author Dominic Gunn
- * @author Dan Zheng
- * @author András Deák
- * @since 1.1.0
- */
-@SuppressWarnings("deprecation")
-@Configuration(proxyBeanMethods = false)
-@ConditionalOnClass(Flyway.class)
-@Conditional(FlywayDataSourceCondition.class)
-@ConditionalOnProperty(prefix = "spring.flyway", name = "enabled", matchIfMissing = true)
-@AutoConfigureAfter({ DataSourceAutoConfiguration.class, JdbcTemplateAutoConfiguration.class,
-		HibernateJpaAutoConfiguration.class })
-public class FlywayAutoConfiguration {
-
-	@Bean
-	@ConfigurationPropertiesBinding
-	public StringOrNumberToMigrationVersionConverter stringOrNumberMigrationVersionConverter() {
-		return new StringOrNumberToMigrationVersionConverter();
-	}
-
-	@Bean
-	public FlywaySchemaManagementProvider flywayDefaultDdlModeProvider(ObjectProvider<Flyway> flyways) {
-		return new FlywaySchemaManagementProvider(flyways);
-	}
-
-	@Configuration(proxyBeanMethods = false)
-	@ConditionalOnMissingBean(Flyway.class)
-	@EnableConfigurationProperties({ DataSourceProperties.class, FlywayProperties.class })
-	public static class FlywayConfiguration {
-
-		@Bean
-		public Flyway flyway(FlywayProperties properties, DataSourceProperties dataSourceProperties,
-				ResourceLoader resourceLoader, ObjectProvider<DataSource> dataSource,
-				@FlywayDataSource ObjectProvider<DataSource> flywayDataSource,
-				ObjectProvider<FlywayConfigurationCustomizer> fluentConfigurationCustomizers,
-				ObjectProvider<Callback> callbacks, ObjectProvider<FlywayCallback> flywayCallbacks) {
-			FluentConfiguration configuration = new FluentConfiguration(resourceLoader.getClassLoader());
-			DataSource dataSourceToMigrate = configureDataSource(configuration, properties, dataSourceProperties,
-					flywayDataSource.getIfAvailable(), dataSource.getIfAvailable());
-			checkLocationExists(dataSourceToMigrate, properties, resourceLoader);
-			configureProperties(configuration, properties);
-			List<Callback> orderedCallbacks = callbacks.orderedStream().collect(Collectors.toList());
-			configureCallbacks(configuration, orderedCallbacks);
-			fluentConfigurationCustomizers.orderedStream().forEach((customizer) -> customizer.customize(configuration));
-			Flyway flyway = configuration.load();
-			List<FlywayCallback> orderedFlywayCallbacks = flywayCallbacks.orderedStream().collect(Collectors.toList());
-			configureFlywayCallbacks(flyway, orderedCallbacks, orderedFlywayCallbacks);
-			return flyway;
-		}
-
-		private DataSource configureDataSource(FluentConfiguration configuration, FlywayProperties properties,
-				DataSourceProperties dataSourceProperties, DataSource flywayDataSource, DataSource dataSource) {
-			if (properties.isCreateDataSource()) {
-				String url = getProperty(properties::getUrl, dataSourceProperties::determineUrl);
-				String user = getProperty(properties::getUser, dataSourceProperties::determineUsername);
-				String password = getProperty(properties::getPassword, dataSourceProperties::determinePassword);
-				configuration.dataSource(url, user, password);
-				if (!CollectionUtils.isEmpty(properties.getInitSqls())) {
-					String initSql = StringUtils.collectionToDelimitedString(properties.getInitSqls(), "\n");
-					configuration.initSql(initSql);
-				}
-			}
-			else if (flywayDataSource != null) {
-				configuration.dataSource(flywayDataSource);
-			}
-			else {
-				configuration.dataSource(dataSource);
-			}
-			return configuration.getDataSource();
-		}
-
-		private void checkLocationExists(DataSource dataSource, FlywayProperties properties,
-				ResourceLoader resourceLoader) {
-			if (properties.isCheckLocation()) {
-				List<String> locations = new LocationResolver(dataSource).resolveLocations(properties.getLocations());
-				if (!hasAtLeastOneLocation(resourceLoader, locations)) {
-					throw new FlywayMigrationScriptMissingException(locations);
-				}
-			}
-		}
-
-		private void configureProperties(FluentConfiguration configuration, FlywayProperties properties) {
-			PropertyMapper map = PropertyMapper.get().alwaysApplyingWhenNonNull();
-			String[] locations = new LocationResolver(configuration.getDataSource())
-					.resolveLocations(properties.getLocations()).toArray(new String[0]);
-			map.from(locations).to(configuration::locations);
-			map.from(properties.getEncoding()).to(configuration::encoding);
-			map.from(properties.getConnectRetries()).to(configuration::connectRetries);
-			map.from(properties.getSchemas()).as(StringUtils::toStringArray).to(configuration::schemas);
-			map.from(properties.getTable()).to(configuration::table);
-			map.from(properties.getBaselineDescription()).to(configuration::baselineDescription);
-			map.from(properties.getBaselineVersion()).to(configuration::baselineVersion);
-			map.from(properties.getInstalledBy()).to(configuration::installedBy);
-			map.from(properties.getPlaceholders()).to(configuration::placeholders);
-			map.from(properties.getPlaceholderPrefix()).to(configuration::placeholderPrefix);
-			map.from(properties.getPlaceholderSuffix()).to(configuration::placeholderSuffix);
-			map.from(properties.isPlaceholderReplacement()).to(configuration::placeholderReplacement);
-			map.from(properties.getSqlMigrationPrefix()).to(configuration::sqlMigrationPrefix);
-			map.from(properties.getSqlMigrationSuffixes()).as(StringUtils::toStringArray)
-					.to(configuration::sqlMigrationSuffixes);
-			map.from(properties.getSqlMigrationSeparator()).to(configuration::sqlMigrationSeparator);
-			map.from(properties.getRepeatableSqlMigrationPrefix()).to(configuration::repeatableSqlMigrationPrefix);
-			map.from(properties.getTarget()).to(configuration::target);
-			map.from(properties.isBaselineOnMigrate()).to(configuration::baselineOnMigrate);
-			map.from(properties.isCleanDisabled()).to(configuration::cleanDisabled);
-			map.from(properties.isCleanOnValidationError()).to(configuration::cleanOnValidationError);
-			map.from(properties.isGroup()).to(configuration::group);
-			map.from(properties.isIgnoreMissingMigrations()).to(configuration::ignoreMissingMigrations);
-			map.from(properties.isIgnoreIgnoredMigrations()).to(configuration::ignoreIgnoredMigrations);
-			map.from(properties.isIgnorePendingMigrations()).to(configuration::ignorePendingMigrations);
-			map.from(properties.isIgnoreFutureMigrations()).to(configuration::ignoreFutureMigrations);
-			map.from(properties.isMixed()).to(configuration::mixed);
-			map.from(properties.isOutOfOrder()).to(configuration::outOfOrder);
-			map.from(properties.isSkipDefaultCallbacks()).to(configuration::skipDefaultCallbacks);
-			map.from(properties.isSkipDefaultResolvers()).to(configuration::skipDefaultResolvers);
-			map.from(properties.isValidateOnMigrate()).to(configuration::validateOnMigrate);
-			// Pro properties
-			map.from(properties.getBatch()).whenNonNull().to(configuration::batch);
-			map.from(properties.getDryRunOutput()).whenNonNull().to(configuration::dryRunOutput);
-			map.from(properties.getErrorOverrides()).whenNonNull().to(configuration::errorOverrides);
-			map.from(properties.getLicenseKey()).whenNonNull().to(configuration::licenseKey);
-			map.from(properties.getOracleSqlplus()).whenNonNull().to(configuration::oracleSqlplus);
-			map.from(properties.getStream()).whenNonNull().to(configuration::stream);
-			map.from(properties.getUndoSqlMigrationPrefix()).whenNonNull().to(configuration::undoSqlMigrationPrefix);
-		}
-
-		private void configureCallbacks(FluentConfiguration configuration, List<Callback> callbacks) {
-			if (!callbacks.isEmpty()) {
-				configuration.callbacks(callbacks.toArray(new Callback[0]));
-			}
-		}
-
-		private void configureFlywayCallbacks(Flyway flyway, List<Callback> callbacks,
-				List<FlywayCallback> flywayCallbacks) {
-			if (!flywayCallbacks.isEmpty()) {
-				if (!callbacks.isEmpty()) {
-					throw new IllegalStateException("Found a mixture of Callback and FlywayCallback beans."
-							+ " One type must be used exclusively.");
-				}
-				flyway.setCallbacks(flywayCallbacks.toArray(new FlywayCallback[0]));
-			}
-		}
-
-		private String getProperty(Supplier<String> property, Supplier<String> defaultValue) {
-			String value = property.get();
-			return (value != null) ? value : defaultValue.get();
-		}
-
-		private boolean hasAtLeastOneLocation(ResourceLoader resourceLoader, Collection<String> locations) {
-			for (String location : locations) {
-				if (resourceLoader.getResource(normalizePrefix(location)).exists()) {
-					return true;
-				}
-			}
-			return false;
-		}
-
-		private String normalizePrefix(String location) {
-			return location.replace("filesystem:", "file:");
-		}
-
-		@Bean
-		@ConditionalOnMissingBean
-		public FlywayMigrationInitializer flywayInitializer(Flyway flyway,
-				ObjectProvider<FlywayMigrationStrategy> migrationStrategy) {
-			return new FlywayMigrationInitializer(flyway, migrationStrategy.getIfAvailable());
-		}
-
-		/**
-		 * Additional configuration to ensure that {@link EntityManagerFactory} beans
-		 * depend on the {@code flywayInitializer} bean.
-		 */
-		@Configuration(proxyBeanMethods = false)
-		@ConditionalOnClass(LocalContainerEntityManagerFactoryBean.class)
-		@ConditionalOnBean(AbstractEntityManagerFactoryBean.class)
-		protected static class FlywayInitializerJpaDependencyConfiguration
-				extends EntityManagerFactoryDependsOnPostProcessor {
-
-			public FlywayInitializerJpaDependencyConfiguration() {
-				super("flywayInitializer");
-			}
-
-		}
-
-		/**
-		 * Additional configuration to ensure that {@link JdbcOperations} beans depend on
-		 * the {@code flywayInitializer} bean.
-		 */
-		@Configuration(proxyBeanMethods = false)
-		@ConditionalOnClass(JdbcOperations.class)
-		@ConditionalOnBean(JdbcOperations.class)
-		protected static class FlywayInitializerJdbcOperationsDependencyConfiguration
-				extends JdbcOperationsDependsOnPostProcessor {
-
-			public FlywayInitializerJdbcOperationsDependencyConfiguration() {
-				super("flywayInitializer");
-			}
-
-		}
-
-		/**
-		 * Additional configuration to ensure that {@link NamedParameterJdbcOperations}
-		 * beans depend on the {@code flywayInitializer} bean.
-		 */
-		@Configuration(proxyBeanMethods = false)
-		@ConditionalOnClass(NamedParameterJdbcOperations.class)
-		@ConditionalOnBean(NamedParameterJdbcOperations.class)
-		protected static class FlywayInitializerNamedParameterJdbcOperationsDependencyConfiguration
-				extends NamedParameterJdbcOperationsDependsOnPostProcessor {
-
-			public FlywayInitializerNamedParameterJdbcOperationsDependencyConfiguration() {
-				super("flywayInitializer");
-			}
-
-		}
-
-	}
-
-	/**
-	 * Additional configuration to ensure that {@link EntityManagerFactory} beans depend
-	 * on the {@code flyway} bean.
-	 */
-	@Configuration(proxyBeanMethods = false)
-	@ConditionalOnClass(LocalContainerEntityManagerFactoryBean.class)
-	@ConditionalOnBean(AbstractEntityManagerFactoryBean.class)
-	protected static class FlywayJpaDependencyConfiguration extends EntityManagerFactoryDependsOnPostProcessor {
-
-		public FlywayJpaDependencyConfiguration() {
-			super("flyway");
-		}
-
-	}
-
-	/**
-	 * Additional configuration to ensure that {@link JdbcOperations} beans depend on the
-	 * {@code flyway} bean.
-	 */
-	@Configuration(proxyBeanMethods = false)
-	@ConditionalOnClass(JdbcOperations.class)
-	@ConditionalOnBean(JdbcOperations.class)
-	protected static class FlywayJdbcOperationsDependencyConfiguration extends JdbcOperationsDependsOnPostProcessor {
-
-		public FlywayJdbcOperationsDependencyConfiguration() {
-			super("flyway");
-		}
-
-	}
-
-	/**
-	 * Additional configuration to ensure that {@link NamedParameterJdbcOperations} beans
-	 * depend on the {@code flyway} bean.
-	 */
-	@Configuration(proxyBeanMethods = false)
-	@ConditionalOnClass(NamedParameterJdbcOperations.class)
-	@ConditionalOnBean(NamedParameterJdbcOperations.class)
-	protected static class FlywayNamedParameterJdbcOperationsDependencyConfiguration
-			extends NamedParameterJdbcOperationsDependsOnPostProcessor {
-
-		public FlywayNamedParameterJdbcOperationsDependencyConfiguration() {
-			super("flyway");
-		}
-
-	}
-
-	private static class LocationResolver {
-
-		private static final String VENDOR_PLACEHOLDER = "{vendor}";
-
-		private final DataSource dataSource;
-
-		LocationResolver(DataSource dataSource) {
-			this.dataSource = dataSource;
-		}
-
-		List<String> resolveLocations(List<String> locations) {
-			if (usesVendorLocation(locations)) {
-				DatabaseDriver databaseDriver = getDatabaseDriver();
-				return replaceVendorLocations(locations, databaseDriver);
-			}
-			return locations;
-		}
-
-		private List<String> replaceVendorLocations(List<String> locations, DatabaseDriver databaseDriver) {
-			if (databaseDriver == DatabaseDriver.UNKNOWN) {
-				return locations;
-			}
-			String vendor = databaseDriver.getId();
-			return locations.stream().map((location) -> location.replace(VENDOR_PLACEHOLDER, vendor))
-					.collect(Collectors.toList());
-		}
-
-		private DatabaseDriver getDatabaseDriver() {
-			try {
-				String url = JdbcUtils.extractDatabaseMetaData(this.dataSource, "getURL");
-				return DatabaseDriver.fromJdbcUrl(url);
-			}
-			catch (MetaDataAccessException ex) {
-				throw new IllegalStateException(ex);
-			}
-
-		}
-
-		private boolean usesVendorLocation(Collection<String> locations) {
-			for (String location : locations) {
-				if (location.contains(VENDOR_PLACEHOLDER)) {
-					return true;
-				}
-			}
-			return false;
-		}
-
-	}
-
-	/**
-	 * Convert a String or Number to a {@link MigrationVersion}.
-	 */
-	private static class StringOrNumberToMigrationVersionConverter implements GenericConverter {
-
-		private static final Set<ConvertiblePair> CONVERTIBLE_TYPES;
-
-		static {
-			Set<ConvertiblePair> types = new HashSet<>(2);
-			types.add(new ConvertiblePair(String.class, MigrationVersion.class));
-			types.add(new ConvertiblePair(Number.class, MigrationVersion.class));
-			CONVERTIBLE_TYPES = Collections.unmodifiableSet(types);
-		}
-
-		@Override
-		public Set<ConvertiblePair> getConvertibleTypes() {
-			return CONVERTIBLE_TYPES;
-		}
-
-		@Override
-		public Object convert(Object source, TypeDescriptor sourceType, TypeDescriptor targetType) {
-			String value = ObjectUtils.nullSafeToString(source);
-			return MigrationVersion.fromVersion(value);
-		}
-
-	}
-
-	static final class FlywayDataSourceCondition extends AnyNestedCondition {
-
-		FlywayDataSourceCondition() {
-			super(ConfigurationPhase.REGISTER_BEAN);
-		}
-
-		@ConditionalOnBean(DataSource.class)
-		private static final class DataSourceBeanCondition {
-
-		}
-
-		@ConditionalOnProperty(prefix = "spring.flyway", name = "url", matchIfMissing = false)
-		private static final class FlywayUrlCondition {
-
-		}
-
-	}
-
-}
-=======
 /*
  * Copyright 2012-2021 the original author or authors.
  *
@@ -935,5 +494,4 @@
 
 	}
 
-}
->>>>>>> 6755b480
+}