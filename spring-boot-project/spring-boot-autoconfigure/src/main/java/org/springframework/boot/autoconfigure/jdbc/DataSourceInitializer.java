<<<<<<< HEAD
/*
 * Copyright 2012-2019 the original author or authors.
 *
 * Licensed under the Apache License, Version 2.0 (the "License");
 * you may not use this file except in compliance with the License.
 * You may obtain a copy of the License at
 *
 *      https://www.apache.org/licenses/LICENSE-2.0
 *
 * Unless required by applicable law or agreed to in writing, software
 * distributed under the License is distributed on an "AS IS" BASIS,
 * WITHOUT WARRANTIES OR CONDITIONS OF ANY KIND, either express or implied.
 * See the License for the specific language governing permissions and
 * limitations under the License.
 */

package org.springframework.boot.autoconfigure.jdbc;

import java.util.ArrayList;
import java.util.Collections;
import java.util.List;

import javax.sql.DataSource;

import org.apache.commons.logging.Log;
import org.apache.commons.logging.LogFactory;

import org.springframework.boot.context.properties.source.InvalidConfigurationPropertyValueException;
import org.springframework.boot.jdbc.DataSourceBuilder;
import org.springframework.boot.jdbc.DataSourceInitializationMode;
import org.springframework.boot.jdbc.EmbeddedDatabaseConnection;
import org.springframework.core.io.DefaultResourceLoader;
import org.springframework.core.io.Resource;
import org.springframework.core.io.ResourceLoader;
import org.springframework.jdbc.config.SortedResourcesFactoryBean;
import org.springframework.jdbc.datasource.init.DatabasePopulatorUtils;
import org.springframework.jdbc.datasource.init.ResourceDatabasePopulator;
import org.springframework.util.StringUtils;

/**
 * Initialize a {@link DataSource} based on a matching {@link DataSourceProperties}
 * config.
 *
 * @author Dave Syer
 * @author Phillip Webb
 * @author Eddú Meléndez
 * @author Stephane Nicoll
 * @author Kazuki Shimizu
 */
class DataSourceInitializer {

	private static final Log logger = LogFactory.getLog(DataSourceInitializer.class);

	private final DataSource dataSource;

	private final DataSourceProperties properties;

	private final ResourceLoader resourceLoader;

	/**
	 * Create a new instance with the {@link DataSource} to initialize and its matching
	 * {@link DataSourceProperties configuration}.
	 * @param dataSource the datasource to initialize
	 * @param properties the matching configuration
	 * @param resourceLoader the resource loader to use (can be null)
	 */
	DataSourceInitializer(DataSource dataSource, DataSourceProperties properties, ResourceLoader resourceLoader) {
		this.dataSource = dataSource;
		this.properties = properties;
		this.resourceLoader = (resourceLoader != null) ? resourceLoader : new DefaultResourceLoader();
	}

	/**
	 * Create a new instance with the {@link DataSource} to initialize and its matching
	 * {@link DataSourceProperties configuration}.
	 * @param dataSource the datasource to initialize
	 * @param properties the matching configuration
	 */
	DataSourceInitializer(DataSource dataSource, DataSourceProperties properties) {
		this(dataSource, properties, null);
	}

	DataSource getDataSource() {
		return this.dataSource;
	}

	/**
	 * Create the schema if necessary.
	 * @return {@code true} if the schema was created
	 * @see DataSourceProperties#getSchema()
	 */
	boolean createSchema() {
		List<Resource> scripts = getScripts("spring.datasource.schema", this.properties.getSchema(), "schema");
		if (!scripts.isEmpty()) {
			if (!isEnabled()) {
				logger.debug("Initialization disabled (not running DDL scripts)");
				return false;
			}
			String username = this.properties.getSchemaUsername();
			String password = this.properties.getSchemaPassword();
			runScripts(scripts, username, password);
		}
		return !scripts.isEmpty();
	}

	/**
	 * Initialize the schema if necessary.
	 * @see DataSourceProperties#getData()
	 */
	void initSchema() {
		List<Resource> scripts = getScripts("spring.datasource.data", this.properties.getData(), "data");
		if (!scripts.isEmpty()) {
			if (!isEnabled()) {
				logger.debug("Initialization disabled (not running data scripts)");
				return;
			}
			String username = this.properties.getDataUsername();
			String password = this.properties.getDataPassword();
			runScripts(scripts, username, password);
		}
	}

	private boolean isEnabled() {
		DataSourceInitializationMode mode = this.properties.getInitializationMode();
		if (mode == DataSourceInitializationMode.NEVER) {
			return false;
		}
		if (mode == DataSourceInitializationMode.EMBEDDED && !isEmbedded()) {
			return false;
		}
		return true;
	}

	private boolean isEmbedded() {
		try {
			return EmbeddedDatabaseConnection.isEmbedded(this.dataSource);
		}
		catch (Exception ex) {
			logger.debug("Could not determine if datasource is embedded", ex);
			return false;
		}
	}

	private List<Resource> getScripts(String propertyName, List<String> resources, String fallback) {
		if (resources != null) {
			return getResources(propertyName, resources, true);
		}
		String platform = this.properties.getPlatform();
		List<String> fallbackResources = new ArrayList<>();
		fallbackResources.add("classpath*:" + fallback + "-" + platform + ".sql");
		fallbackResources.add("classpath*:" + fallback + ".sql");
		return getResources(propertyName, fallbackResources, false);
	}

	private List<Resource> getResources(String propertyName, List<String> locations, boolean validate) {
		List<Resource> resources = new ArrayList<>();
		for (String location : locations) {
			for (Resource resource : doGetResources(location)) {
				if (resource.exists()) {
					resources.add(resource);
				}
				else if (validate) {
					throw new InvalidConfigurationPropertyValueException(propertyName, resource,
							"The specified resource does not exist.");
				}
			}
		}
		return resources;
	}

	private Resource[] doGetResources(String location) {
		try {
			SortedResourcesFactoryBean factory = new SortedResourcesFactoryBean(this.resourceLoader,
					Collections.singletonList(location));
			factory.afterPropertiesSet();
			return factory.getObject();
		}
		catch (Exception ex) {
			throw new IllegalStateException("Unable to load resources from " + location, ex);
		}
	}

	private void runScripts(List<Resource> resources, String username, String password) {
		if (resources.isEmpty()) {
			return;
		}
		ResourceDatabasePopulator populator = new ResourceDatabasePopulator();
		populator.setContinueOnError(this.properties.isContinueOnError());
		populator.setSeparator(this.properties.getSeparator());
		if (this.properties.getSqlScriptEncoding() != null) {
			populator.setSqlScriptEncoding(this.properties.getSqlScriptEncoding().name());
		}
		for (Resource resource : resources) {
			populator.addScript(resource);
		}
		DataSource dataSource = this.dataSource;
		if (StringUtils.hasText(username) && StringUtils.hasText(password)) {
			dataSource = DataSourceBuilder.create(this.properties.getClassLoader())
					.driverClassName(this.properties.determineDriverClassName()).url(this.properties.determineUrl())
					.username(username).password(password).build();
		}
		DatabasePopulatorUtils.execute(populator, dataSource);
	}

}
=======
/*
 * Copyright 2012-2020 the original author or authors.
 *
 * Licensed under the Apache License, Version 2.0 (the "License");
 * you may not use this file except in compliance with the License.
 * You may obtain a copy of the License at
 *
 *      https://www.apache.org/licenses/LICENSE-2.0
 *
 * Unless required by applicable law or agreed to in writing, software
 * distributed under the License is distributed on an "AS IS" BASIS,
 * WITHOUT WARRANTIES OR CONDITIONS OF ANY KIND, either express or implied.
 * See the License for the specific language governing permissions and
 * limitations under the License.
 */

package org.springframework.boot.autoconfigure.jdbc;

import java.util.ArrayList;
import java.util.Collections;
import java.util.List;

import javax.sql.DataSource;

import org.apache.commons.logging.Log;
import org.apache.commons.logging.LogFactory;

import org.springframework.boot.context.properties.source.InvalidConfigurationPropertyValueException;
import org.springframework.boot.jdbc.DataSourceBuilder;
import org.springframework.boot.jdbc.DataSourceInitializationMode;
import org.springframework.boot.jdbc.EmbeddedDatabaseConnection;
import org.springframework.core.io.DefaultResourceLoader;
import org.springframework.core.io.Resource;
import org.springframework.core.io.ResourceLoader;
import org.springframework.jdbc.config.SortedResourcesFactoryBean;
import org.springframework.jdbc.datasource.init.DatabasePopulatorUtils;
import org.springframework.jdbc.datasource.init.ResourceDatabasePopulator;
import org.springframework.util.StringUtils;

/**
 * Initialize a {@link DataSource} based on a matching {@link DataSourceProperties}
 * config.
 *
 * @author Dave Syer
 * @author Phillip Webb
 * @author Eddú Meléndez
 * @author Stephane Nicoll
 * @author Kazuki Shimizu
 */
class DataSourceInitializer {

	private static final Log logger = LogFactory.getLog(DataSourceInitializer.class);

	private final DataSource dataSource;

	private final DataSourceProperties properties;

	private final ResourceLoader resourceLoader;

	/**
	 * Create a new instance with the {@link DataSource} to initialize and its matching
	 * {@link DataSourceProperties configuration}.
	 * @param dataSource the datasource to initialize
	 * @param properties the matching configuration
	 * @param resourceLoader the resource loader to use (can be null)
	 */
	DataSourceInitializer(DataSource dataSource, DataSourceProperties properties, ResourceLoader resourceLoader) {
		this.dataSource = dataSource;
		this.properties = properties;
		this.resourceLoader = (resourceLoader != null) ? resourceLoader : new DefaultResourceLoader(null);
	}

	/**
	 * Create a new instance with the {@link DataSource} to initialize and its matching
	 * {@link DataSourceProperties configuration}.
	 * @param dataSource the datasource to initialize
	 * @param properties the matching configuration
	 */
	DataSourceInitializer(DataSource dataSource, DataSourceProperties properties) {
		this(dataSource, properties, null);
	}

	DataSource getDataSource() {
		return this.dataSource;
	}

	/**
	 * Create the schema if necessary.
	 * @return {@code true} if the schema was created
	 * @see DataSourceProperties#getSchema()
	 */
	boolean createSchema() {
		List<Resource> scripts = getScripts("spring.datasource.schema", this.properties.getSchema(), "schema");
		if (!scripts.isEmpty()) {
			if (!isEnabled()) {
				logger.debug("Initialization disabled (not running DDL scripts)");
				return false;
			}
			String username = this.properties.getSchemaUsername();
			String password = this.properties.getSchemaPassword();
			runScripts(scripts, username, password);
		}
		return !scripts.isEmpty();
	}

	/**
	 * Initialize the schema if necessary.
	 * @see DataSourceProperties#getData()
	 */
	void initSchema() {
		List<Resource> scripts = getScripts("spring.datasource.data", this.properties.getData(), "data");
		if (!scripts.isEmpty()) {
			if (!isEnabled()) {
				logger.debug("Initialization disabled (not running data scripts)");
				return;
			}
			String username = this.properties.getDataUsername();
			String password = this.properties.getDataPassword();
			runScripts(scripts, username, password);
		}
	}

	private boolean isEnabled() {
		DataSourceInitializationMode mode = this.properties.getInitializationMode();
		if (mode == DataSourceInitializationMode.NEVER) {
			return false;
		}
		if (mode == DataSourceInitializationMode.EMBEDDED && !isEmbedded()) {
			return false;
		}
		return true;
	}

	private boolean isEmbedded() {
		try {
			return EmbeddedDatabaseConnection.isEmbedded(this.dataSource);
		}
		catch (Exception ex) {
			logger.debug("Could not determine if datasource is embedded", ex);
			return false;
		}
	}

	private List<Resource> getScripts(String propertyName, List<String> resources, String fallback) {
		if (resources != null) {
			return getResources(propertyName, resources, true);
		}
		String platform = this.properties.getPlatform();
		List<String> fallbackResources = new ArrayList<>();
		fallbackResources.add("classpath*:" + fallback + "-" + platform + ".sql");
		fallbackResources.add("classpath*:" + fallback + ".sql");
		return getResources(propertyName, fallbackResources, false);
	}

	private List<Resource> getResources(String propertyName, List<String> locations, boolean validate) {
		List<Resource> resources = new ArrayList<>();
		for (String location : locations) {
			for (Resource resource : doGetResources(location)) {
				if (resource.exists()) {
					resources.add(resource);
				}
				else if (validate) {
					throw new InvalidConfigurationPropertyValueException(propertyName, resource,
							"The specified resource does not exist.");
				}
			}
		}
		return resources;
	}

	private Resource[] doGetResources(String location) {
		try {
			SortedResourcesFactoryBean factory = new SortedResourcesFactoryBean(this.resourceLoader,
					Collections.singletonList(location));
			factory.afterPropertiesSet();
			return factory.getObject();
		}
		catch (Exception ex) {
			throw new IllegalStateException("Unable to load resources from " + location, ex);
		}
	}

	private void runScripts(List<Resource> resources, String username, String password) {
		if (resources.isEmpty()) {
			return;
		}
		ResourceDatabasePopulator populator = new ResourceDatabasePopulator();
		populator.setContinueOnError(this.properties.isContinueOnError());
		populator.setSeparator(this.properties.getSeparator());
		if (this.properties.getSqlScriptEncoding() != null) {
			populator.setSqlScriptEncoding(this.properties.getSqlScriptEncoding().name());
		}
		for (Resource resource : resources) {
			populator.addScript(resource);
		}
		DataSource dataSource = this.dataSource;
		if (StringUtils.hasText(username) && StringUtils.hasText(password)) {
			dataSource = DataSourceBuilder.create(this.properties.getClassLoader())
					.driverClassName(this.properties.determineDriverClassName()).url(this.properties.determineUrl())
					.username(username).password(password).build();
		}
		DatabasePopulatorUtils.execute(populator, dataSource);
	}

}
>>>>>>> 6755b480
<|MERGE_RESOLUTION|>--- conflicted
+++ resolved
@@ -1,6 +1,5 @@
-<<<<<<< HEAD
 /*
- * Copyright 2012-2019 the original author or authors.
+ * Copyright 2012-2020 the original author or authors.
  *
  * Licensed under the Apache License, Version 2.0 (the "License");
  * you may not use this file except in compliance with the License.
@@ -68,7 +67,7 @@
 	DataSourceInitializer(DataSource dataSource, DataSourceProperties properties, ResourceLoader resourceLoader) {
 		this.dataSource = dataSource;
 		this.properties = properties;
-		this.resourceLoader = (resourceLoader != null) ? resourceLoader : new DefaultResourceLoader();
+		this.resourceLoader = (resourceLoader != null) ? resourceLoader : new DefaultResourceLoader(null);
 	}
 
 	/**
@@ -203,211 +202,4 @@
 		DatabasePopulatorUtils.execute(populator, dataSource);
 	}
 
-}
-=======
-/*
- * Copyright 2012-2020 the original author or authors.
- *
- * Licensed under the Apache License, Version 2.0 (the "License");
- * you may not use this file except in compliance with the License.
- * You may obtain a copy of the License at
- *
- *      https://www.apache.org/licenses/LICENSE-2.0
- *
- * Unless required by applicable law or agreed to in writing, software
- * distributed under the License is distributed on an "AS IS" BASIS,
- * WITHOUT WARRANTIES OR CONDITIONS OF ANY KIND, either express or implied.
- * See the License for the specific language governing permissions and
- * limitations under the License.
- */
-
-package org.springframework.boot.autoconfigure.jdbc;
-
-import java.util.ArrayList;
-import java.util.Collections;
-import java.util.List;
-
-import javax.sql.DataSource;
-
-import org.apache.commons.logging.Log;
-import org.apache.commons.logging.LogFactory;
-
-import org.springframework.boot.context.properties.source.InvalidConfigurationPropertyValueException;
-import org.springframework.boot.jdbc.DataSourceBuilder;
-import org.springframework.boot.jdbc.DataSourceInitializationMode;
-import org.springframework.boot.jdbc.EmbeddedDatabaseConnection;
-import org.springframework.core.io.DefaultResourceLoader;
-import org.springframework.core.io.Resource;
-import org.springframework.core.io.ResourceLoader;
-import org.springframework.jdbc.config.SortedResourcesFactoryBean;
-import org.springframework.jdbc.datasource.init.DatabasePopulatorUtils;
-import org.springframework.jdbc.datasource.init.ResourceDatabasePopulator;
-import org.springframework.util.StringUtils;
-
-/**
- * Initialize a {@link DataSource} based on a matching {@link DataSourceProperties}
- * config.
- *
- * @author Dave Syer
- * @author Phillip Webb
- * @author Eddú Meléndez
- * @author Stephane Nicoll
- * @author Kazuki Shimizu
- */
-class DataSourceInitializer {
-
-	private static final Log logger = LogFactory.getLog(DataSourceInitializer.class);
-
-	private final DataSource dataSource;
-
-	private final DataSourceProperties properties;
-
-	private final ResourceLoader resourceLoader;
-
-	/**
-	 * Create a new instance with the {@link DataSource} to initialize and its matching
-	 * {@link DataSourceProperties configuration}.
-	 * @param dataSource the datasource to initialize
-	 * @param properties the matching configuration
-	 * @param resourceLoader the resource loader to use (can be null)
-	 */
-	DataSourceInitializer(DataSource dataSource, DataSourceProperties properties, ResourceLoader resourceLoader) {
-		this.dataSource = dataSource;
-		this.properties = properties;
-		this.resourceLoader = (resourceLoader != null) ? resourceLoader : new DefaultResourceLoader(null);
-	}
-
-	/**
-	 * Create a new instance with the {@link DataSource} to initialize and its matching
-	 * {@link DataSourceProperties configuration}.
-	 * @param dataSource the datasource to initialize
-	 * @param properties the matching configuration
-	 */
-	DataSourceInitializer(DataSource dataSource, DataSourceProperties properties) {
-		this(dataSource, properties, null);
-	}
-
-	DataSource getDataSource() {
-		return this.dataSource;
-	}
-
-	/**
-	 * Create the schema if necessary.
-	 * @return {@code true} if the schema was created
-	 * @see DataSourceProperties#getSchema()
-	 */
-	boolean createSchema() {
-		List<Resource> scripts = getScripts("spring.datasource.schema", this.properties.getSchema(), "schema");
-		if (!scripts.isEmpty()) {
-			if (!isEnabled()) {
-				logger.debug("Initialization disabled (not running DDL scripts)");
-				return false;
-			}
-			String username = this.properties.getSchemaUsername();
-			String password = this.properties.getSchemaPassword();
-			runScripts(scripts, username, password);
-		}
-		return !scripts.isEmpty();
-	}
-
-	/**
-	 * Initialize the schema if necessary.
-	 * @see DataSourceProperties#getData()
-	 */
-	void initSchema() {
-		List<Resource> scripts = getScripts("spring.datasource.data", this.properties.getData(), "data");
-		if (!scripts.isEmpty()) {
-			if (!isEnabled()) {
-				logger.debug("Initialization disabled (not running data scripts)");
-				return;
-			}
-			String username = this.properties.getDataUsername();
-			String password = this.properties.getDataPassword();
-			runScripts(scripts, username, password);
-		}
-	}
-
-	private boolean isEnabled() {
-		DataSourceInitializationMode mode = this.properties.getInitializationMode();
-		if (mode == DataSourceInitializationMode.NEVER) {
-			return false;
-		}
-		if (mode == DataSourceInitializationMode.EMBEDDED && !isEmbedded()) {
-			return false;
-		}
-		return true;
-	}
-
-	private boolean isEmbedded() {
-		try {
-			return EmbeddedDatabaseConnection.isEmbedded(this.dataSource);
-		}
-		catch (Exception ex) {
-			logger.debug("Could not determine if datasource is embedded", ex);
-			return false;
-		}
-	}
-
-	private List<Resource> getScripts(String propertyName, List<String> resources, String fallback) {
-		if (resources != null) {
-			return getResources(propertyName, resources, true);
-		}
-		String platform = this.properties.getPlatform();
-		List<String> fallbackResources = new ArrayList<>();
-		fallbackResources.add("classpath*:" + fallback + "-" + platform + ".sql");
-		fallbackResources.add("classpath*:" + fallback + ".sql");
-		return getResources(propertyName, fallbackResources, false);
-	}
-
-	private List<Resource> getResources(String propertyName, List<String> locations, boolean validate) {
-		List<Resource> resources = new ArrayList<>();
-		for (String location : locations) {
-			for (Resource resource : doGetResources(location)) {
-				if (resource.exists()) {
-					resources.add(resource);
-				}
-				else if (validate) {
-					throw new InvalidConfigurationPropertyValueException(propertyName, resource,
-							"The specified resource does not exist.");
-				}
-			}
-		}
-		return resources;
-	}
-
-	private Resource[] doGetResources(String location) {
-		try {
-			SortedResourcesFactoryBean factory = new SortedResourcesFactoryBean(this.resourceLoader,
-					Collections.singletonList(location));
-			factory.afterPropertiesSet();
-			return factory.getObject();
-		}
-		catch (Exception ex) {
-			throw new IllegalStateException("Unable to load resources from " + location, ex);
-		}
-	}
-
-	private void runScripts(List<Resource> resources, String username, String password) {
-		if (resources.isEmpty()) {
-			return;
-		}
-		ResourceDatabasePopulator populator = new ResourceDatabasePopulator();
-		populator.setContinueOnError(this.properties.isContinueOnError());
-		populator.setSeparator(this.properties.getSeparator());
-		if (this.properties.getSqlScriptEncoding() != null) {
-			populator.setSqlScriptEncoding(this.properties.getSqlScriptEncoding().name());
-		}
-		for (Resource resource : resources) {
-			populator.addScript(resource);
-		}
-		DataSource dataSource = this.dataSource;
-		if (StringUtils.hasText(username) && StringUtils.hasText(password)) {
-			dataSource = DataSourceBuilder.create(this.properties.getClassLoader())
-					.driverClassName(this.properties.determineDriverClassName()).url(this.properties.determineUrl())
-					.username(username).password(password).build();
-		}
-		DatabasePopulatorUtils.execute(populator, dataSource);
-	}
-
-}
->>>>>>> 6755b480
+}