<<<<<<< HEAD
/*
 * Copyright 2012-2019 the original author or authors.
 *
 * Licensed under the Apache License, Version 2.0 (the "License");
 * you may not use this file except in compliance with the License.
 * You may obtain a copy of the License at
 *
 *      https://www.apache.org/licenses/LICENSE-2.0
 *
 * Unless required by applicable law or agreed to in writing, software
 * distributed under the License is distributed on an "AS IS" BASIS,
 * WITHOUT WARRANTIES OR CONDITIONS OF ANY KIND, either express or implied.
 * See the License for the specific language governing permissions and
 * limitations under the License.
 */

package org.springframework.boot.autoconfigure.couchbase;

import java.time.Duration;
import java.util.List;

import org.springframework.boot.context.properties.ConfigurationProperties;
import org.springframework.util.StringUtils;

/**
 * Configuration properties for Couchbase.
 *
 * @author Eddú Meléndez
 * @author Stephane Nicoll
 * @author Yulin Qin
 * @since 1.4.0
 */
@ConfigurationProperties(prefix = "spring.couchbase")
public class CouchbaseProperties {

	/**
	 * Couchbase nodes (host or IP address) to bootstrap from.
	 */
	private List<String> bootstrapHosts;

	/**
	 * Cluster username when using role based access.
	 */
	private String username;

	/**
	 * Cluster password when using role based access.
	 */
	private String password;

	private final Bucket bucket = new Bucket();

	private final Env env = new Env();

	public List<String> getBootstrapHosts() {
		return this.bootstrapHosts;
	}

	public void setBootstrapHosts(List<String> bootstrapHosts) {
		this.bootstrapHosts = bootstrapHosts;
	}

	public String getUsername() {
		return this.username;
	}

	public void setUsername(String username) {
		this.username = username;
	}

	public String getPassword() {
		return this.password;
	}

	public void setPassword(String password) {
		this.password = password;
	}

	public Bucket getBucket() {
		return this.bucket;
	}

	public Env getEnv() {
		return this.env;
	}

	public static class Bucket {

		/**
		 * Name of the bucket to connect to.
		 */
		private String name = "default";

		/**
		 * Password of the bucket.
		 */
		private String password = "";

		public String getName() {
			return this.name;
		}

		public void setName(String name) {
			this.name = name;
		}

		public String getPassword() {
			return this.password;
		}

		public void setPassword(String password) {
			this.password = password;
		}

	}

	public static class Env {

		private final Endpoints endpoints = new Endpoints();

		private final Ssl ssl = new Ssl();

		private final Timeouts timeouts = new Timeouts();

		public Endpoints getEndpoints() {
			return this.endpoints;
		}

		public Ssl getSsl() {
			return this.ssl;
		}

		public Timeouts getTimeouts() {
			return this.timeouts;
		}

	}

	public static class Endpoints {

		/**
		 * Number of sockets per node against the key/value service.
		 */
		private int keyValue = 1;

		/**
		 * Query (N1QL) service configuration.
		 */
		private final CouchbaseService queryservice = new CouchbaseService();

		/**
		 * View service configuration.
		 */
		private final CouchbaseService viewservice = new CouchbaseService();

		public int getKeyValue() {
			return this.keyValue;
		}

		public void setKeyValue(int keyValue) {
			this.keyValue = keyValue;
		}

		public CouchbaseService getQueryservice() {
			return this.queryservice;
		}

		public CouchbaseService getViewservice() {
			return this.viewservice;
		}

		public static class CouchbaseService {

			/**
			 * Minimum number of sockets per node.
			 */
			private int minEndpoints = 1;

			/**
			 * Maximum number of sockets per node.
			 */
			private int maxEndpoints = 1;

			public int getMinEndpoints() {
				return this.minEndpoints;
			}

			public void setMinEndpoints(int minEndpoints) {
				this.minEndpoints = minEndpoints;
			}

			public int getMaxEndpoints() {
				return this.maxEndpoints;
			}

			public void setMaxEndpoints(int maxEndpoints) {
				this.maxEndpoints = maxEndpoints;
			}

		}

	}

	public static class Ssl {

		/**
		 * Whether to enable SSL support. Enabled automatically if a "keyStore" is
		 * provided unless specified otherwise.
		 */
		private Boolean enabled;

		/**
		 * Path to the JVM key store that holds the certificates.
		 */
		private String keyStore;

		/**
		 * Password used to access the key store.
		 */
		private String keyStorePassword;

		public Boolean getEnabled() {
			return (this.enabled != null) ? this.enabled : StringUtils.hasText(this.keyStore);
		}

		public void setEnabled(Boolean enabled) {
			this.enabled = enabled;
		}

		public String getKeyStore() {
			return this.keyStore;
		}

		public void setKeyStore(String keyStore) {
			this.keyStore = keyStore;
		}

		public String getKeyStorePassword() {
			return this.keyStorePassword;
		}

		public void setKeyStorePassword(String keyStorePassword) {
			this.keyStorePassword = keyStorePassword;
		}

	}

	public static class Timeouts {

		/**
		 * Bucket connections timeouts.
		 */
		private Duration connect = Duration.ofMillis(5000);

		/**
		 * Blocking operations performed on a specific key timeout.
		 */
		private Duration keyValue = Duration.ofMillis(2500);

		/**
		 * N1QL query operations timeout.
		 */
		private Duration query = Duration.ofMillis(7500);

		/**
		 * Socket connect connections timeout.
		 */
		private Duration socketConnect = Duration.ofMillis(1000);

		/**
		 * Regular and geospatial view operations timeout.
		 */
		private Duration view = Duration.ofMillis(7500);

		public Duration getConnect() {
			return this.connect;
		}

		public void setConnect(Duration connect) {
			this.connect = connect;
		}

		public Duration getKeyValue() {
			return this.keyValue;
		}

		public void setKeyValue(Duration keyValue) {
			this.keyValue = keyValue;
		}

		public Duration getQuery() {
			return this.query;
		}

		public void setQuery(Duration query) {
			this.query = query;
		}

		public Duration getSocketConnect() {
			return this.socketConnect;
		}

		public void setSocketConnect(Duration socketConnect) {
			this.socketConnect = socketConnect;
		}

		public Duration getView() {
			return this.view;
		}

		public void setView(Duration view) {
			this.view = view;
		}

	}

}
=======
/*
 * Copyright 2012-2020 the original author or authors.
 *
 * Licensed under the Apache License, Version 2.0 (the "License");
 * you may not use this file except in compliance with the License.
 * You may obtain a copy of the License at
 *
 *      https://www.apache.org/licenses/LICENSE-2.0
 *
 * Unless required by applicable law or agreed to in writing, software
 * distributed under the License is distributed on an "AS IS" BASIS,
 * WITHOUT WARRANTIES OR CONDITIONS OF ANY KIND, either express or implied.
 * See the License for the specific language governing permissions and
 * limitations under the License.
 */

package org.springframework.boot.autoconfigure.couchbase;

import java.time.Duration;

import org.springframework.boot.context.properties.ConfigurationProperties;
import org.springframework.util.StringUtils;

/**
 * Configuration properties for Couchbase.
 *
 * @author Eddú Meléndez
 * @author Stephane Nicoll
 * @author Yulin Qin
 * @author Brian Clozel
 * @author Michael Nitschinger
 * @since 1.4.0
 */
@ConfigurationProperties(prefix = "spring.couchbase")
public class CouchbaseProperties {

	/**
	 * Connection string used to locate the Couchbase cluster.
	 */
	private String connectionString;

	/**
	 * Cluster username.
	 */
	private String username;

	/**
	 * Cluster password.
	 */
	private String password;

	private final Env env = new Env();

	public String getConnectionString() {
		return this.connectionString;
	}

	public void setConnectionString(String connectionString) {
		this.connectionString = connectionString;
	}

	public String getUsername() {
		return this.username;
	}

	public void setUsername(String username) {
		this.username = username;
	}

	public String getPassword() {
		return this.password;
	}

	public void setPassword(String password) {
		this.password = password;
	}

	public Env getEnv() {
		return this.env;
	}

	public static class Env {

		private final Io io = new Io();

		private final Ssl ssl = new Ssl();

		private final Timeouts timeouts = new Timeouts();

		public Io getIo() {
			return this.io;
		}

		public Ssl getSsl() {
			return this.ssl;
		}

		public Timeouts getTimeouts() {
			return this.timeouts;
		}

	}

	public static class Io {

		/**
		 * Minimum number of sockets per node.
		 */
		private int minEndpoints = 1;

		/**
		 * Maximum number of sockets per node.
		 */
		private int maxEndpoints = 12;

		/**
		 * Length of time an HTTP connection may remain idle before it is closed and
		 * removed from the pool.
		 */
		private Duration idleHttpConnectionTimeout = Duration.ofMillis(4500);

		public int getMinEndpoints() {
			return this.minEndpoints;
		}

		public void setMinEndpoints(int minEndpoints) {
			this.minEndpoints = minEndpoints;
		}

		public int getMaxEndpoints() {
			return this.maxEndpoints;
		}

		public void setMaxEndpoints(int maxEndpoints) {
			this.maxEndpoints = maxEndpoints;
		}

		public Duration getIdleHttpConnectionTimeout() {
			return this.idleHttpConnectionTimeout;
		}

		public void setIdleHttpConnectionTimeout(Duration idleHttpConnectionTimeout) {
			this.idleHttpConnectionTimeout = idleHttpConnectionTimeout;
		}

	}

	public static class Ssl {

		/**
		 * Whether to enable SSL support. Enabled automatically if a "keyStore" is
		 * provided unless specified otherwise.
		 */
		private Boolean enabled;

		/**
		 * Path to the JVM key store that holds the certificates.
		 */
		private String keyStore;

		/**
		 * Password used to access the key store.
		 */
		private String keyStorePassword;

		public Boolean getEnabled() {
			return (this.enabled != null) ? this.enabled : StringUtils.hasText(this.keyStore);
		}

		public void setEnabled(Boolean enabled) {
			this.enabled = enabled;
		}

		public String getKeyStore() {
			return this.keyStore;
		}

		public void setKeyStore(String keyStore) {
			this.keyStore = keyStore;
		}

		public String getKeyStorePassword() {
			return this.keyStorePassword;
		}

		public void setKeyStorePassword(String keyStorePassword) {
			this.keyStorePassword = keyStorePassword;
		}

	}

	public static class Timeouts {

		/**
		 * Bucket connect timeout.
		 */
		private Duration connect = Duration.ofSeconds(10);

		/**
		 * Bucket disconnect timeout.
		 */
		private Duration disconnect = Duration.ofSeconds(10);

		/**
		 * Timeout for operations on a specific key-value.
		 */
		private Duration keyValue = Duration.ofMillis(2500);

		/**
		 * Timeout for operations on a specific key-value with a durability level.
		 */
		private Duration keyValueDurable = Duration.ofSeconds(10);

		/**
		 * N1QL query operations timeout.
		 */
		private Duration query = Duration.ofSeconds(75);

		/**
		 * Regular and geospatial view operations timeout.
		 */
		private Duration view = Duration.ofSeconds(75);

		/**
		 * Timeout for the search service.
		 */
		private Duration search = Duration.ofSeconds(75);

		/**
		 * Timeout for the analytics service.
		 */
		private Duration analytics = Duration.ofSeconds(75);

		/**
		 * Timeout for the management operations.
		 */
		private Duration management = Duration.ofSeconds(75);

		public Duration getConnect() {
			return this.connect;
		}

		public void setConnect(Duration connect) {
			this.connect = connect;
		}

		public Duration getDisconnect() {
			return this.disconnect;
		}

		public void setDisconnect(Duration disconnect) {
			this.disconnect = disconnect;
		}

		public Duration getKeyValue() {
			return this.keyValue;
		}

		public void setKeyValue(Duration keyValue) {
			this.keyValue = keyValue;
		}

		public Duration getKeyValueDurable() {
			return this.keyValueDurable;
		}

		public void setKeyValueDurable(Duration keyValueDurable) {
			this.keyValueDurable = keyValueDurable;
		}

		public Duration getQuery() {
			return this.query;
		}

		public void setQuery(Duration query) {
			this.query = query;
		}

		public Duration getView() {
			return this.view;
		}

		public void setView(Duration view) {
			this.view = view;
		}

		public Duration getSearch() {
			return this.search;
		}

		public void setSearch(Duration search) {
			this.search = search;
		}

		public Duration getAnalytics() {
			return this.analytics;
		}

		public void setAnalytics(Duration analytics) {
			this.analytics = analytics;
		}

		public Duration getManagement() {
			return this.management;
		}

		public void setManagement(Duration management) {
			this.management = management;
		}

	}

}
>>>>>>> 6755b480
<|MERGE_RESOLUTION|>--- conflicted
+++ resolved
@@ -1,322 +1,3 @@
-<<<<<<< HEAD
-/*
- * Copyright 2012-2019 the original author or authors.
- *
- * Licensed under the Apache License, Version 2.0 (the "License");
- * you may not use this file except in compliance with the License.
- * You may obtain a copy of the License at
- *
- *      https://www.apache.org/licenses/LICENSE-2.0
- *
- * Unless required by applicable law or agreed to in writing, software
- * distributed under the License is distributed on an "AS IS" BASIS,
- * WITHOUT WARRANTIES OR CONDITIONS OF ANY KIND, either express or implied.
- * See the License for the specific language governing permissions and
- * limitations under the License.
- */
-
-package org.springframework.boot.autoconfigure.couchbase;
-
-import java.time.Duration;
-import java.util.List;
-
-import org.springframework.boot.context.properties.ConfigurationProperties;
-import org.springframework.util.StringUtils;
-
-/**
- * Configuration properties for Couchbase.
- *
- * @author Eddú Meléndez
- * @author Stephane Nicoll
- * @author Yulin Qin
- * @since 1.4.0
- */
-@ConfigurationProperties(prefix = "spring.couchbase")
-public class CouchbaseProperties {
-
-	/**
-	 * Couchbase nodes (host or IP address) to bootstrap from.
-	 */
-	private List<String> bootstrapHosts;
-
-	/**
-	 * Cluster username when using role based access.
-	 */
-	private String username;
-
-	/**
-	 * Cluster password when using role based access.
-	 */
-	private String password;
-
-	private final Bucket bucket = new Bucket();
-
-	private final Env env = new Env();
-
-	public List<String> getBootstrapHosts() {
-		return this.bootstrapHosts;
-	}
-
-	public void setBootstrapHosts(List<String> bootstrapHosts) {
-		this.bootstrapHosts = bootstrapHosts;
-	}
-
-	public String getUsername() {
-		return this.username;
-	}
-
-	public void setUsername(String username) {
-		this.username = username;
-	}
-
-	public String getPassword() {
-		return this.password;
-	}
-
-	public void setPassword(String password) {
-		this.password = password;
-	}
-
-	public Bucket getBucket() {
-		return this.bucket;
-	}
-
-	public Env getEnv() {
-		return this.env;
-	}
-
-	public static class Bucket {
-
-		/**
-		 * Name of the bucket to connect to.
-		 */
-		private String name = "default";
-
-		/**
-		 * Password of the bucket.
-		 */
-		private String password = "";
-
-		public String getName() {
-			return this.name;
-		}
-
-		public void setName(String name) {
-			this.name = name;
-		}
-
-		public String getPassword() {
-			return this.password;
-		}
-
-		public void setPassword(String password) {
-			this.password = password;
-		}
-
-	}
-
-	public static class Env {
-
-		private final Endpoints endpoints = new Endpoints();
-
-		private final Ssl ssl = new Ssl();
-
-		private final Timeouts timeouts = new Timeouts();
-
-		public Endpoints getEndpoints() {
-			return this.endpoints;
-		}
-
-		public Ssl getSsl() {
-			return this.ssl;
-		}
-
-		public Timeouts getTimeouts() {
-			return this.timeouts;
-		}
-
-	}
-
-	public static class Endpoints {
-
-		/**
-		 * Number of sockets per node against the key/value service.
-		 */
-		private int keyValue = 1;
-
-		/**
-		 * Query (N1QL) service configuration.
-		 */
-		private final CouchbaseService queryservice = new CouchbaseService();
-
-		/**
-		 * View service configuration.
-		 */
-		private final CouchbaseService viewservice = new CouchbaseService();
-
-		public int getKeyValue() {
-			return this.keyValue;
-		}
-
-		public void setKeyValue(int keyValue) {
-			this.keyValue = keyValue;
-		}
-
-		public CouchbaseService getQueryservice() {
-			return this.queryservice;
-		}
-
-		public CouchbaseService getViewservice() {
-			return this.viewservice;
-		}
-
-		public static class CouchbaseService {
-
-			/**
-			 * Minimum number of sockets per node.
-			 */
-			private int minEndpoints = 1;
-
-			/**
-			 * Maximum number of sockets per node.
-			 */
-			private int maxEndpoints = 1;
-
-			public int getMinEndpoints() {
-				return this.minEndpoints;
-			}
-
-			public void setMinEndpoints(int minEndpoints) {
-				this.minEndpoints = minEndpoints;
-			}
-
-			public int getMaxEndpoints() {
-				return this.maxEndpoints;
-			}
-
-			public void setMaxEndpoints(int maxEndpoints) {
-				this.maxEndpoints = maxEndpoints;
-			}
-
-		}
-
-	}
-
-	public static class Ssl {
-
-		/**
-		 * Whether to enable SSL support. Enabled automatically if a "keyStore" is
-		 * provided unless specified otherwise.
-		 */
-		private Boolean enabled;
-
-		/**
-		 * Path to the JVM key store that holds the certificates.
-		 */
-		private String keyStore;
-
-		/**
-		 * Password used to access the key store.
-		 */
-		private String keyStorePassword;
-
-		public Boolean getEnabled() {
-			return (this.enabled != null) ? this.enabled : StringUtils.hasText(this.keyStore);
-		}
-
-		public void setEnabled(Boolean enabled) {
-			this.enabled = enabled;
-		}
-
-		public String getKeyStore() {
-			return this.keyStore;
-		}
-
-		public void setKeyStore(String keyStore) {
-			this.keyStore = keyStore;
-		}
-
-		public String getKeyStorePassword() {
-			return this.keyStorePassword;
-		}
-
-		public void setKeyStorePassword(String keyStorePassword) {
-			this.keyStorePassword = keyStorePassword;
-		}
-
-	}
-
-	public static class Timeouts {
-
-		/**
-		 * Bucket connections timeouts.
-		 */
-		private Duration connect = Duration.ofMillis(5000);
-
-		/**
-		 * Blocking operations performed on a specific key timeout.
-		 */
-		private Duration keyValue = Duration.ofMillis(2500);
-
-		/**
-		 * N1QL query operations timeout.
-		 */
-		private Duration query = Duration.ofMillis(7500);
-
-		/**
-		 * Socket connect connections timeout.
-		 */
-		private Duration socketConnect = Duration.ofMillis(1000);
-
-		/**
-		 * Regular and geospatial view operations timeout.
-		 */
-		private Duration view = Duration.ofMillis(7500);
-
-		public Duration getConnect() {
-			return this.connect;
-		}
-
-		public void setConnect(Duration connect) {
-			this.connect = connect;
-		}
-
-		public Duration getKeyValue() {
-			return this.keyValue;
-		}
-
-		public void setKeyValue(Duration keyValue) {
-			this.keyValue = keyValue;
-		}
-
-		public Duration getQuery() {
-			return this.query;
-		}
-
-		public void setQuery(Duration query) {
-			this.query = query;
-		}
-
-		public Duration getSocketConnect() {
-			return this.socketConnect;
-		}
-
-		public void setSocketConnect(Duration socketConnect) {
-			this.socketConnect = socketConnect;
-		}
-
-		public Duration getView() {
-			return this.view;
-		}
-
-		public void setView(Duration view) {
-			this.view = view;
-		}
-
-	}
-
-}
-=======
 /*
  * Copyright 2012-2020 the original author or authors.
  *
@@ -629,5 +310,4 @@
 
 	}
 
-}
->>>>>>> 6755b480
+}