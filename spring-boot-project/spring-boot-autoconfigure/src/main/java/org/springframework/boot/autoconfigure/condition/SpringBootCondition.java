<<<<<<< HEAD
/*
 * Copyright 2012-2019 the original author or authors.
 *
 * Licensed under the Apache License, Version 2.0 (the "License");
 * you may not use this file except in compliance with the License.
 * You may obtain a copy of the License at
 *
 *      https://www.apache.org/licenses/LICENSE-2.0
 *
 * Unless required by applicable law or agreed to in writing, software
 * distributed under the License is distributed on an "AS IS" BASIS,
 * WITHOUT WARRANTIES OR CONDITIONS OF ANY KIND, either express or implied.
 * See the License for the specific language governing permissions and
 * limitations under the License.
 */

package org.springframework.boot.autoconfigure.condition;

import org.apache.commons.logging.Log;
import org.apache.commons.logging.LogFactory;

import org.springframework.context.annotation.Condition;
import org.springframework.context.annotation.ConditionContext;
import org.springframework.core.type.AnnotatedTypeMetadata;
import org.springframework.core.type.AnnotationMetadata;
import org.springframework.core.type.ClassMetadata;
import org.springframework.core.type.MethodMetadata;
import org.springframework.util.ClassUtils;
import org.springframework.util.StringUtils;

/**
 * Base of all {@link Condition} implementations used with Spring Boot. Provides sensible
 * logging to help the user diagnose what classes are loaded.
 *
 * @author Phillip Webb
 * @author Greg Turnquist
 * @since 1.0.0
 */
public abstract class SpringBootCondition implements Condition {

	private final Log logger = LogFactory.getLog(getClass());

	@Override
	public final boolean matches(ConditionContext context, AnnotatedTypeMetadata metadata) {
		String classOrMethodName = getClassOrMethodName(metadata);
		try {
			ConditionOutcome outcome = getMatchOutcome(context, metadata);
			logOutcome(classOrMethodName, outcome);
			recordEvaluation(context, classOrMethodName, outcome);
			return outcome.isMatch();
		}
		catch (NoClassDefFoundError ex) {
			throw new IllegalStateException("Could not evaluate condition on " + classOrMethodName + " due to "
					+ ex.getMessage() + " not " + "found. Make sure your own configuration does not rely on "
					+ "that class. This can also happen if you are "
					+ "@ComponentScanning a springframework package (e.g. if you "
					+ "put a @ComponentScan in the default package by mistake)", ex);
		}
		catch (RuntimeException ex) {
			throw new IllegalStateException("Error processing condition on " + getName(metadata), ex);
		}
	}

	private String getName(AnnotatedTypeMetadata metadata) {
		if (metadata instanceof AnnotationMetadata) {
			return ((AnnotationMetadata) metadata).getClassName();
		}
		if (metadata instanceof MethodMetadata) {
			MethodMetadata methodMetadata = (MethodMetadata) metadata;
			return methodMetadata.getDeclaringClassName() + "." + methodMetadata.getMethodName();
		}
		return metadata.toString();
	}

	private static String getClassOrMethodName(AnnotatedTypeMetadata metadata) {
		if (metadata instanceof ClassMetadata) {
			ClassMetadata classMetadata = (ClassMetadata) metadata;
			return classMetadata.getClassName();
		}
		MethodMetadata methodMetadata = (MethodMetadata) metadata;
		return methodMetadata.getDeclaringClassName() + "#" + methodMetadata.getMethodName();
	}

	protected final void logOutcome(String classOrMethodName, ConditionOutcome outcome) {
		if (this.logger.isTraceEnabled()) {
			this.logger.trace(getLogMessage(classOrMethodName, outcome));
		}
	}

	private StringBuilder getLogMessage(String classOrMethodName, ConditionOutcome outcome) {
		StringBuilder message = new StringBuilder();
		message.append("Condition ");
		message.append(ClassUtils.getShortName(getClass()));
		message.append(" on ");
		message.append(classOrMethodName);
		message.append(outcome.isMatch() ? " matched" : " did not match");
		if (StringUtils.hasLength(outcome.getMessage())) {
			message.append(" due to ");
			message.append(outcome.getMessage());
		}
		return message;
	}

	private void recordEvaluation(ConditionContext context, String classOrMethodName, ConditionOutcome outcome) {
		if (context.getBeanFactory() != null) {
			ConditionEvaluationReport.get(context.getBeanFactory()).recordConditionEvaluation(classOrMethodName, this,
					outcome);
		}
	}

	/**
	 * Determine the outcome of the match along with suitable log output.
	 * @param context the condition context
	 * @param metadata the annotation metadata
	 * @return the condition outcome
	 */
	public abstract ConditionOutcome getMatchOutcome(ConditionContext context, AnnotatedTypeMetadata metadata);

	/**
	 * Return true if any of the specified conditions match.
	 * @param context the context
	 * @param metadata the annotation meta-data
	 * @param conditions conditions to test
	 * @return {@code true} if any condition matches.
	 */
	protected final boolean anyMatches(ConditionContext context, AnnotatedTypeMetadata metadata,
			Condition... conditions) {
		for (Condition condition : conditions) {
			if (matches(context, metadata, condition)) {
				return true;
			}
		}
		return false;
	}

	/**
	 * Return true if any of the specified condition matches.
	 * @param context the context
	 * @param metadata the annotation meta-data
	 * @param condition condition to test
	 * @return {@code true} if the condition matches.
	 */
	protected final boolean matches(ConditionContext context, AnnotatedTypeMetadata metadata, Condition condition) {
		if (condition instanceof SpringBootCondition) {
			return ((SpringBootCondition) condition).getMatchOutcome(context, metadata).isMatch();
		}
		return condition.matches(context, metadata);
	}

}
=======
/*
 * Copyright 2012-2019 the original author or authors.
 *
 * Licensed under the Apache License, Version 2.0 (the "License");
 * you may not use this file except in compliance with the License.
 * You may obtain a copy of the License at
 *
 *      https://www.apache.org/licenses/LICENSE-2.0
 *
 * Unless required by applicable law or agreed to in writing, software
 * distributed under the License is distributed on an "AS IS" BASIS,
 * WITHOUT WARRANTIES OR CONDITIONS OF ANY KIND, either express or implied.
 * See the License for the specific language governing permissions and
 * limitations under the License.
 */

package org.springframework.boot.autoconfigure.condition;

import org.apache.commons.logging.Log;
import org.apache.commons.logging.LogFactory;

import org.springframework.context.annotation.Condition;
import org.springframework.context.annotation.ConditionContext;
import org.springframework.core.type.AnnotatedTypeMetadata;
import org.springframework.core.type.AnnotationMetadata;
import org.springframework.core.type.ClassMetadata;
import org.springframework.core.type.MethodMetadata;
import org.springframework.util.ClassUtils;
import org.springframework.util.StringUtils;

/**
 * Base of all {@link Condition} implementations used with Spring Boot. Provides sensible
 * logging to help the user diagnose what classes are loaded.
 *
 * @author Phillip Webb
 * @author Greg Turnquist
 * @since 1.0.0
 */
public abstract class SpringBootCondition implements Condition {

	private final Log logger = LogFactory.getLog(getClass());

	@Override
	public final boolean matches(ConditionContext context, AnnotatedTypeMetadata metadata) {
		String classOrMethodName = getClassOrMethodName(metadata);
		try {
			ConditionOutcome outcome = getMatchOutcome(context, metadata);
			logOutcome(classOrMethodName, outcome);
			recordEvaluation(context, classOrMethodName, outcome);
			return outcome.isMatch();
		}
		catch (NoClassDefFoundError ex) {
			throw new IllegalStateException("Could not evaluate condition on " + classOrMethodName + " due to "
					+ ex.getMessage() + " not found. Make sure your own configuration does not rely on "
					+ "that class. This can also happen if you are "
					+ "@ComponentScanning a springframework package (e.g. if you "
					+ "put a @ComponentScan in the default package by mistake)", ex);
		}
		catch (RuntimeException ex) {
			throw new IllegalStateException("Error processing condition on " + getName(metadata), ex);
		}
	}

	private String getName(AnnotatedTypeMetadata metadata) {
		if (metadata instanceof AnnotationMetadata) {
			return ((AnnotationMetadata) metadata).getClassName();
		}
		if (metadata instanceof MethodMetadata) {
			MethodMetadata methodMetadata = (MethodMetadata) metadata;
			return methodMetadata.getDeclaringClassName() + "." + methodMetadata.getMethodName();
		}
		return metadata.toString();
	}

	private static String getClassOrMethodName(AnnotatedTypeMetadata metadata) {
		if (metadata instanceof ClassMetadata) {
			ClassMetadata classMetadata = (ClassMetadata) metadata;
			return classMetadata.getClassName();
		}
		MethodMetadata methodMetadata = (MethodMetadata) metadata;
		return methodMetadata.getDeclaringClassName() + "#" + methodMetadata.getMethodName();
	}

	protected final void logOutcome(String classOrMethodName, ConditionOutcome outcome) {
		if (this.logger.isTraceEnabled()) {
			this.logger.trace(getLogMessage(classOrMethodName, outcome));
		}
	}

	private StringBuilder getLogMessage(String classOrMethodName, ConditionOutcome outcome) {
		StringBuilder message = new StringBuilder();
		message.append("Condition ");
		message.append(ClassUtils.getShortName(getClass()));
		message.append(" on ");
		message.append(classOrMethodName);
		message.append(outcome.isMatch() ? " matched" : " did not match");
		if (StringUtils.hasLength(outcome.getMessage())) {
			message.append(" due to ");
			message.append(outcome.getMessage());
		}
		return message;
	}

	private void recordEvaluation(ConditionContext context, String classOrMethodName, ConditionOutcome outcome) {
		if (context.getBeanFactory() != null) {
			ConditionEvaluationReport.get(context.getBeanFactory()).recordConditionEvaluation(classOrMethodName, this,
					outcome);
		}
	}

	/**
	 * Determine the outcome of the match along with suitable log output.
	 * @param context the condition context
	 * @param metadata the annotation metadata
	 * @return the condition outcome
	 */
	public abstract ConditionOutcome getMatchOutcome(ConditionContext context, AnnotatedTypeMetadata metadata);

	/**
	 * Return true if any of the specified conditions match.
	 * @param context the context
	 * @param metadata the annotation meta-data
	 * @param conditions conditions to test
	 * @return {@code true} if any condition matches.
	 */
	protected final boolean anyMatches(ConditionContext context, AnnotatedTypeMetadata metadata,
			Condition... conditions) {
		for (Condition condition : conditions) {
			if (matches(context, metadata, condition)) {
				return true;
			}
		}
		return false;
	}

	/**
	 * Return true if any of the specified condition matches.
	 * @param context the context
	 * @param metadata the annotation meta-data
	 * @param condition condition to test
	 * @return {@code true} if the condition matches.
	 */
	protected final boolean matches(ConditionContext context, AnnotatedTypeMetadata metadata, Condition condition) {
		if (condition instanceof SpringBootCondition) {
			return ((SpringBootCondition) condition).getMatchOutcome(context, metadata).isMatch();
		}
		return condition.matches(context, metadata);
	}

}
>>>>>>> 6755b480
<|MERGE_RESOLUTION|>--- conflicted
+++ resolved
@@ -1,155 +1,3 @@
-<<<<<<< HEAD
-/*
- * Copyright 2012-2019 the original author or authors.
- *
- * Licensed under the Apache License, Version 2.0 (the "License");
- * you may not use this file except in compliance with the License.
- * You may obtain a copy of the License at
- *
- *      https://www.apache.org/licenses/LICENSE-2.0
- *
- * Unless required by applicable law or agreed to in writing, software
- * distributed under the License is distributed on an "AS IS" BASIS,
- * WITHOUT WARRANTIES OR CONDITIONS OF ANY KIND, either express or implied.
- * See the License for the specific language governing permissions and
- * limitations under the License.
- */
-
-package org.springframework.boot.autoconfigure.condition;
-
-import org.apache.commons.logging.Log;
-import org.apache.commons.logging.LogFactory;
-
-import org.springframework.context.annotation.Condition;
-import org.springframework.context.annotation.ConditionContext;
-import org.springframework.core.type.AnnotatedTypeMetadata;
-import org.springframework.core.type.AnnotationMetadata;
-import org.springframework.core.type.ClassMetadata;
-import org.springframework.core.type.MethodMetadata;
-import org.springframework.util.ClassUtils;
-import org.springframework.util.StringUtils;
-
-/**
- * Base of all {@link Condition} implementations used with Spring Boot. Provides sensible
- * logging to help the user diagnose what classes are loaded.
- *
- * @author Phillip Webb
- * @author Greg Turnquist
- * @since 1.0.0
- */
-public abstract class SpringBootCondition implements Condition {
-
-	private final Log logger = LogFactory.getLog(getClass());
-
-	@Override
-	public final boolean matches(ConditionContext context, AnnotatedTypeMetadata metadata) {
-		String classOrMethodName = getClassOrMethodName(metadata);
-		try {
-			ConditionOutcome outcome = getMatchOutcome(context, metadata);
-			logOutcome(classOrMethodName, outcome);
-			recordEvaluation(context, classOrMethodName, outcome);
-			return outcome.isMatch();
-		}
-		catch (NoClassDefFoundError ex) {
-			throw new IllegalStateException("Could not evaluate condition on " + classOrMethodName + " due to "
-					+ ex.getMessage() + " not " + "found. Make sure your own configuration does not rely on "
-					+ "that class. This can also happen if you are "
-					+ "@ComponentScanning a springframework package (e.g. if you "
-					+ "put a @ComponentScan in the default package by mistake)", ex);
-		}
-		catch (RuntimeException ex) {
-			throw new IllegalStateException("Error processing condition on " + getName(metadata), ex);
-		}
-	}
-
-	private String getName(AnnotatedTypeMetadata metadata) {
-		if (metadata instanceof AnnotationMetadata) {
-			return ((AnnotationMetadata) metadata).getClassName();
-		}
-		if (metadata instanceof MethodMetadata) {
-			MethodMetadata methodMetadata = (MethodMetadata) metadata;
-			return methodMetadata.getDeclaringClassName() + "." + methodMetadata.getMethodName();
-		}
-		return metadata.toString();
-	}
-
-	private static String getClassOrMethodName(AnnotatedTypeMetadata metadata) {
-		if (metadata instanceof ClassMetadata) {
-			ClassMetadata classMetadata = (ClassMetadata) metadata;
-			return classMetadata.getClassName();
-		}
-		MethodMetadata methodMetadata = (MethodMetadata) metadata;
-		return methodMetadata.getDeclaringClassName() + "#" + methodMetadata.getMethodName();
-	}
-
-	protected final void logOutcome(String classOrMethodName, ConditionOutcome outcome) {
-		if (this.logger.isTraceEnabled()) {
-			this.logger.trace(getLogMessage(classOrMethodName, outcome));
-		}
-	}
-
-	private StringBuilder getLogMessage(String classOrMethodName, ConditionOutcome outcome) {
-		StringBuilder message = new StringBuilder();
-		message.append("Condition ");
-		message.append(ClassUtils.getShortName(getClass()));
-		message.append(" on ");
-		message.append(classOrMethodName);
-		message.append(outcome.isMatch() ? " matched" : " did not match");
-		if (StringUtils.hasLength(outcome.getMessage())) {
-			message.append(" due to ");
-			message.append(outcome.getMessage());
-		}
-		return message;
-	}
-
-	private void recordEvaluation(ConditionContext context, String classOrMethodName, ConditionOutcome outcome) {
-		if (context.getBeanFactory() != null) {
-			ConditionEvaluationReport.get(context.getBeanFactory()).recordConditionEvaluation(classOrMethodName, this,
-					outcome);
-		}
-	}
-
-	/**
-	 * Determine the outcome of the match along with suitable log output.
-	 * @param context the condition context
-	 * @param metadata the annotation metadata
-	 * @return the condition outcome
-	 */
-	public abstract ConditionOutcome getMatchOutcome(ConditionContext context, AnnotatedTypeMetadata metadata);
-
-	/**
-	 * Return true if any of the specified conditions match.
-	 * @param context the context
-	 * @param metadata the annotation meta-data
-	 * @param conditions conditions to test
-	 * @return {@code true} if any condition matches.
-	 */
-	protected final boolean anyMatches(ConditionContext context, AnnotatedTypeMetadata metadata,
-			Condition... conditions) {
-		for (Condition condition : conditions) {
-			if (matches(context, metadata, condition)) {
-				return true;
-			}
-		}
-		return false;
-	}
-
-	/**
-	 * Return true if any of the specified condition matches.
-	 * @param context the context
-	 * @param metadata the annotation meta-data
-	 * @param condition condition to test
-	 * @return {@code true} if the condition matches.
-	 */
-	protected final boolean matches(ConditionContext context, AnnotatedTypeMetadata metadata, Condition condition) {
-		if (condition instanceof SpringBootCondition) {
-			return ((SpringBootCondition) condition).getMatchOutcome(context, metadata).isMatch();
-		}
-		return condition.matches(context, metadata);
-	}
-
-}
-=======
 /*
  * Copyright 2012-2019 the original author or authors.
  *
@@ -299,5 +147,4 @@
 		return condition.matches(context, metadata);
 	}
 
-}
->>>>>>> 6755b480
+}