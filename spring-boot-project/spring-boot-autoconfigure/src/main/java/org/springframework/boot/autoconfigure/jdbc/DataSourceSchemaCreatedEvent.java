<<<<<<< HEAD
/*
 * Copyright 2012-2017 the original author or authors.
 *
 * Licensed under the Apache License, Version 2.0 (the "License");
 * you may not use this file except in compliance with the License.
 * You may obtain a copy of the License at
 *
 *      https://www.apache.org/licenses/LICENSE-2.0
 *
 * Unless required by applicable law or agreed to in writing, software
 * distributed under the License is distributed on an "AS IS" BASIS,
 * WITHOUT WARRANTIES OR CONDITIONS OF ANY KIND, either express or implied.
 * See the License for the specific language governing permissions and
 * limitations under the License.
 */

package org.springframework.boot.autoconfigure.jdbc;

import javax.sql.DataSource;

import org.springframework.context.ApplicationEvent;

/**
 * {@link ApplicationEvent} used internally to indicate that the schema of a new
 * {@link DataSource} has been created. This happens when {@literal schema-*.sql} files
 * are executed or when Hibernate initializes the database.
 *
 * @author Dave Syer
 * @author Stephane Nicoll
 * @since 2.0.0
 */
@SuppressWarnings("serial")
public class DataSourceSchemaCreatedEvent extends ApplicationEvent {

	/**
	 * Create a new {@link DataSourceSchemaCreatedEvent}.
	 * @param source the source {@link DataSource}.
	 */
	public DataSourceSchemaCreatedEvent(DataSource source) {
		super(source);
	}

}
=======
/*
 * Copyright 2012-2019 the original author or authors.
 *
 * Licensed under the Apache License, Version 2.0 (the "License");
 * you may not use this file except in compliance with the License.
 * You may obtain a copy of the License at
 *
 *      https://www.apache.org/licenses/LICENSE-2.0
 *
 * Unless required by applicable law or agreed to in writing, software
 * distributed under the License is distributed on an "AS IS" BASIS,
 * WITHOUT WARRANTIES OR CONDITIONS OF ANY KIND, either express or implied.
 * See the License for the specific language governing permissions and
 * limitations under the License.
 */

package org.springframework.boot.autoconfigure.jdbc;

import javax.sql.DataSource;

import org.springframework.context.ApplicationEvent;

/**
 * {@link ApplicationEvent} used internally to indicate that the schema of a new
 * {@link DataSource} has been created. This happens when {@literal schema-*.sql} files
 * are executed or when Hibernate initializes the database.
 *
 * @author Dave Syer
 * @author Stephane Nicoll
 * @since 2.0.0
 */
@SuppressWarnings("serial")
public class DataSourceSchemaCreatedEvent extends ApplicationEvent {

	/**
	 * Create a new {@link DataSourceSchemaCreatedEvent}.
	 * @param source the source {@link DataSource}.
	 */
	public DataSourceSchemaCreatedEvent(DataSource source) {
		super(source);
	}

}
>>>>>>> 6755b480
<|MERGE_RESOLUTION|>--- conflicted
+++ resolved
@@ -1,48 +1,3 @@
-<<<<<<< HEAD
-/*
- * Copyright 2012-2017 the original author or authors.
- *
- * Licensed under the Apache License, Version 2.0 (the "License");
- * you may not use this file except in compliance with the License.
- * You may obtain a copy of the License at
- *
- *      https://www.apache.org/licenses/LICENSE-2.0
- *
- * Unless required by applicable law or agreed to in writing, software
- * distributed under the License is distributed on an "AS IS" BASIS,
- * WITHOUT WARRANTIES OR CONDITIONS OF ANY KIND, either express or implied.
- * See the License for the specific language governing permissions and
- * limitations under the License.
- */
-
-package org.springframework.boot.autoconfigure.jdbc;
-
-import javax.sql.DataSource;
-
-import org.springframework.context.ApplicationEvent;
-
-/**
- * {@link ApplicationEvent} used internally to indicate that the schema of a new
- * {@link DataSource} has been created. This happens when {@literal schema-*.sql} files
- * are executed or when Hibernate initializes the database.
- *
- * @author Dave Syer
- * @author Stephane Nicoll
- * @since 2.0.0
- */
-@SuppressWarnings("serial")
-public class DataSourceSchemaCreatedEvent extends ApplicationEvent {
-
-	/**
-	 * Create a new {@link DataSourceSchemaCreatedEvent}.
-	 * @param source the source {@link DataSource}.
-	 */
-	public DataSourceSchemaCreatedEvent(DataSource source) {
-		super(source);
-	}
-
-}
-=======
 /*
  * Copyright 2012-2019 the original author or authors.
  *
@@ -85,5 +40,4 @@
 		super(source);
 	}
 
-}
->>>>>>> 6755b480
+}