--- conflicted
+++ resolved
@@ -1,78 +1,3 @@
-<<<<<<< HEAD
-/*
- * Copyright 2012-2019 the original author or authors.
- *
- * Licensed under the Apache License, Version 2.0 (the "License");
- * you may not use this file except in compliance with the License.
- * You may obtain a copy of the License at
- *
- *      https://www.apache.org/licenses/LICENSE-2.0
- *
- * Unless required by applicable law or agreed to in writing, software
- * distributed under the License is distributed on an "AS IS" BASIS,
- * WITHOUT WARRANTIES OR CONDITIONS OF ANY KIND, either express or implied.
- * See the License for the specific language governing permissions and
- * limitations under the License.
- */
-
-package org.springframework.boot.autoconfigure.condition;
-
-import org.junit.After;
-import org.junit.Test;
-import org.junit.runner.RunWith;
-
-import org.springframework.boot.testsupport.runner.classpath.ClassPathExclusions;
-import org.springframework.boot.testsupport.runner.classpath.ModifiedClassPathRunner;
-import org.springframework.cache.caffeine.CaffeineCacheManager;
-import org.springframework.context.annotation.AnnotationConfigApplicationContext;
-import org.springframework.context.annotation.Bean;
-import org.springframework.context.annotation.Configuration;
-
-import static org.assertj.core.api.Assertions.assertThat;
-
-/**
- * Tests {@link ConditionalOnMissingBean @ConditionalOnMissingBean} with filtered
- * classpath.
- *
- * @author Stephane Nicoll
- * @author Andy Wilkinson
- */
-@RunWith(ModifiedClassPathRunner.class)
-@ClassPathExclusions("spring-context-support-*.jar")
-public class ConditionalOnMissingBeanWithFilteredClasspathTests {
-
-	private final AnnotationConfigApplicationContext context = new AnnotationConfigApplicationContext();
-
-	@After
-	public void closeContext() {
-		this.context.close();
-	}
-
-	@Test
-	public void testNameOnMissingBeanTypeWithMissingImport() {
-		this.context.register(OnBeanTypeConfiguration.class);
-		this.context.refresh();
-		assertThat(this.context.containsBean("foo")).isTrue();
-	}
-
-	@Configuration(proxyBeanMethods = false)
-	static class OnBeanTypeConfiguration {
-
-		@Bean
-		@ConditionalOnMissingBean(
-				type = "org.springframework.boot.autoconfigure.condition.ConditionalOnMissingBeanWithFilteredClasspathTests.TestCacheManager")
-		String foo() {
-			return "foo";
-		}
-
-	}
-
-	static class TestCacheManager extends CaffeineCacheManager {
-
-	}
-
-}
-=======
 /*
  * Copyright 2012-2019 the original author or authors.
  *
@@ -135,5 +60,4 @@
 
 	}
 
-}
->>>>>>> 6755b480
+}