<<<<<<< HEAD
/*
 * Copyright 2012-2019 the original author or authors.
 *
 * Licensed under the Apache License, Version 2.0 (the "License");
 * you may not use this file except in compliance with the License.
 * You may obtain a copy of the License at
 *
 *      https://www.apache.org/licenses/LICENSE-2.0
 *
 * Unless required by applicable law or agreed to in writing, software
 * distributed under the License is distributed on an "AS IS" BASIS,
 * WITHOUT WARRANTIES OR CONDITIONS OF ANY KIND, either express or implied.
 * See the License for the specific language governing permissions and
 * limitations under the License.
 */

package org.springframework.boot.autoconfigure.cache;

import java.util.ArrayList;
import java.util.Collections;
import java.util.List;

import javax.cache.Caching;
import javax.cache.configuration.CompleteConfiguration;
import javax.cache.configuration.MutableConfiguration;
import javax.cache.expiry.CreatedExpiryPolicy;
import javax.cache.expiry.Duration;

import com.couchbase.client.java.Bucket;
import com.couchbase.client.java.bucket.BucketManager;
import com.couchbase.client.spring.cache.CouchbaseCache;
import com.couchbase.client.spring.cache.CouchbaseCacheManager;
import com.github.benmanes.caffeine.cache.Caffeine;
import com.github.benmanes.caffeine.cache.CaffeineSpec;
import com.hazelcast.cache.HazelcastCachingProvider;
import com.hazelcast.core.Hazelcast;
import com.hazelcast.core.HazelcastInstance;
import com.hazelcast.spring.cache.HazelcastCacheManager;
import net.sf.ehcache.Status;
import org.infinispan.configuration.cache.ConfigurationBuilder;
import org.infinispan.jcache.embedded.JCachingProvider;
import org.infinispan.spring.embedded.provider.SpringEmbeddedCacheManager;
import org.junit.Test;
import org.junit.runner.RunWith;

import org.springframework.beans.factory.BeanCreationException;
import org.springframework.beans.factory.config.BeanPostProcessor;
import org.springframework.boot.autoconfigure.AutoConfigurations;
import org.springframework.boot.autoconfigure.cache.support.MockCachingProvider;
import org.springframework.boot.autoconfigure.hazelcast.HazelcastAutoConfiguration;
import org.springframework.boot.test.context.assertj.AssertableApplicationContext;
import org.springframework.boot.testsupport.runner.classpath.ClassPathExclusions;
import org.springframework.boot.testsupport.runner.classpath.ModifiedClassPathRunner;
import org.springframework.cache.Cache;
import org.springframework.cache.CacheManager;
import org.springframework.cache.annotation.CachingConfigurerSupport;
import org.springframework.cache.annotation.EnableCaching;
import org.springframework.cache.caffeine.CaffeineCache;
import org.springframework.cache.caffeine.CaffeineCacheManager;
import org.springframework.cache.concurrent.ConcurrentMapCache;
import org.springframework.cache.concurrent.ConcurrentMapCacheManager;
import org.springframework.cache.interceptor.CacheResolver;
import org.springframework.cache.jcache.JCacheCacheManager;
import org.springframework.cache.support.NoOpCacheManager;
import org.springframework.cache.support.SimpleCacheManager;
import org.springframework.context.annotation.Bean;
import org.springframework.context.annotation.Configuration;
import org.springframework.context.annotation.Import;
import org.springframework.core.io.ClassPathResource;
import org.springframework.core.io.Resource;
import org.springframework.data.redis.cache.RedisCacheConfiguration;
import org.springframework.data.redis.cache.RedisCacheManager;
import org.springframework.data.redis.connection.RedisConnectionFactory;
import org.springframework.test.util.ReflectionTestUtils;

import static org.assertj.core.api.Assertions.assertThat;
import static org.mockito.BDDMockito.given;
import static org.mockito.Mockito.mock;
import static org.mockito.Mockito.times;
import static org.mockito.Mockito.verify;

/**
 * Tests for {@link CacheAutoConfiguration}.
 *
 * @author Stephane Nicoll
 * @author Eddú Meléndez
 * @author Mark Paluch
 * @author Ryon Day
 */
@RunWith(ModifiedClassPathRunner.class)
@ClassPathExclusions("hazelcast-client-*.jar")
public class CacheAutoConfigurationTests extends AbstractCacheAutoConfigurationTests {

	@Test
	public void noEnableCaching() {
		this.contextRunner.withUserConfiguration(EmptyConfiguration.class)
				.run((context) -> assertThat(context).doesNotHaveBean(CacheManager.class));
	}

	@Test
	public void cacheManagerBackOff() {
		this.contextRunner.withUserConfiguration(CustomCacheManagerConfiguration.class)
				.run((context) -> assertThat(getCacheManager(context, ConcurrentMapCacheManager.class).getCacheNames())
						.containsOnly("custom1"));
	}

	@Test
	public void cacheManagerFromSupportBackOff() {
		this.contextRunner.withUserConfiguration(CustomCacheManagerFromSupportConfiguration.class)
				.run((context) -> assertThat(getCacheManager(context, ConcurrentMapCacheManager.class).getCacheNames())
						.containsOnly("custom1"));
	}

	@Test
	public void cacheResolverFromSupportBackOff() {
		this.contextRunner.withUserConfiguration(CustomCacheResolverFromSupportConfiguration.class)
				.run((context) -> assertThat(context).doesNotHaveBean(CacheManager.class));
	}

	@Test
	public void customCacheResolverCanBeDefined() {
		this.contextRunner.withUserConfiguration(SpecificCacheResolverConfiguration.class)
				.withPropertyValues("spring.cache.type=simple").run((context) -> {
					getCacheManager(context, ConcurrentMapCacheManager.class);
					assertThat(context).hasSingleBean(CacheResolver.class);
				});
	}

	@Test
	public void notSupportedCachingMode() {
		this.contextRunner.withUserConfiguration(DefaultCacheConfiguration.class)
				.withPropertyValues("spring.cache.type=foobar")
				.run((context) -> assertThat(context).getFailure().isInstanceOf(BeanCreationException.class)
						.hasMessageContaining("Failed to bind properties under 'spring.cache.type'"));
	}

	@Test
	public void simpleCacheExplicit() {
		this.contextRunner.withUserConfiguration(DefaultCacheConfiguration.class)
				.withPropertyValues("spring.cache.type=simple")
				.run((context) -> assertThat(getCacheManager(context, ConcurrentMapCacheManager.class).getCacheNames())
						.isEmpty());
	}

	@Test
	public void simpleCacheWithCustomizers() {
		this.contextRunner.withUserConfiguration(DefaultCacheAndCustomizersConfiguration.class)
				.withPropertyValues("spring.cache.type=" + "simple")
				.run(verifyCustomizers("allCacheManagerCustomizer", "simpleCacheManagerCustomizer"));
	}

	@Test
	public void simpleCacheExplicitWithCacheNames() {
		this.contextRunner.withUserConfiguration(DefaultCacheConfiguration.class)
				.withPropertyValues("spring.cache.type=simple", "spring.cache.cacheNames[0]=foo",
						"spring.cache.cacheNames[1]=bar")
				.run((context) -> {
					ConcurrentMapCacheManager cacheManager = getCacheManager(context, ConcurrentMapCacheManager.class);
					assertThat(cacheManager.getCacheNames()).containsOnly("foo", "bar");
				});
	}

	@Test
	public void genericCacheWithCaches() {
		this.contextRunner.withUserConfiguration(GenericCacheConfiguration.class).run((context) -> {
			SimpleCacheManager cacheManager = getCacheManager(context, SimpleCacheManager.class);
			assertThat(cacheManager.getCache("first")).isEqualTo(context.getBean("firstCache"));
			assertThat(cacheManager.getCache("second")).isEqualTo(context.getBean("secondCache"));
			assertThat(cacheManager.getCacheNames()).hasSize(2);
		});
	}

	@Test
	public void genericCacheExplicit() {
		this.contextRunner.withUserConfiguration(DefaultCacheConfiguration.class)
				.withPropertyValues("spring.cache.type=generic")
				.run((context) -> assertThat(context).getFailure().isInstanceOf(BeanCreationException.class)
						.hasMessageContaining("No cache manager could be auto-configured")
						.hasMessageContaining("GENERIC"));
	}

	@Test
	public void genericCacheWithCustomizers() {
		this.contextRunner.withUserConfiguration(GenericCacheAndCustomizersConfiguration.class)
				.withPropertyValues("spring.cache.type=" + "generic")
				.run(verifyCustomizers("allCacheManagerCustomizer", "genericCacheManagerCustomizer"));
	}

	@Test
	public void genericCacheExplicitWithCaches() {
		this.contextRunner.withUserConfiguration(GenericCacheConfiguration.class)
				.withPropertyValues("spring.cache.type=generic").run((context) -> {
					SimpleCacheManager cacheManager = getCacheManager(context, SimpleCacheManager.class);
					assertThat(cacheManager.getCache("first")).isEqualTo(context.getBean("firstCache"));
					assertThat(cacheManager.getCache("second")).isEqualTo(context.getBean("secondCache"));
					assertThat(cacheManager.getCacheNames()).hasSize(2);
				});
	}

	@Test
	public void couchbaseCacheExplicit() {
		this.contextRunner.withUserConfiguration(CouchbaseCacheConfiguration.class)
				.withPropertyValues("spring.cache.type=couchbase").run((context) -> {
					CouchbaseCacheManager cacheManager = getCacheManager(context, CouchbaseCacheManager.class);
					assertThat(cacheManager.getCacheNames()).isEmpty();
				});
	}

	@Test
	public void couchbaseCacheWithCustomizers() {
		this.contextRunner.withUserConfiguration(CouchbaseCacheAndCustomizersConfiguration.class)
				.withPropertyValues("spring.cache.type=" + "couchbase")
				.run(verifyCustomizers("allCacheManagerCustomizer", "couchbaseCacheManagerCustomizer"));
	}

	@Test
	public void couchbaseCacheExplicitWithCaches() {
		this.contextRunner.withUserConfiguration(CouchbaseCacheConfiguration.class)
				.withPropertyValues("spring.cache.type=couchbase", "spring.cache.cacheNames[0]=foo",
						"spring.cache.cacheNames[1]=bar")
				.run((context) -> {
					CouchbaseCacheManager cacheManager = getCacheManager(context, CouchbaseCacheManager.class);
					assertThat(cacheManager.getCacheNames()).containsOnly("foo", "bar");
					Cache cache = cacheManager.getCache("foo");
					assertThat(cache).isInstanceOf(CouchbaseCache.class);
					assertThat(((CouchbaseCache) cache).getTtl()).isEqualTo(0);
					assertThat(((CouchbaseCache) cache).getNativeCache()).isEqualTo(context.getBean("bucket"));
				});
	}

	@Test
	public void couchbaseCacheExplicitWithTtl() {
		this.contextRunner.withUserConfiguration(CouchbaseCacheConfiguration.class)
				.withPropertyValues("spring.cache.type=couchbase", "spring.cache.cacheNames=foo,bar",
						"spring.cache.couchbase.expiration=2000")
				.run((context) -> {
					CouchbaseCacheManager cacheManager = getCacheManager(context, CouchbaseCacheManager.class);
					assertThat(cacheManager.getCacheNames()).containsOnly("foo", "bar");
					Cache cache = cacheManager.getCache("foo");
					assertThat(cache).isInstanceOf(CouchbaseCache.class);
					assertThat(((CouchbaseCache) cache).getTtl()).isEqualTo(2);
					assertThat(((CouchbaseCache) cache).getNativeCache()).isEqualTo(context.getBean("bucket"));
				});
	}

	@Test
	public void redisCacheExplicit() {
		this.contextRunner.withUserConfiguration(RedisConfiguration.class)
				.withPropertyValues("spring.cache.type=redis", "spring.cache.redis.time-to-live=15000",
						"spring.cache.redis.cacheNullValues=false", "spring.cache.redis.keyPrefix=prefix",
						"spring.cache.redis.useKeyPrefix=true")
				.run((context) -> {
					RedisCacheManager cacheManager = getCacheManager(context, RedisCacheManager.class);
					assertThat(cacheManager.getCacheNames()).isEmpty();
					RedisCacheConfiguration redisCacheConfiguration = getDefaultRedisCacheConfiguration(cacheManager);
					assertThat(redisCacheConfiguration.getTtl()).isEqualTo(java.time.Duration.ofSeconds(15));
					assertThat(redisCacheConfiguration.getAllowCacheNullValues()).isFalse();
					assertThat(redisCacheConfiguration.getKeyPrefixFor("keyName")).isEqualTo("prefix");
					assertThat(redisCacheConfiguration.usePrefix()).isTrue();
				});
	}

	@Test
	public void redisCacheWithRedisCacheConfiguration() {
		this.contextRunner.withUserConfiguration(RedisWithCacheConfigurationConfiguration.class)
				.withPropertyValues("spring.cache.type=redis", "spring.cache.redis.time-to-live=15000",
						"spring.cache.redis.keyPrefix=foo")
				.run((context) -> {
					RedisCacheManager cacheManager = getCacheManager(context, RedisCacheManager.class);
					assertThat(cacheManager.getCacheNames()).isEmpty();
					RedisCacheConfiguration redisCacheConfiguration = getDefaultRedisCacheConfiguration(cacheManager);
					assertThat(redisCacheConfiguration.getTtl()).isEqualTo(java.time.Duration.ofSeconds(30));
					assertThat(redisCacheConfiguration.getKeyPrefixFor("")).isEqualTo("bar");
				});
	}

	@Test
	public void redisCacheWithRedisCacheManagerBuilderCustomizer() {
		this.contextRunner.withUserConfiguration(RedisWithRedisCacheManagerBuilderCustomizerConfiguration.class)
				.withPropertyValues("spring.cache.type=redis", "spring.cache.redis.time-to-live=15000")
				.run((context) -> {
					RedisCacheManager cacheManager = getCacheManager(context, RedisCacheManager.class);
					RedisCacheConfiguration redisCacheConfiguration = getDefaultRedisCacheConfiguration(cacheManager);
					assertThat(redisCacheConfiguration.getTtl()).isEqualTo(java.time.Duration.ofSeconds(10));
				});
	}

	@Test
	public void redisCacheWithCustomizers() {
		this.contextRunner.withUserConfiguration(RedisWithCustomizersConfiguration.class)
				.withPropertyValues("spring.cache.type=" + "redis")
				.run(verifyCustomizers("allCacheManagerCustomizer", "redisCacheManagerCustomizer"));
	}

	@Test
	public void redisCacheExplicitWithCaches() {
		this.contextRunner.withUserConfiguration(RedisConfiguration.class).withPropertyValues("spring.cache.type=redis",
				"spring.cache.cacheNames[0]=foo", "spring.cache.cacheNames[1]=bar").run((context) -> {
					RedisCacheManager cacheManager = getCacheManager(context, RedisCacheManager.class);
					assertThat(cacheManager.getCacheNames()).containsOnly("foo", "bar");
					RedisCacheConfiguration redisCacheConfiguration = getDefaultRedisCacheConfiguration(cacheManager);
					assertThat(redisCacheConfiguration.getTtl()).isEqualTo(java.time.Duration.ofMinutes(0));
					assertThat(redisCacheConfiguration.getAllowCacheNullValues()).isTrue();
					assertThat(redisCacheConfiguration.getKeyPrefixFor("test")).isEqualTo("test::");
					assertThat(redisCacheConfiguration.usePrefix()).isTrue();
				});
	}

	@Test
	public void noOpCacheExplicit() {
		this.contextRunner.withUserConfiguration(DefaultCacheConfiguration.class)
				.withPropertyValues("spring.cache.type=none").run((context) -> {
					NoOpCacheManager cacheManager = getCacheManager(context, NoOpCacheManager.class);
					assertThat(cacheManager.getCacheNames()).isEmpty();
				});
	}

	@Test
	public void jCacheCacheNoProviderExplicit() {
		this.contextRunner.withUserConfiguration(DefaultCacheConfiguration.class)
				.withPropertyValues("spring.cache.type=jcache")
				.run((context) -> assertThat(context).getFailure().isInstanceOf(BeanCreationException.class)
						.hasMessageContaining("No cache manager could be auto-configured")
						.hasMessageContaining("JCACHE"));
	}

	@Test
	public void jCacheCacheWithProvider() {
		String cachingProviderFqn = MockCachingProvider.class.getName();
		this.contextRunner.withUserConfiguration(DefaultCacheConfiguration.class)
				.withPropertyValues("spring.cache.type=jcache", "spring.cache.jcache.provider=" + cachingProviderFqn)
				.run((context) -> {
					JCacheCacheManager cacheManager = getCacheManager(context, JCacheCacheManager.class);
					assertThat(cacheManager.getCacheNames()).isEmpty();
					assertThat(context.getBean(javax.cache.CacheManager.class))
							.isEqualTo(cacheManager.getCacheManager());
				});
	}

	@Test
	public void jCacheCacheWithCaches() {
		String cachingProviderFqn = MockCachingProvider.class.getName();
		this.contextRunner.withUserConfiguration(DefaultCacheConfiguration.class)
				.withPropertyValues("spring.cache.type=jcache", "spring.cache.jcache.provider=" + cachingProviderFqn,
						"spring.cache.cacheNames[0]=foo", "spring.cache.cacheNames[1]=bar")
				.run((context) -> {
					JCacheCacheManager cacheManager = getCacheManager(context, JCacheCacheManager.class);
					assertThat(cacheManager.getCacheNames()).containsOnly("foo", "bar");
				});
	}

	@Test
	public void jCacheCacheWithCachesAndCustomConfig() {
		String cachingProviderFqn = MockCachingProvider.class.getName();
		this.contextRunner.withUserConfiguration(JCacheCustomConfiguration.class)
				.withPropertyValues("spring.cache.type=jcache", "spring.cache.jcache.provider=" + cachingProviderFqn,
						"spring.cache.cacheNames[0]=one", "spring.cache.cacheNames[1]=two")
				.run((context) -> {
					JCacheCacheManager cacheManager = getCacheManager(context, JCacheCacheManager.class);
					assertThat(cacheManager.getCacheNames()).containsOnly("one", "two");
					CompleteConfiguration<?, ?> defaultCacheConfiguration = context
							.getBean(CompleteConfiguration.class);
					verify(cacheManager.getCacheManager()).createCache("one", defaultCacheConfiguration);
					verify(cacheManager.getCacheManager()).createCache("two", defaultCacheConfiguration);
				});
	}

	@Test
	public void jCacheCacheWithExistingJCacheManager() {
		this.contextRunner.withUserConfiguration(JCacheCustomCacheManager.class)
				.withPropertyValues("spring.cache.type=jcache").run((context) -> {
					JCacheCacheManager cacheManager = getCacheManager(context, JCacheCacheManager.class);
					assertThat(cacheManager.getCacheManager()).isEqualTo(context.getBean("customJCacheCacheManager"));
				});
	}

	@Test
	public void jCacheCacheWithUnknownProvider() {
		String wrongCachingProviderClassName = "org.acme.FooBar";
		this.contextRunner.withUserConfiguration(DefaultCacheConfiguration.class)
				.withPropertyValues("spring.cache.type=jcache",
						"spring.cache.jcache.provider=" + wrongCachingProviderClassName)
				.run((context) -> assertThat(context).getFailure().isInstanceOf(BeanCreationException.class)
						.hasMessageContaining(wrongCachingProviderClassName));
	}

	@Test
	public void jCacheCacheWithConfig() {
		String cachingProviderFqn = MockCachingProvider.class.getName();
		String configLocation = "org/springframework/boot/autoconfigure/hazelcast/hazelcast-specific.xml";
		this.contextRunner.withUserConfiguration(JCacheCustomConfiguration.class)
				.withPropertyValues("spring.cache.type=jcache", "spring.cache.jcache.provider=" + cachingProviderFqn,
						"spring.cache.jcache.config=" + configLocation)
				.run((context) -> {
					JCacheCacheManager cacheManager = getCacheManager(context, JCacheCacheManager.class);
					Resource configResource = new ClassPathResource(configLocation);
					assertThat(cacheManager.getCacheManager().getURI()).isEqualTo(configResource.getURI());
				});
	}

	@Test
	public void jCacheCacheWithWrongConfig() {
		String cachingProviderFqn = MockCachingProvider.class.getName();
		String configLocation = "org/springframework/boot/autoconfigure/cache/does-not-exist.xml";
		this.contextRunner.withUserConfiguration(JCacheCustomConfiguration.class)
				.withPropertyValues("spring.cache.type=jcache", "spring.cache.jcache.provider=" + cachingProviderFqn,
						"spring.cache.jcache.config=" + configLocation)
				.run((context) -> assertThat(context).getFailure().isInstanceOf(BeanCreationException.class)
						.hasMessageContaining("does not exist").hasMessageContaining(configLocation));
	}

	@Test
	public void jCacheCacheUseBeanClassLoader() {
		String cachingProviderFqn = MockCachingProvider.class.getName();
		this.contextRunner.withUserConfiguration(DefaultCacheConfiguration.class)
				.withPropertyValues("spring.cache.type=jcache", "spring.cache.jcache.provider=" + cachingProviderFqn)
				.run((context) -> {
					JCacheCacheManager cacheManager = getCacheManager(context, JCacheCacheManager.class);
					assertThat(cacheManager.getCacheManager().getClassLoader()).isEqualTo(context.getClassLoader());
				});
	}

	@Test
	public void hazelcastCacheExplicit() {
		this.contextRunner.withConfiguration(AutoConfigurations.of(HazelcastAutoConfiguration.class))
				.withUserConfiguration(DefaultCacheConfiguration.class)
				.withPropertyValues("spring.cache.type=hazelcast").run((context) -> {
					HazelcastCacheManager cacheManager = getCacheManager(context, HazelcastCacheManager.class);
					// NOTE: the hazelcast implementation knows about a cache in a lazy
					// manner.
					cacheManager.getCache("defaultCache");
					assertThat(cacheManager.getCacheNames()).containsOnly("defaultCache");
					assertThat(context.getBean(HazelcastInstance.class)).isEqualTo(cacheManager.getHazelcastInstance());
				});
	}

	@Test
	public void hazelcastCacheWithCustomizers() {
		this.contextRunner.withUserConfiguration(HazelcastCacheAndCustomizersConfiguration.class)
				.withPropertyValues("spring.cache.type=" + "hazelcast")
				.run(verifyCustomizers("allCacheManagerCustomizer", "hazelcastCacheManagerCustomizer"));
	}

	@Test
	public void hazelcastCacheWithExistingHazelcastInstance() {
		this.contextRunner.withUserConfiguration(HazelcastCustomHazelcastInstance.class)
				.withPropertyValues("spring.cache.type=hazelcast").run((context) -> {
					HazelcastCacheManager cacheManager = getCacheManager(context, HazelcastCacheManager.class);
					assertThat(cacheManager.getHazelcastInstance())
							.isEqualTo(context.getBean("customHazelcastInstance"));
				});
	}

	@Test
	public void hazelcastCacheWithHazelcastAutoConfiguration() {
		String hazelcastConfig = "org/springframework/boot/autoconfigure/hazelcast/hazelcast-specific.xml";
		this.contextRunner.withConfiguration(AutoConfigurations.of(HazelcastAutoConfiguration.class))
				.withUserConfiguration(DefaultCacheConfiguration.class)
				.withPropertyValues("spring.cache.type=hazelcast", "spring.hazelcast.config=" + hazelcastConfig)
				.run((context) -> {
					HazelcastCacheManager cacheManager = getCacheManager(context, HazelcastCacheManager.class);
					HazelcastInstance hazelcastInstance = context.getBean(HazelcastInstance.class);
					assertThat(cacheManager.getHazelcastInstance()).isSameAs(hazelcastInstance);
					assertThat(hazelcastInstance.getConfig().getConfigurationFile())
							.isEqualTo(new ClassPathResource(hazelcastConfig).getFile());
					assertThat(cacheManager.getCache("foobar")).isNotNull();
					assertThat(cacheManager.getCacheNames()).containsOnly("foobar");
				});
	}

	@Test
	public void hazelcastAsJCacheWithCaches() {
		String cachingProviderFqn = HazelcastCachingProvider.class.getName();
		try {
			this.contextRunner.withUserConfiguration(DefaultCacheConfiguration.class)
					.withPropertyValues("spring.cache.type=jcache",
							"spring.cache.jcache.provider=" + cachingProviderFqn, "spring.cache.cacheNames[0]=foo",
							"spring.cache.cacheNames[1]=bar")
					.run((context) -> {
						JCacheCacheManager cacheManager = getCacheManager(context, JCacheCacheManager.class);
						assertThat(cacheManager.getCacheNames()).containsOnly("foo", "bar");
						assertThat(Hazelcast.getAllHazelcastInstances()).hasSize(1);
					});
		}
		finally {
			Caching.getCachingProvider(cachingProviderFqn).close();
		}
	}

	@Test
	public void hazelcastAsJCacheWithConfig() {
		String cachingProviderFqn = HazelcastCachingProvider.class.getName();
		try {
			String configLocation = "org/springframework/boot/autoconfigure/hazelcast/hazelcast-specific.xml";
			this.contextRunner.withUserConfiguration(DefaultCacheConfiguration.class)
					.withPropertyValues("spring.cache.type=jcache",
							"spring.cache.jcache.provider=" + cachingProviderFqn,
							"spring.cache.jcache.config=" + configLocation)
					.run((context) -> {
						JCacheCacheManager cacheManager = getCacheManager(context, JCacheCacheManager.class);
						Resource configResource = new ClassPathResource(configLocation);
						assertThat(cacheManager.getCacheManager().getURI()).isEqualTo(configResource.getURI());
						assertThat(Hazelcast.getAllHazelcastInstances()).hasSize(1);
					});
		}
		finally {
			Caching.getCachingProvider(cachingProviderFqn).close();
		}
	}

	@Test
	public void hazelcastAsJCacheWithExistingHazelcastInstance() {
		String cachingProviderFqn = HazelcastCachingProvider.class.getName();
		this.contextRunner.withConfiguration(AutoConfigurations.of(HazelcastAutoConfiguration.class))
				.withUserConfiguration(DefaultCacheConfiguration.class)
				.withPropertyValues("spring.cache.type=jcache", "spring.cache.jcache.provider=" + cachingProviderFqn)
				.run((context) -> {
					JCacheCacheManager cacheManager = getCacheManager(context, JCacheCacheManager.class);
					javax.cache.CacheManager jCacheManager = cacheManager.getCacheManager();
					assertThat(jCacheManager).isInstanceOf(com.hazelcast.cache.HazelcastCacheManager.class);
					assertThat(context).hasSingleBean(HazelcastInstance.class);
					HazelcastInstance hazelcastInstance = context.getBean(HazelcastInstance.class);
					assertThat(((com.hazelcast.cache.HazelcastCacheManager) jCacheManager).getHazelcastInstance())
							.isSameAs(hazelcastInstance);
					assertThat(hazelcastInstance.getName()).isEqualTo("default-instance");
					assertThat(Hazelcast.getAllHazelcastInstances()).hasSize(1);
				});
	}

	@Test
	public void infinispanCacheWithConfig() {
		this.contextRunner.withUserConfiguration(DefaultCacheConfiguration.class)
				.withPropertyValues("spring.cache.type=infinispan", "spring.cache.infinispan.config=infinispan.xml")
				.run((context) -> {
					SpringEmbeddedCacheManager cacheManager = getCacheManager(context,
							SpringEmbeddedCacheManager.class);
					assertThat(cacheManager.getCacheNames()).contains("foo", "bar");
				});
	}

	@Test
	public void infinispanCacheWithCustomizers() {
		this.contextRunner.withUserConfiguration(DefaultCacheAndCustomizersConfiguration.class)
				.withPropertyValues("spring.cache.type=" + "infinispan")
				.run(verifyCustomizers("allCacheManagerCustomizer", "infinispanCacheManagerCustomizer"));
	}

	@Test
	public void infinispanCacheWithCaches() {
		this.contextRunner.withUserConfiguration(DefaultCacheConfiguration.class)
				.withPropertyValues("spring.cache.type=infinispan", "spring.cache.cacheNames[0]=foo",
						"spring.cache.cacheNames[1]=bar")
				.run((context) -> assertThat(getCacheManager(context, SpringEmbeddedCacheManager.class).getCacheNames())
						.containsOnly("foo", "bar"));
	}

	@Test
	public void infinispanCacheWithCachesAndCustomConfig() {
		this.contextRunner.withUserConfiguration(InfinispanCustomConfiguration.class)
				.withPropertyValues("spring.cache.type=infinispan", "spring.cache.cacheNames[0]=foo",
						"spring.cache.cacheNames[1]=bar")
				.run((context) -> {
					assertThat(getCacheManager(context, SpringEmbeddedCacheManager.class).getCacheNames())
							.containsOnly("foo", "bar");
					verify(context.getBean(ConfigurationBuilder.class), times(2)).build();
				});
	}

	@Test
	public void infinispanAsJCacheWithCaches() {
		String cachingProviderClassName = JCachingProvider.class.getName();
		this.contextRunner.withUserConfiguration(DefaultCacheConfiguration.class)
				.withPropertyValues("spring.cache.type=jcache",
						"spring.cache.jcache.provider=" + cachingProviderClassName, "spring.cache.cacheNames[0]=foo",
						"spring.cache.cacheNames[1]=bar")
				.run((context) -> assertThat(getCacheManager(context, JCacheCacheManager.class).getCacheNames())
						.containsOnly("foo", "bar"));
	}

	@Test
	public void infinispanAsJCacheWithConfig() {
		String cachingProviderClassName = JCachingProvider.class.getName();
		String configLocation = "infinispan.xml";
		this.contextRunner.withUserConfiguration(DefaultCacheConfiguration.class)
				.withPropertyValues("spring.cache.type=jcache",
						"spring.cache.jcache.provider=" + cachingProviderClassName,
						"spring.cache.jcache.config=" + configLocation)
				.run((context) -> {
					Resource configResource = new ClassPathResource(configLocation);
					assertThat(getCacheManager(context, JCacheCacheManager.class).getCacheManager().getURI())
							.isEqualTo(configResource.getURI());
				});
	}

	@Test
	public void jCacheCacheWithCachesAndCustomizer() {
		String cachingProviderClassName = HazelcastCachingProvider.class.getName();
		try {
			this.contextRunner.withUserConfiguration(JCacheWithCustomizerConfiguration.class)
					.withPropertyValues("spring.cache.type=jcache",
							"spring.cache.jcache.provider=" + cachingProviderClassName,
							"spring.cache.cacheNames[0]=foo", "spring.cache.cacheNames[1]=bar")
					.run((context) ->
					// see customizer
					assertThat(getCacheManager(context, JCacheCacheManager.class).getCacheNames()).containsOnly("foo",
							"custom1"));
		}
		finally {
			Caching.getCachingProvider(cachingProviderClassName).close();
		}
	}

	@Test
	public void caffeineCacheWithExplicitCaches() {
		this.contextRunner.withUserConfiguration(DefaultCacheConfiguration.class)
				.withPropertyValues("spring.cache.type=caffeine", "spring.cache.cacheNames=foo").run((context) -> {
					CaffeineCacheManager manager = getCacheManager(context, CaffeineCacheManager.class);
					assertThat(manager.getCacheNames()).containsOnly("foo");
					Cache foo = manager.getCache("foo");
					foo.get("1");
					// See next tests: no spec given so stats should be disabled
					assertThat(((CaffeineCache) foo).getNativeCache().stats().missCount()).isEqualTo(0L);
				});
	}

	@Test
	public void caffeineCacheWithCustomizers() {
		this.contextRunner.withUserConfiguration(DefaultCacheAndCustomizersConfiguration.class)
				.withPropertyValues("spring.cache.type=" + "caffeine")
				.run(verifyCustomizers("allCacheManagerCustomizer", "caffeineCacheManagerCustomizer"));
	}

	@Test
	public void caffeineCacheWithExplicitCacheBuilder() {
		this.contextRunner.withUserConfiguration(CaffeineCacheBuilderConfiguration.class)
				.withPropertyValues("spring.cache.type=caffeine", "spring.cache.cacheNames=foo,bar")
				.run(this::validateCaffeineCacheWithStats);
	}

	@Test
	public void caffeineCacheExplicitWithSpec() {
		this.contextRunner.withUserConfiguration(CaffeineCacheSpecConfiguration.class)
				.withPropertyValues("spring.cache.type=caffeine", "spring.cache.cacheNames[0]=foo",
						"spring.cache.cacheNames[1]=bar")
				.run(this::validateCaffeineCacheWithStats);
	}

	@Test
	public void caffeineCacheExplicitWithSpecString() {
		this.contextRunner.withUserConfiguration(DefaultCacheConfiguration.class)
				.withPropertyValues("spring.cache.type=caffeine", "spring.cache.caffeine.spec=recordStats",
						"spring.cache.cacheNames[0]=foo", "spring.cache.cacheNames[1]=bar")
				.run(this::validateCaffeineCacheWithStats);
	}

	@Test
	public void autoConfiguredCacheManagerCanBeSwapped() {
		this.contextRunner.withUserConfiguration(CacheManagerPostProcessorConfiguration.class)
				.withPropertyValues("spring.cache.type=caffeine").run((context) -> {
					getCacheManager(context, SimpleCacheManager.class);
					CacheManagerPostProcessor postProcessor = context.getBean(CacheManagerPostProcessor.class);
					assertThat(postProcessor.cacheManagers).hasSize(1);
					assertThat(postProcessor.cacheManagers.get(0)).isInstanceOf(CaffeineCacheManager.class);
				});
	}

	private void validateCaffeineCacheWithStats(AssertableApplicationContext context) {
		CaffeineCacheManager manager = getCacheManager(context, CaffeineCacheManager.class);
		assertThat(manager.getCacheNames()).containsOnly("foo", "bar");
		Cache foo = manager.getCache("foo");
		foo.get("1");
		assertThat(((CaffeineCache) foo).getNativeCache().stats().missCount()).isEqualTo(1L);
	}

	private RedisCacheConfiguration getDefaultRedisCacheConfiguration(RedisCacheManager cacheManager) {
		return (RedisCacheConfiguration) ReflectionTestUtils.getField(cacheManager, "defaultCacheConfig");
	}

	@Configuration(proxyBeanMethods = false)
	static class EmptyConfiguration {

	}

	@Configuration(proxyBeanMethods = false)
	@EnableCaching
	static class DefaultCacheConfiguration {

	}

	@Configuration(proxyBeanMethods = false)
	@EnableCaching
	@Import(CacheManagerCustomizersConfiguration.class)
	static class DefaultCacheAndCustomizersConfiguration {

	}

	@Configuration(proxyBeanMethods = false)
	@EnableCaching
	static class GenericCacheConfiguration {

		@Bean
		Cache firstCache() {
			return new ConcurrentMapCache("first");
		}

		@Bean
		Cache secondCache() {
			return new ConcurrentMapCache("second");
		}

	}

	@Configuration(proxyBeanMethods = false)
	@Import({ GenericCacheConfiguration.class, CacheManagerCustomizersConfiguration.class })
	static class GenericCacheAndCustomizersConfiguration {

	}

	@Configuration(proxyBeanMethods = false)
	@EnableCaching
	@Import({ HazelcastAutoConfiguration.class, CacheManagerCustomizersConfiguration.class })
	static class HazelcastCacheAndCustomizersConfiguration {

	}

	@Configuration(proxyBeanMethods = false)
	@EnableCaching
	static class CouchbaseCacheConfiguration {

		@Bean
		Bucket bucket() {
			BucketManager bucketManager = mock(BucketManager.class);
			Bucket bucket = mock(Bucket.class);
			given(bucket.bucketManager()).willReturn(bucketManager);
			return bucket;
		}

	}

	@Configuration(proxyBeanMethods = false)
	@Import({ CouchbaseCacheConfiguration.class, CacheManagerCustomizersConfiguration.class })
	static class CouchbaseCacheAndCustomizersConfiguration {

	}

	@Configuration(proxyBeanMethods = false)
	@EnableCaching
	static class RedisConfiguration {

		@Bean
		RedisConnectionFactory redisConnectionFactory() {
			return mock(RedisConnectionFactory.class);
		}

	}

	@Configuration(proxyBeanMethods = false)
	@Import(RedisConfiguration.class)
	static class RedisWithCacheConfigurationConfiguration {

		@Bean
		org.springframework.data.redis.cache.RedisCacheConfiguration customRedisCacheConfiguration() {
			return org.springframework.data.redis.cache.RedisCacheConfiguration.defaultCacheConfig()
					.entryTtl(java.time.Duration.ofSeconds(30)).prefixKeysWith("bar");
		}

	}

	@Configuration(proxyBeanMethods = false)
	@Import(RedisConfiguration.class)
	static class RedisWithRedisCacheManagerBuilderCustomizerConfiguration {

		@Bean
		RedisCacheManagerBuilderCustomizer ttlRedisCacheManagerBuilderCustomizer() {
			return (builder) -> builder.cacheDefaults(
					RedisCacheConfiguration.defaultCacheConfig().entryTtl(java.time.Duration.ofSeconds(10)));
		}

	}

	@Configuration(proxyBeanMethods = false)
	@Import({ RedisConfiguration.class, CacheManagerCustomizersConfiguration.class })
	static class RedisWithCustomizersConfiguration {

	}

	@Configuration(proxyBeanMethods = false)
	@EnableCaching
	static class JCacheCustomConfiguration {

		@Bean
		CompleteConfiguration<?, ?> defaultCacheConfiguration() {
			return mock(CompleteConfiguration.class);
		}

	}

	@Configuration(proxyBeanMethods = false)
	@EnableCaching
	static class JCacheCustomCacheManager {

		@Bean
		javax.cache.CacheManager customJCacheCacheManager() {
			javax.cache.CacheManager cacheManager = mock(javax.cache.CacheManager.class);
			given(cacheManager.getCacheNames()).willReturn(Collections.emptyList());
			return cacheManager;
		}

	}

	@Configuration(proxyBeanMethods = false)
	@EnableCaching
	static class JCacheWithCustomizerConfiguration {

		@Bean
		JCacheManagerCustomizer myCustomizer() {
			return (cacheManager) -> {
				MutableConfiguration<?, ?> config = new MutableConfiguration<>();
				config.setExpiryPolicyFactory(CreatedExpiryPolicy.factoryOf(Duration.TEN_MINUTES));
				config.setStatisticsEnabled(true);
				cacheManager.createCache("custom1", config);
				cacheManager.destroyCache("bar");
			};
		}

	}

	@Configuration(proxyBeanMethods = false)
	@EnableCaching
	static class EhCacheCustomCacheManager {

		@Bean
		net.sf.ehcache.CacheManager customEhCacheCacheManager() {
			net.sf.ehcache.CacheManager cacheManager = mock(net.sf.ehcache.CacheManager.class);
			given(cacheManager.getStatus()).willReturn(Status.STATUS_ALIVE);
			given(cacheManager.getCacheNames()).willReturn(new String[0]);
			return cacheManager;
		}

	}

	@Configuration(proxyBeanMethods = false)
	@EnableCaching
	static class HazelcastCustomHazelcastInstance {

		@Bean
		HazelcastInstance customHazelcastInstance() {
			return mock(HazelcastInstance.class);
		}

	}

	@Configuration(proxyBeanMethods = false)
	@EnableCaching
	static class InfinispanCustomConfiguration {

		@Bean
		ConfigurationBuilder configurationBuilder() {
			ConfigurationBuilder builder = mock(ConfigurationBuilder.class);
			given(builder.build()).willReturn(new ConfigurationBuilder().build());
			return builder;
		}

	}

	@Configuration(proxyBeanMethods = false)
	@EnableCaching
	static class CustomCacheManagerConfiguration {

		@Bean
		CacheManager cacheManager() {
			return new ConcurrentMapCacheManager("custom1");
		}

	}

	@Configuration(proxyBeanMethods = false)
	@EnableCaching
	static class CustomCacheManagerFromSupportConfiguration extends CachingConfigurerSupport {

		@Override
		@Bean
		public CacheManager cacheManager() {
			// The @Bean annotation is important, see CachingConfigurerSupport Javadoc
			return new ConcurrentMapCacheManager("custom1");
		}

	}

	@Configuration(proxyBeanMethods = false)
	@EnableCaching
	static class CustomCacheResolverFromSupportConfiguration extends CachingConfigurerSupport {

		@Override
		@Bean
		public CacheResolver cacheResolver() {
			// The @Bean annotation is important, see CachingConfigurerSupport Javadoc
			return (context) -> Collections.singleton(mock(Cache.class));
		}

	}

	@Configuration(proxyBeanMethods = false)
	@EnableCaching
	static class SpecificCacheResolverConfiguration {

		@Bean
		CacheResolver myCacheResolver() {
			return mock(CacheResolver.class);
		}

	}

	@Configuration(proxyBeanMethods = false)
	@EnableCaching
	static class CaffeineCacheBuilderConfiguration {

		@Bean
		Caffeine<Object, Object> cacheBuilder() {
			return Caffeine.newBuilder().recordStats();
		}

	}

	@Configuration(proxyBeanMethods = false)
	@EnableCaching
	static class CaffeineCacheSpecConfiguration {

		@Bean
		CaffeineSpec caffeineSpec() {
			return CaffeineSpec.parse("recordStats");
		}

	}

	@Configuration(proxyBeanMethods = false)
	@EnableCaching
	static class CacheManagerPostProcessorConfiguration {

		@Bean
		static BeanPostProcessor cacheManagerBeanPostProcessor() {
			return new CacheManagerPostProcessor();
		}

	}

	static class CacheManagerPostProcessor implements BeanPostProcessor {

		private final List<CacheManager> cacheManagers = new ArrayList<>();

		@Override
		public Object postProcessBeforeInitialization(Object bean, String beanName) {
			return bean;
		}

		@Override
		public Object postProcessAfterInitialization(Object bean, String beanName) {
			if (bean instanceof CacheManager) {
				this.cacheManagers.add((CacheManager) bean);
				return new SimpleCacheManager();
			}
			return bean;
		}

	}

}
=======
/*
 * Copyright 2012-2020 the original author or authors.
 *
 * Licensed under the Apache License, Version 2.0 (the "License");
 * you may not use this file except in compliance with the License.
 * You may obtain a copy of the License at
 *
 *      https://www.apache.org/licenses/LICENSE-2.0
 *
 * Unless required by applicable law or agreed to in writing, software
 * distributed under the License is distributed on an "AS IS" BASIS,
 * WITHOUT WARRANTIES OR CONDITIONS OF ANY KIND, either express or implied.
 * See the License for the specific language governing permissions and
 * limitations under the License.
 */

package org.springframework.boot.autoconfigure.cache;

import java.util.ArrayList;
import java.util.Collections;
import java.util.List;

import javax.cache.Caching;
import javax.cache.configuration.CompleteConfiguration;
import javax.cache.configuration.MutableConfiguration;
import javax.cache.expiry.CreatedExpiryPolicy;
import javax.cache.expiry.Duration;

import com.github.benmanes.caffeine.cache.Caffeine;
import com.github.benmanes.caffeine.cache.CaffeineSpec;
import com.hazelcast.cache.impl.HazelcastServerCachingProvider;
import com.hazelcast.core.Hazelcast;
import com.hazelcast.core.HazelcastInstance;
import com.hazelcast.spring.cache.HazelcastCacheManager;
import net.sf.ehcache.Status;
import org.infinispan.configuration.cache.ConfigurationBuilder;
import org.infinispan.jcache.embedded.JCachingProvider;
import org.infinispan.spring.embedded.provider.SpringEmbeddedCacheManager;
import org.junit.jupiter.api.Test;

import org.springframework.beans.factory.BeanCreationException;
import org.springframework.beans.factory.config.BeanPostProcessor;
import org.springframework.boot.autoconfigure.AutoConfigurations;
import org.springframework.boot.autoconfigure.cache.support.MockCachingProvider;
import org.springframework.boot.autoconfigure.cache.support.MockCachingProvider.MockCacheManager;
import org.springframework.boot.autoconfigure.hazelcast.HazelcastAutoConfiguration;
import org.springframework.boot.test.context.assertj.AssertableApplicationContext;
import org.springframework.boot.testsupport.classpath.ClassPathExclusions;
import org.springframework.cache.Cache;
import org.springframework.cache.CacheManager;
import org.springframework.cache.annotation.CachingConfigurerSupport;
import org.springframework.cache.annotation.EnableCaching;
import org.springframework.cache.caffeine.CaffeineCache;
import org.springframework.cache.caffeine.CaffeineCacheManager;
import org.springframework.cache.concurrent.ConcurrentMapCache;
import org.springframework.cache.concurrent.ConcurrentMapCacheManager;
import org.springframework.cache.interceptor.CacheResolver;
import org.springframework.cache.jcache.JCacheCacheManager;
import org.springframework.cache.support.NoOpCacheManager;
import org.springframework.cache.support.SimpleCacheManager;
import org.springframework.context.annotation.Bean;
import org.springframework.context.annotation.Configuration;
import org.springframework.context.annotation.Import;
import org.springframework.core.io.ClassPathResource;
import org.springframework.core.io.Resource;
import org.springframework.data.couchbase.CouchbaseClientFactory;
import org.springframework.data.couchbase.cache.CouchbaseCache;
import org.springframework.data.couchbase.cache.CouchbaseCacheConfiguration;
import org.springframework.data.couchbase.cache.CouchbaseCacheManager;
import org.springframework.data.redis.cache.RedisCacheConfiguration;
import org.springframework.data.redis.cache.RedisCacheManager;
import org.springframework.data.redis.connection.RedisConnectionFactory;
import org.springframework.test.util.ReflectionTestUtils;

import static org.assertj.core.api.Assertions.assertThat;
import static org.mockito.BDDMockito.given;
import static org.mockito.Mockito.mock;
import static org.mockito.Mockito.times;
import static org.mockito.Mockito.verify;

/**
 * Tests for {@link CacheAutoConfiguration}.
 *
 * @author Stephane Nicoll
 * @author Eddú Meléndez
 * @author Mark Paluch
 * @author Ryon Day
 */
@ClassPathExclusions("hazelcast-client-*.jar")
class CacheAutoConfigurationTests extends AbstractCacheAutoConfigurationTests {

	@Test
	void noEnableCaching() {
		this.contextRunner.withUserConfiguration(EmptyConfiguration.class)
				.run((context) -> assertThat(context).doesNotHaveBean(CacheManager.class));
	}

	@Test
	void cacheManagerBackOff() {
		this.contextRunner.withUserConfiguration(CustomCacheManagerConfiguration.class)
				.run((context) -> assertThat(getCacheManager(context, ConcurrentMapCacheManager.class).getCacheNames())
						.containsOnly("custom1"));
	}

	@Test
	void cacheManagerFromSupportBackOff() {
		this.contextRunner.withUserConfiguration(CustomCacheManagerFromSupportConfiguration.class)
				.run((context) -> assertThat(getCacheManager(context, ConcurrentMapCacheManager.class).getCacheNames())
						.containsOnly("custom1"));
	}

	@Test
	void cacheResolverFromSupportBackOff() {
		this.contextRunner.withUserConfiguration(CustomCacheResolverFromSupportConfiguration.class)
				.run((context) -> assertThat(context).doesNotHaveBean(CacheManager.class));
	}

	@Test
	void customCacheResolverCanBeDefined() {
		this.contextRunner.withUserConfiguration(SpecificCacheResolverConfiguration.class)
				.withPropertyValues("spring.cache.type=simple").run((context) -> {
					getCacheManager(context, ConcurrentMapCacheManager.class);
					assertThat(context).hasSingleBean(CacheResolver.class);
				});
	}

	@Test
	void notSupportedCachingMode() {
		this.contextRunner.withUserConfiguration(DefaultCacheConfiguration.class)
				.withPropertyValues("spring.cache.type=foobar")
				.run((context) -> assertThat(context).getFailure().isInstanceOf(BeanCreationException.class)
						.hasMessageContaining("Failed to bind properties under 'spring.cache.type'"));
	}

	@Test
	void simpleCacheExplicit() {
		this.contextRunner.withUserConfiguration(DefaultCacheConfiguration.class)
				.withPropertyValues("spring.cache.type=simple")
				.run((context) -> assertThat(getCacheManager(context, ConcurrentMapCacheManager.class).getCacheNames())
						.isEmpty());
	}

	@Test
	void simpleCacheWithCustomizers() {
		this.contextRunner.withUserConfiguration(DefaultCacheAndCustomizersConfiguration.class)
				.withPropertyValues("spring.cache.type=simple")
				.run(verifyCustomizers("allCacheManagerCustomizer", "simpleCacheManagerCustomizer"));
	}

	@Test
	void simpleCacheExplicitWithCacheNames() {
		this.contextRunner.withUserConfiguration(DefaultCacheConfiguration.class)
				.withPropertyValues("spring.cache.type=simple", "spring.cache.cacheNames[0]=foo",
						"spring.cache.cacheNames[1]=bar")
				.run((context) -> {
					ConcurrentMapCacheManager cacheManager = getCacheManager(context, ConcurrentMapCacheManager.class);
					assertThat(cacheManager.getCacheNames()).containsOnly("foo", "bar");
				});
	}

	@Test
	void genericCacheWithCaches() {
		this.contextRunner.withUserConfiguration(GenericCacheConfiguration.class).run((context) -> {
			SimpleCacheManager cacheManager = getCacheManager(context, SimpleCacheManager.class);
			assertThat(cacheManager.getCache("first")).isEqualTo(context.getBean("firstCache"));
			assertThat(cacheManager.getCache("second")).isEqualTo(context.getBean("secondCache"));
			assertThat(cacheManager.getCacheNames()).hasSize(2);
		});
	}

	@Test
	void genericCacheExplicit() {
		this.contextRunner.withUserConfiguration(DefaultCacheConfiguration.class)
				.withPropertyValues("spring.cache.type=generic")
				.run((context) -> assertThat(context).getFailure().isInstanceOf(BeanCreationException.class)
						.hasMessageContaining("No cache manager could be auto-configured")
						.hasMessageContaining("GENERIC"));
	}

	@Test
	void genericCacheWithCustomizers() {
		this.contextRunner.withUserConfiguration(GenericCacheAndCustomizersConfiguration.class)
				.withPropertyValues("spring.cache.type=generic")
				.run(verifyCustomizers("allCacheManagerCustomizer", "genericCacheManagerCustomizer"));
	}

	@Test
	void genericCacheExplicitWithCaches() {
		this.contextRunner.withUserConfiguration(GenericCacheConfiguration.class)
				.withPropertyValues("spring.cache.type=generic").run((context) -> {
					SimpleCacheManager cacheManager = getCacheManager(context, SimpleCacheManager.class);
					assertThat(cacheManager.getCache("first")).isEqualTo(context.getBean("firstCache"));
					assertThat(cacheManager.getCache("second")).isEqualTo(context.getBean("secondCache"));
					assertThat(cacheManager.getCacheNames()).hasSize(2);
				});
	}

	@Test
	void couchbaseCacheExplicit() {
		this.contextRunner.withUserConfiguration(CouchbaseConfiguration.class)
				.withPropertyValues("spring.cache.type=couchbase").run((context) -> {
					CouchbaseCacheManager cacheManager = getCacheManager(context, CouchbaseCacheManager.class);
					assertThat(cacheManager.getCacheNames()).isEmpty();
				});
	}

	@Test
	void couchbaseCacheWithCustomizers() {
		this.contextRunner.withUserConfiguration(CouchbaseWithCustomizersConfiguration.class)
				.withPropertyValues("spring.cache.type=couchbase")
				.run(verifyCustomizers("allCacheManagerCustomizer", "couchbaseCacheManagerCustomizer"));
	}

	@Test
	void couchbaseCacheExplicitWithCaches() {
		this.contextRunner.withUserConfiguration(CouchbaseConfiguration.class)
				.withPropertyValues("spring.cache.type=couchbase", "spring.cache.cacheNames[0]=foo",
						"spring.cache.cacheNames[1]=bar")
				.run((context) -> {
					CouchbaseCacheManager cacheManager = getCacheManager(context, CouchbaseCacheManager.class);
					assertThat(cacheManager.getCacheNames()).containsOnly("foo", "bar");
					Cache cache = cacheManager.getCache("foo");
					assertThat(cache).isInstanceOf(CouchbaseCache.class);
					assertThat(((CouchbaseCache) cache).getCacheConfiguration().getExpiry()).hasSeconds(0);
				});
	}

	@Test
	void couchbaseCacheExplicitWithTtl() {
		this.contextRunner.withUserConfiguration(CouchbaseConfiguration.class)
				.withPropertyValues("spring.cache.type=couchbase", "spring.cache.cacheNames=foo,bar",
						"spring.cache.couchbase.expiration=2000")
				.run((context) -> {
					CouchbaseCacheManager cacheManager = getCacheManager(context, CouchbaseCacheManager.class);
					assertThat(cacheManager.getCacheNames()).containsOnly("foo", "bar");
					Cache cache = cacheManager.getCache("foo");
					assertThat(cache).isInstanceOf(CouchbaseCache.class);
					assertThat(((CouchbaseCache) cache).getCacheConfiguration().getExpiry()).hasSeconds(2);
				});
	}

	@Test
	void couchbaseCacheWithCouchbaseCacheManagerBuilderCustomizer() {
		this.contextRunner.withUserConfiguration(CouchbaseConfiguration.class)
				.withPropertyValues("spring.cache.type=couchbase", "spring.cache.couchbase.expiration=15s")
				.withBean(CouchbaseCacheManagerBuilderCustomizer.class, () -> (builder) -> builder.cacheDefaults(
						CouchbaseCacheConfiguration.defaultCacheConfig().entryExpiry(java.time.Duration.ofSeconds(10))))
				.run((context) -> {
					CouchbaseCacheManager cacheManager = getCacheManager(context, CouchbaseCacheManager.class);
					CouchbaseCacheConfiguration couchbaseCacheConfiguration = getDefaultCouchbaseCacheConfiguration(
							cacheManager);
					assertThat(couchbaseCacheConfiguration.getExpiry()).isEqualTo(java.time.Duration.ofSeconds(10));
				});
	}

	@Test
	void redisCacheExplicit() {
		this.contextRunner.withUserConfiguration(RedisConfiguration.class)
				.withPropertyValues("spring.cache.type=redis", "spring.cache.redis.time-to-live=15000",
						"spring.cache.redis.cacheNullValues=false", "spring.cache.redis.keyPrefix=prefix",
						"spring.cache.redis.useKeyPrefix=true")
				.run((context) -> {
					RedisCacheManager cacheManager = getCacheManager(context, RedisCacheManager.class);
					assertThat(cacheManager.getCacheNames()).isEmpty();
					RedisCacheConfiguration redisCacheConfiguration = getDefaultRedisCacheConfiguration(cacheManager);
					assertThat(redisCacheConfiguration.getTtl()).isEqualTo(java.time.Duration.ofSeconds(15));
					assertThat(redisCacheConfiguration.getAllowCacheNullValues()).isFalse();
					assertThat(redisCacheConfiguration.getKeyPrefixFor("MyCache")).isEqualTo("prefixMyCache::");
					assertThat(redisCacheConfiguration.usePrefix()).isTrue();
				});
	}

	@Test
	void redisCacheWithRedisCacheConfiguration() {
		this.contextRunner.withUserConfiguration(RedisWithCacheConfigurationConfiguration.class)
				.withPropertyValues("spring.cache.type=redis", "spring.cache.redis.time-to-live=15000",
						"spring.cache.redis.keyPrefix=foo")
				.run((context) -> {
					RedisCacheManager cacheManager = getCacheManager(context, RedisCacheManager.class);
					assertThat(cacheManager.getCacheNames()).isEmpty();
					RedisCacheConfiguration redisCacheConfiguration = getDefaultRedisCacheConfiguration(cacheManager);
					assertThat(redisCacheConfiguration.getTtl()).isEqualTo(java.time.Duration.ofSeconds(30));
					assertThat(redisCacheConfiguration.getKeyPrefixFor("")).isEqualTo("bar::");
				});
	}

	@Test
	void redisCacheWithRedisCacheManagerBuilderCustomizer() {
		this.contextRunner.withUserConfiguration(RedisWithRedisCacheManagerBuilderCustomizerConfiguration.class)
				.withPropertyValues("spring.cache.type=redis", "spring.cache.redis.time-to-live=15000")
				.run((context) -> {
					RedisCacheManager cacheManager = getCacheManager(context, RedisCacheManager.class);
					RedisCacheConfiguration redisCacheConfiguration = getDefaultRedisCacheConfiguration(cacheManager);
					assertThat(redisCacheConfiguration.getTtl()).isEqualTo(java.time.Duration.ofSeconds(10));
				});
	}

	@Test
	void redisCacheWithCustomizers() {
		this.contextRunner.withUserConfiguration(RedisWithCustomizersConfiguration.class)
				.withPropertyValues("spring.cache.type=redis")
				.run(verifyCustomizers("allCacheManagerCustomizer", "redisCacheManagerCustomizer"));
	}

	@Test
	void redisCacheExplicitWithCaches() {
		this.contextRunner.withUserConfiguration(RedisConfiguration.class).withPropertyValues("spring.cache.type=redis",
				"spring.cache.cacheNames[0]=foo", "spring.cache.cacheNames[1]=bar").run((context) -> {
					RedisCacheManager cacheManager = getCacheManager(context, RedisCacheManager.class);
					assertThat(cacheManager.getCacheNames()).containsOnly("foo", "bar");
					RedisCacheConfiguration redisCacheConfiguration = getDefaultRedisCacheConfiguration(cacheManager);
					assertThat(redisCacheConfiguration.getTtl()).isEqualTo(java.time.Duration.ofMinutes(0));
					assertThat(redisCacheConfiguration.getAllowCacheNullValues()).isTrue();
					assertThat(redisCacheConfiguration.getKeyPrefixFor("test")).isEqualTo("test::");
					assertThat(redisCacheConfiguration.usePrefix()).isTrue();
				});
	}

	@Test
	void noOpCacheExplicit() {
		this.contextRunner.withUserConfiguration(DefaultCacheConfiguration.class)
				.withPropertyValues("spring.cache.type=none").run((context) -> {
					NoOpCacheManager cacheManager = getCacheManager(context, NoOpCacheManager.class);
					assertThat(cacheManager.getCacheNames()).isEmpty();
				});
	}

	@Test
	void jCacheCacheNoProviderExplicit() {
		this.contextRunner.withUserConfiguration(DefaultCacheConfiguration.class)
				.withPropertyValues("spring.cache.type=jcache")
				.run((context) -> assertThat(context).getFailure().isInstanceOf(BeanCreationException.class)
						.hasMessageContaining("No cache manager could be auto-configured")
						.hasMessageContaining("JCACHE"));
	}

	@Test
	void jCacheCacheWithProvider() {
		String cachingProviderFqn = MockCachingProvider.class.getName();
		this.contextRunner.withUserConfiguration(DefaultCacheConfiguration.class)
				.withPropertyValues("spring.cache.type=jcache", "spring.cache.jcache.provider=" + cachingProviderFqn)
				.run((context) -> {
					JCacheCacheManager cacheManager = getCacheManager(context, JCacheCacheManager.class);
					assertThat(cacheManager.getCacheNames()).isEmpty();
					assertThat(context.getBean(javax.cache.CacheManager.class))
							.isEqualTo(cacheManager.getCacheManager());
				});
	}

	@Test
	void jCacheCacheWithCaches() {
		String cachingProviderFqn = MockCachingProvider.class.getName();
		this.contextRunner.withUserConfiguration(DefaultCacheConfiguration.class)
				.withPropertyValues("spring.cache.type=jcache", "spring.cache.jcache.provider=" + cachingProviderFqn,
						"spring.cache.cacheNames[0]=foo", "spring.cache.cacheNames[1]=bar")
				.run((context) -> {
					JCacheCacheManager cacheManager = getCacheManager(context, JCacheCacheManager.class);
					assertThat(cacheManager.getCacheNames()).containsOnly("foo", "bar");
				});
	}

	@Test
	void jCacheCacheWithCachesAndCustomConfig() {
		String cachingProviderFqn = MockCachingProvider.class.getName();
		this.contextRunner.withUserConfiguration(JCacheCustomConfiguration.class)
				.withPropertyValues("spring.cache.type=jcache", "spring.cache.jcache.provider=" + cachingProviderFqn,
						"spring.cache.cacheNames[0]=one", "spring.cache.cacheNames[1]=two")
				.run((context) -> {
					JCacheCacheManager cacheManager = getCacheManager(context, JCacheCacheManager.class);
					assertThat(cacheManager.getCacheNames()).containsOnly("one", "two");
					CompleteConfiguration<?, ?> defaultCacheConfiguration = context
							.getBean(CompleteConfiguration.class);
					MockCacheManager mockCacheManager = (MockCacheManager) cacheManager.getCacheManager();
					assertThat(mockCacheManager.getConfigurations()).containsEntry("one", defaultCacheConfiguration)
							.containsEntry("two", defaultCacheConfiguration);
				});
	}

	@Test
	void jCacheCacheWithExistingJCacheManager() {
		this.contextRunner.withUserConfiguration(JCacheCustomCacheManager.class)
				.withPropertyValues("spring.cache.type=jcache").run((context) -> {
					JCacheCacheManager cacheManager = getCacheManager(context, JCacheCacheManager.class);
					assertThat(cacheManager.getCacheManager()).isEqualTo(context.getBean("customJCacheCacheManager"));
				});
	}

	@Test
	void jCacheCacheWithUnknownProvider() {
		String wrongCachingProviderClassName = "org.acme.FooBar";
		this.contextRunner.withUserConfiguration(DefaultCacheConfiguration.class)
				.withPropertyValues("spring.cache.type=jcache",
						"spring.cache.jcache.provider=" + wrongCachingProviderClassName)
				.run((context) -> assertThat(context).getFailure().isInstanceOf(BeanCreationException.class)
						.hasMessageContaining(wrongCachingProviderClassName));
	}

	@Test
	void jCacheCacheWithConfig() {
		String cachingProviderFqn = MockCachingProvider.class.getName();
		String configLocation = "org/springframework/boot/autoconfigure/hazelcast/hazelcast-specific.xml";
		this.contextRunner.withUserConfiguration(JCacheCustomConfiguration.class)
				.withPropertyValues("spring.cache.type=jcache", "spring.cache.jcache.provider=" + cachingProviderFqn,
						"spring.cache.jcache.config=" + configLocation)
				.run((context) -> {
					JCacheCacheManager cacheManager = getCacheManager(context, JCacheCacheManager.class);
					Resource configResource = new ClassPathResource(configLocation);
					assertThat(cacheManager.getCacheManager().getURI()).isEqualTo(configResource.getURI());
				});
	}

	@Test
	void jCacheCacheWithWrongConfig() {
		String cachingProviderFqn = MockCachingProvider.class.getName();
		String configLocation = "org/springframework/boot/autoconfigure/cache/does-not-exist.xml";
		this.contextRunner.withUserConfiguration(JCacheCustomConfiguration.class)
				.withPropertyValues("spring.cache.type=jcache", "spring.cache.jcache.provider=" + cachingProviderFqn,
						"spring.cache.jcache.config=" + configLocation)
				.run((context) -> assertThat(context).getFailure().isInstanceOf(BeanCreationException.class)
						.hasMessageContaining("does not exist").hasMessageContaining(configLocation));
	}

	@Test
	void jCacheCacheUseBeanClassLoader() {
		String cachingProviderFqn = MockCachingProvider.class.getName();
		this.contextRunner.withUserConfiguration(DefaultCacheConfiguration.class)
				.withPropertyValues("spring.cache.type=jcache", "spring.cache.jcache.provider=" + cachingProviderFqn)
				.run((context) -> {
					JCacheCacheManager cacheManager = getCacheManager(context, JCacheCacheManager.class);
					assertThat(cacheManager.getCacheManager().getClassLoader()).isEqualTo(context.getClassLoader());
				});
	}

	@Test
	void hazelcastCacheExplicit() {
		this.contextRunner.withConfiguration(AutoConfigurations.of(HazelcastAutoConfiguration.class))
				.withUserConfiguration(DefaultCacheConfiguration.class)
				.withPropertyValues("spring.cache.type=hazelcast").run((context) -> {
					HazelcastCacheManager cacheManager = getCacheManager(context, HazelcastCacheManager.class);
					// NOTE: the hazelcast implementation knows about a cache in a lazy
					// manner.
					cacheManager.getCache("defaultCache");
					assertThat(cacheManager.getCacheNames()).containsOnly("defaultCache");
					assertThat(context.getBean(HazelcastInstance.class)).isEqualTo(cacheManager.getHazelcastInstance());
				});
	}

	@Test
	void hazelcastCacheWithCustomizers() {
		this.contextRunner.withUserConfiguration(HazelcastCacheAndCustomizersConfiguration.class)
				.withPropertyValues("spring.cache.type=hazelcast")
				.run(verifyCustomizers("allCacheManagerCustomizer", "hazelcastCacheManagerCustomizer"));
	}

	@Test
	void hazelcastCacheWithExistingHazelcastInstance() {
		this.contextRunner.withUserConfiguration(HazelcastCustomHazelcastInstance.class)
				.withPropertyValues("spring.cache.type=hazelcast").run((context) -> {
					HazelcastCacheManager cacheManager = getCacheManager(context, HazelcastCacheManager.class);
					assertThat(cacheManager.getHazelcastInstance())
							.isEqualTo(context.getBean("customHazelcastInstance"));
				});
	}

	@Test
	void hazelcastCacheWithHazelcastAutoConfiguration() {
		String hazelcastConfig = "org/springframework/boot/autoconfigure/hazelcast/hazelcast-specific.xml";
		this.contextRunner.withConfiguration(AutoConfigurations.of(HazelcastAutoConfiguration.class))
				.withUserConfiguration(DefaultCacheConfiguration.class)
				.withPropertyValues("spring.cache.type=hazelcast", "spring.hazelcast.config=" + hazelcastConfig)
				.run((context) -> {
					HazelcastCacheManager cacheManager = getCacheManager(context, HazelcastCacheManager.class);
					HazelcastInstance hazelcastInstance = context.getBean(HazelcastInstance.class);
					assertThat(cacheManager.getHazelcastInstance()).isSameAs(hazelcastInstance);
					assertThat(hazelcastInstance.getConfig().getConfigurationFile())
							.isEqualTo(new ClassPathResource(hazelcastConfig).getFile());
					assertThat(cacheManager.getCache("foobar")).isNotNull();
					assertThat(cacheManager.getCacheNames()).containsOnly("foobar");
				});
	}

	@Test
	void hazelcastAsJCacheWithCaches() {
		String cachingProviderFqn = HazelcastServerCachingProvider.class.getName();
		try {
			this.contextRunner.withUserConfiguration(DefaultCacheConfiguration.class)
					.withPropertyValues("spring.cache.type=jcache",
							"spring.cache.jcache.provider=" + cachingProviderFqn, "spring.cache.cacheNames[0]=foo",
							"spring.cache.cacheNames[1]=bar")
					.run((context) -> {
						JCacheCacheManager cacheManager = getCacheManager(context, JCacheCacheManager.class);
						assertThat(cacheManager.getCacheNames()).containsOnly("foo", "bar");
						assertThat(Hazelcast.getAllHazelcastInstances()).hasSize(1);
					});
		}
		finally {
			Caching.getCachingProvider(cachingProviderFqn).close();
		}
	}

	@Test
	void hazelcastAsJCacheWithConfig() {
		String cachingProviderFqn = HazelcastServerCachingProvider.class.getName();
		try {
			String configLocation = "org/springframework/boot/autoconfigure/hazelcast/hazelcast-specific.xml";
			this.contextRunner.withUserConfiguration(DefaultCacheConfiguration.class)
					.withPropertyValues("spring.cache.type=jcache",
							"spring.cache.jcache.provider=" + cachingProviderFqn,
							"spring.cache.jcache.config=" + configLocation)
					.run((context) -> {
						JCacheCacheManager cacheManager = getCacheManager(context, JCacheCacheManager.class);
						Resource configResource = new ClassPathResource(configLocation);
						assertThat(cacheManager.getCacheManager().getURI()).isEqualTo(configResource.getURI());
						assertThat(Hazelcast.getAllHazelcastInstances()).hasSize(1);
					});
		}
		finally {
			Caching.getCachingProvider(cachingProviderFqn).close();
		}
	}

	@Test
	void hazelcastAsJCacheWithExistingHazelcastInstance() {
		String cachingProviderFqn = HazelcastServerCachingProvider.class.getName();
		this.contextRunner.withConfiguration(AutoConfigurations.of(HazelcastAutoConfiguration.class))
				.withUserConfiguration(DefaultCacheConfiguration.class)
				.withPropertyValues("spring.cache.type=jcache", "spring.cache.jcache.provider=" + cachingProviderFqn)
				.run((context) -> {
					JCacheCacheManager cacheManager = getCacheManager(context, JCacheCacheManager.class);
					javax.cache.CacheManager jCacheManager = cacheManager.getCacheManager();
					assertThat(jCacheManager).isInstanceOf(com.hazelcast.cache.HazelcastCacheManager.class);
					assertThat(context).hasSingleBean(HazelcastInstance.class);
					HazelcastInstance hazelcastInstance = context.getBean(HazelcastInstance.class);
					assertThat(((com.hazelcast.cache.HazelcastCacheManager) jCacheManager).getHazelcastInstance())
							.isSameAs(hazelcastInstance);
					assertThat(hazelcastInstance.getName()).isEqualTo("default-instance");
					assertThat(Hazelcast.getAllHazelcastInstances()).hasSize(1);
				});
	}

	@Test
	void infinispanCacheWithConfig() {
		this.contextRunner.withUserConfiguration(DefaultCacheConfiguration.class)
				.withPropertyValues("spring.cache.type=infinispan", "spring.cache.infinispan.config=infinispan.xml")
				.run((context) -> {
					SpringEmbeddedCacheManager cacheManager = getCacheManager(context,
							SpringEmbeddedCacheManager.class);
					assertThat(cacheManager.getCacheNames()).contains("foo", "bar");
				});
	}

	@Test
	void infinispanCacheWithCustomizers() {
		this.contextRunner.withUserConfiguration(DefaultCacheAndCustomizersConfiguration.class)
				.withPropertyValues("spring.cache.type=infinispan")
				.run(verifyCustomizers("allCacheManagerCustomizer", "infinispanCacheManagerCustomizer"));
	}

	@Test
	void infinispanCacheWithCaches() {
		this.contextRunner.withUserConfiguration(DefaultCacheConfiguration.class)
				.withPropertyValues("spring.cache.type=infinispan", "spring.cache.cacheNames[0]=foo",
						"spring.cache.cacheNames[1]=bar")
				.run((context) -> assertThat(getCacheManager(context, SpringEmbeddedCacheManager.class).getCacheNames())
						.containsOnly("foo", "bar"));
	}

	@Test
	void infinispanCacheWithCachesAndCustomConfig() {
		this.contextRunner.withUserConfiguration(InfinispanCustomConfiguration.class)
				.withPropertyValues("spring.cache.type=infinispan", "spring.cache.cacheNames[0]=foo",
						"spring.cache.cacheNames[1]=bar")
				.run((context) -> {
					assertThat(getCacheManager(context, SpringEmbeddedCacheManager.class).getCacheNames())
							.containsOnly("foo", "bar");
					verify(context.getBean(ConfigurationBuilder.class), times(2)).build();
				});
	}

	@Test
	void infinispanAsJCacheWithCaches() {
		String cachingProviderClassName = JCachingProvider.class.getName();
		this.contextRunner.withUserConfiguration(DefaultCacheConfiguration.class)
				.withPropertyValues("spring.cache.type=jcache",
						"spring.cache.jcache.provider=" + cachingProviderClassName, "spring.cache.cacheNames[0]=foo",
						"spring.cache.cacheNames[1]=bar")
				.run((context) -> assertThat(getCacheManager(context, JCacheCacheManager.class).getCacheNames())
						.containsOnly("foo", "bar"));
	}

	@Test
	void infinispanAsJCacheWithConfig() {
		String cachingProviderClassName = JCachingProvider.class.getName();
		String configLocation = "infinispan.xml";
		this.contextRunner.withUserConfiguration(DefaultCacheConfiguration.class)
				.withPropertyValues("spring.cache.type=jcache",
						"spring.cache.jcache.provider=" + cachingProviderClassName,
						"spring.cache.jcache.config=" + configLocation)
				.run((context) -> {
					Resource configResource = new ClassPathResource(configLocation);
					assertThat(getCacheManager(context, JCacheCacheManager.class).getCacheManager().getURI())
							.isEqualTo(configResource.getURI());
				});
	}

	@Test
	void jCacheCacheWithCachesAndCustomizer() {
		String cachingProviderFqn = HazelcastServerCachingProvider.class.getName();
		try {
			this.contextRunner.withUserConfiguration(JCacheWithCustomizerConfiguration.class)
					.withPropertyValues("spring.cache.type=jcache",
							"spring.cache.jcache.provider=" + cachingProviderFqn, "spring.cache.cacheNames[0]=foo",
							"spring.cache.cacheNames[1]=bar")
					.run((context) ->
					// see customizer
					assertThat(getCacheManager(context, JCacheCacheManager.class).getCacheNames()).containsOnly("foo",
							"custom1"));
		}
		finally {
			Caching.getCachingProvider(cachingProviderFqn).close();
		}
	}

	@Test
	void caffeineCacheWithExplicitCaches() {
		this.contextRunner.withUserConfiguration(DefaultCacheConfiguration.class)
				.withPropertyValues("spring.cache.type=caffeine", "spring.cache.cacheNames=foo").run((context) -> {
					CaffeineCacheManager manager = getCacheManager(context, CaffeineCacheManager.class);
					assertThat(manager.getCacheNames()).containsOnly("foo");
					Cache foo = manager.getCache("foo");
					foo.get("1");
					// See next tests: no spec given so stats should be disabled
					assertThat(((CaffeineCache) foo).getNativeCache().stats().missCount()).isEqualTo(0L);
				});
	}

	@Test
	void caffeineCacheWithCustomizers() {
		this.contextRunner.withUserConfiguration(DefaultCacheAndCustomizersConfiguration.class)
				.withPropertyValues("spring.cache.type=caffeine")
				.run(verifyCustomizers("allCacheManagerCustomizer", "caffeineCacheManagerCustomizer"));
	}

	@Test
	void caffeineCacheWithExplicitCacheBuilder() {
		this.contextRunner.withUserConfiguration(CaffeineCacheBuilderConfiguration.class)
				.withPropertyValues("spring.cache.type=caffeine", "spring.cache.cacheNames=foo,bar")
				.run(this::validateCaffeineCacheWithStats);
	}

	@Test
	void caffeineCacheExplicitWithSpec() {
		this.contextRunner.withUserConfiguration(CaffeineCacheSpecConfiguration.class)
				.withPropertyValues("spring.cache.type=caffeine", "spring.cache.cacheNames[0]=foo",
						"spring.cache.cacheNames[1]=bar")
				.run(this::validateCaffeineCacheWithStats);
	}

	@Test
	void caffeineCacheExplicitWithSpecString() {
		this.contextRunner.withUserConfiguration(DefaultCacheConfiguration.class)
				.withPropertyValues("spring.cache.type=caffeine", "spring.cache.caffeine.spec=recordStats",
						"spring.cache.cacheNames[0]=foo", "spring.cache.cacheNames[1]=bar")
				.run(this::validateCaffeineCacheWithStats);
	}

	@Test
	void autoConfiguredCacheManagerCanBeSwapped() {
		this.contextRunner.withUserConfiguration(CacheManagerPostProcessorConfiguration.class)
				.withPropertyValues("spring.cache.type=caffeine").run((context) -> {
					getCacheManager(context, SimpleCacheManager.class);
					CacheManagerPostProcessor postProcessor = context.getBean(CacheManagerPostProcessor.class);
					assertThat(postProcessor.cacheManagers).hasSize(1);
					assertThat(postProcessor.cacheManagers.get(0)).isInstanceOf(CaffeineCacheManager.class);
				});
	}

	private void validateCaffeineCacheWithStats(AssertableApplicationContext context) {
		CaffeineCacheManager manager = getCacheManager(context, CaffeineCacheManager.class);
		assertThat(manager.getCacheNames()).containsOnly("foo", "bar");
		Cache foo = manager.getCache("foo");
		foo.get("1");
		assertThat(((CaffeineCache) foo).getNativeCache().stats().missCount()).isEqualTo(1L);
	}

	private CouchbaseCacheConfiguration getDefaultCouchbaseCacheConfiguration(CouchbaseCacheManager cacheManager) {
		return (CouchbaseCacheConfiguration) ReflectionTestUtils.getField(cacheManager, "defaultCacheConfig");
	}

	private RedisCacheConfiguration getDefaultRedisCacheConfiguration(RedisCacheManager cacheManager) {
		return (RedisCacheConfiguration) ReflectionTestUtils.getField(cacheManager, "defaultCacheConfig");
	}

	@Configuration(proxyBeanMethods = false)
	static class EmptyConfiguration {

	}

	@Configuration(proxyBeanMethods = false)
	@EnableCaching
	static class DefaultCacheConfiguration {

	}

	@Configuration(proxyBeanMethods = false)
	@EnableCaching
	@Import(CacheManagerCustomizersConfiguration.class)
	static class DefaultCacheAndCustomizersConfiguration {

	}

	@Configuration(proxyBeanMethods = false)
	@EnableCaching
	static class GenericCacheConfiguration {

		@Bean
		Cache firstCache() {
			return new ConcurrentMapCache("first");
		}

		@Bean
		Cache secondCache() {
			return new ConcurrentMapCache("second");
		}

	}

	@Configuration(proxyBeanMethods = false)
	@Import({ GenericCacheConfiguration.class, CacheManagerCustomizersConfiguration.class })
	static class GenericCacheAndCustomizersConfiguration {

	}

	@Configuration(proxyBeanMethods = false)
	@EnableCaching
	@Import({ HazelcastAutoConfiguration.class, CacheManagerCustomizersConfiguration.class })
	static class HazelcastCacheAndCustomizersConfiguration {

	}

	@Configuration(proxyBeanMethods = false)
	@EnableCaching
	static class CouchbaseConfiguration {

		@Bean
		CouchbaseClientFactory couchbaseClientFactory() {
			return mock(CouchbaseClientFactory.class);
		}

	}

	@Configuration(proxyBeanMethods = false)
	@Import({ CouchbaseConfiguration.class, CacheManagerCustomizersConfiguration.class })
	static class CouchbaseWithCustomizersConfiguration {

	}

	@Configuration(proxyBeanMethods = false)
	@EnableCaching
	static class RedisConfiguration {

		@Bean
		RedisConnectionFactory redisConnectionFactory() {
			return mock(RedisConnectionFactory.class);
		}

	}

	@Configuration(proxyBeanMethods = false)
	@Import(RedisConfiguration.class)
	static class RedisWithCacheConfigurationConfiguration {

		@Bean
		org.springframework.data.redis.cache.RedisCacheConfiguration customRedisCacheConfiguration() {
			return org.springframework.data.redis.cache.RedisCacheConfiguration.defaultCacheConfig()
					.entryTtl(java.time.Duration.ofSeconds(30)).prefixCacheNameWith("bar");
		}

	}

	@Configuration(proxyBeanMethods = false)
	@Import(RedisConfiguration.class)
	static class RedisWithRedisCacheManagerBuilderCustomizerConfiguration {

		@Bean
		RedisCacheManagerBuilderCustomizer ttlRedisCacheManagerBuilderCustomizer() {
			return (builder) -> builder.cacheDefaults(
					RedisCacheConfiguration.defaultCacheConfig().entryTtl(java.time.Duration.ofSeconds(10)));
		}

	}

	@Configuration(proxyBeanMethods = false)
	@Import({ RedisConfiguration.class, CacheManagerCustomizersConfiguration.class })
	static class RedisWithCustomizersConfiguration {

	}

	@Configuration(proxyBeanMethods = false)
	@EnableCaching
	static class JCacheCustomConfiguration {

		@Bean
		CompleteConfiguration<?, ?> defaultCacheConfiguration() {
			return mock(CompleteConfiguration.class);
		}

	}

	@Configuration(proxyBeanMethods = false)
	@EnableCaching
	static class JCacheCustomCacheManager {

		@Bean
		javax.cache.CacheManager customJCacheCacheManager() {
			javax.cache.CacheManager cacheManager = mock(javax.cache.CacheManager.class);
			given(cacheManager.getCacheNames()).willReturn(Collections.emptyList());
			return cacheManager;
		}

	}

	@Configuration(proxyBeanMethods = false)
	@EnableCaching
	static class JCacheWithCustomizerConfiguration {

		@Bean
		JCacheManagerCustomizer myCustomizer() {
			return (cacheManager) -> {
				MutableConfiguration<?, ?> config = new MutableConfiguration<>();
				config.setExpiryPolicyFactory(CreatedExpiryPolicy.factoryOf(Duration.TEN_MINUTES));
				config.setStatisticsEnabled(true);
				cacheManager.createCache("custom1", config);
				cacheManager.destroyCache("bar");
			};
		}

	}

	@Configuration(proxyBeanMethods = false)
	@EnableCaching
	static class EhCacheCustomCacheManager {

		@Bean
		net.sf.ehcache.CacheManager customEhCacheCacheManager() {
			net.sf.ehcache.CacheManager cacheManager = mock(net.sf.ehcache.CacheManager.class);
			given(cacheManager.getStatus()).willReturn(Status.STATUS_ALIVE);
			given(cacheManager.getCacheNames()).willReturn(new String[0]);
			return cacheManager;
		}

	}

	@Configuration(proxyBeanMethods = false)
	@EnableCaching
	static class HazelcastCustomHazelcastInstance {

		@Bean
		HazelcastInstance customHazelcastInstance() {
			return mock(HazelcastInstance.class);
		}

	}

	@Configuration(proxyBeanMethods = false)
	@EnableCaching
	static class InfinispanCustomConfiguration {

		@Bean
		ConfigurationBuilder configurationBuilder() {
			ConfigurationBuilder builder = mock(ConfigurationBuilder.class);
			given(builder.build()).willReturn(new ConfigurationBuilder().build());
			return builder;
		}

	}

	@Configuration(proxyBeanMethods = false)
	@EnableCaching
	static class CustomCacheManagerConfiguration {

		@Bean
		CacheManager cacheManager() {
			return new ConcurrentMapCacheManager("custom1");
		}

	}

	@Configuration(proxyBeanMethods = false)
	@EnableCaching
	static class CustomCacheManagerFromSupportConfiguration extends CachingConfigurerSupport {

		@Override
		@Bean
		public CacheManager cacheManager() {
			// The @Bean annotation is important, see CachingConfigurerSupport Javadoc
			return new ConcurrentMapCacheManager("custom1");
		}

	}

	@Configuration(proxyBeanMethods = false)
	@EnableCaching
	static class CustomCacheResolverFromSupportConfiguration extends CachingConfigurerSupport {

		@Override
		@Bean
		public CacheResolver cacheResolver() {
			// The @Bean annotation is important, see CachingConfigurerSupport Javadoc
			return (context) -> Collections.singleton(mock(Cache.class));
		}

	}

	@Configuration(proxyBeanMethods = false)
	@EnableCaching
	static class SpecificCacheResolverConfiguration {

		@Bean
		CacheResolver myCacheResolver() {
			return mock(CacheResolver.class);
		}

	}

	@Configuration(proxyBeanMethods = false)
	@EnableCaching
	static class CaffeineCacheBuilderConfiguration {

		@Bean
		Caffeine<Object, Object> cacheBuilder() {
			return Caffeine.newBuilder().recordStats();
		}

	}

	@Configuration(proxyBeanMethods = false)
	@EnableCaching
	static class CaffeineCacheSpecConfiguration {

		@Bean
		CaffeineSpec caffeineSpec() {
			return CaffeineSpec.parse("recordStats");
		}

	}

	@Configuration(proxyBeanMethods = false)
	@EnableCaching
	static class CacheManagerPostProcessorConfiguration {

		@Bean
		static BeanPostProcessor cacheManagerBeanPostProcessor() {
			return new CacheManagerPostProcessor();
		}

	}

	static class CacheManagerPostProcessor implements BeanPostProcessor {

		private final List<CacheManager> cacheManagers = new ArrayList<>();

		@Override
		public Object postProcessBeforeInitialization(Object bean, String beanName) {
			return bean;
		}

		@Override
		public Object postProcessAfterInitialization(Object bean, String beanName) {
			if (bean instanceof CacheManager) {
				this.cacheManagers.add((CacheManager) bean);
				return new SimpleCacheManager();
			}
			return bean;
		}

	}

}
>>>>>>> 6755b480
<|MERGE_RESOLUTION|>--- conflicted
+++ resolved
@@ -1,972 +1,3 @@
-<<<<<<< HEAD
-/*
- * Copyright 2012-2019 the original author or authors.
- *
- * Licensed under the Apache License, Version 2.0 (the "License");
- * you may not use this file except in compliance with the License.
- * You may obtain a copy of the License at
- *
- *      https://www.apache.org/licenses/LICENSE-2.0
- *
- * Unless required by applicable law or agreed to in writing, software
- * distributed under the License is distributed on an "AS IS" BASIS,
- * WITHOUT WARRANTIES OR CONDITIONS OF ANY KIND, either express or implied.
- * See the License for the specific language governing permissions and
- * limitations under the License.
- */
-
-package org.springframework.boot.autoconfigure.cache;
-
-import java.util.ArrayList;
-import java.util.Collections;
-import java.util.List;
-
-import javax.cache.Caching;
-import javax.cache.configuration.CompleteConfiguration;
-import javax.cache.configuration.MutableConfiguration;
-import javax.cache.expiry.CreatedExpiryPolicy;
-import javax.cache.expiry.Duration;
-
-import com.couchbase.client.java.Bucket;
-import com.couchbase.client.java.bucket.BucketManager;
-import com.couchbase.client.spring.cache.CouchbaseCache;
-import com.couchbase.client.spring.cache.CouchbaseCacheManager;
-import com.github.benmanes.caffeine.cache.Caffeine;
-import com.github.benmanes.caffeine.cache.CaffeineSpec;
-import com.hazelcast.cache.HazelcastCachingProvider;
-import com.hazelcast.core.Hazelcast;
-import com.hazelcast.core.HazelcastInstance;
-import com.hazelcast.spring.cache.HazelcastCacheManager;
-import net.sf.ehcache.Status;
-import org.infinispan.configuration.cache.ConfigurationBuilder;
-import org.infinispan.jcache.embedded.JCachingProvider;
-import org.infinispan.spring.embedded.provider.SpringEmbeddedCacheManager;
-import org.junit.Test;
-import org.junit.runner.RunWith;
-
-import org.springframework.beans.factory.BeanCreationException;
-import org.springframework.beans.factory.config.BeanPostProcessor;
-import org.springframework.boot.autoconfigure.AutoConfigurations;
-import org.springframework.boot.autoconfigure.cache.support.MockCachingProvider;
-import org.springframework.boot.autoconfigure.hazelcast.HazelcastAutoConfiguration;
-import org.springframework.boot.test.context.assertj.AssertableApplicationContext;
-import org.springframework.boot.testsupport.runner.classpath.ClassPathExclusions;
-import org.springframework.boot.testsupport.runner.classpath.ModifiedClassPathRunner;
-import org.springframework.cache.Cache;
-import org.springframework.cache.CacheManager;
-import org.springframework.cache.annotation.CachingConfigurerSupport;
-import org.springframework.cache.annotation.EnableCaching;
-import org.springframework.cache.caffeine.CaffeineCache;
-import org.springframework.cache.caffeine.CaffeineCacheManager;
-import org.springframework.cache.concurrent.ConcurrentMapCache;
-import org.springframework.cache.concurrent.ConcurrentMapCacheManager;
-import org.springframework.cache.interceptor.CacheResolver;
-import org.springframework.cache.jcache.JCacheCacheManager;
-import org.springframework.cache.support.NoOpCacheManager;
-import org.springframework.cache.support.SimpleCacheManager;
-import org.springframework.context.annotation.Bean;
-import org.springframework.context.annotation.Configuration;
-import org.springframework.context.annotation.Import;
-import org.springframework.core.io.ClassPathResource;
-import org.springframework.core.io.Resource;
-import org.springframework.data.redis.cache.RedisCacheConfiguration;
-import org.springframework.data.redis.cache.RedisCacheManager;
-import org.springframework.data.redis.connection.RedisConnectionFactory;
-import org.springframework.test.util.ReflectionTestUtils;
-
-import static org.assertj.core.api.Assertions.assertThat;
-import static org.mockito.BDDMockito.given;
-import static org.mockito.Mockito.mock;
-import static org.mockito.Mockito.times;
-import static org.mockito.Mockito.verify;
-
-/**
- * Tests for {@link CacheAutoConfiguration}.
- *
- * @author Stephane Nicoll
- * @author Eddú Meléndez
- * @author Mark Paluch
- * @author Ryon Day
- */
-@RunWith(ModifiedClassPathRunner.class)
-@ClassPathExclusions("hazelcast-client-*.jar")
-public class CacheAutoConfigurationTests extends AbstractCacheAutoConfigurationTests {
-
-	@Test
-	public void noEnableCaching() {
-		this.contextRunner.withUserConfiguration(EmptyConfiguration.class)
-				.run((context) -> assertThat(context).doesNotHaveBean(CacheManager.class));
-	}
-
-	@Test
-	public void cacheManagerBackOff() {
-		this.contextRunner.withUserConfiguration(CustomCacheManagerConfiguration.class)
-				.run((context) -> assertThat(getCacheManager(context, ConcurrentMapCacheManager.class).getCacheNames())
-						.containsOnly("custom1"));
-	}
-
-	@Test
-	public void cacheManagerFromSupportBackOff() {
-		this.contextRunner.withUserConfiguration(CustomCacheManagerFromSupportConfiguration.class)
-				.run((context) -> assertThat(getCacheManager(context, ConcurrentMapCacheManager.class).getCacheNames())
-						.containsOnly("custom1"));
-	}
-
-	@Test
-	public void cacheResolverFromSupportBackOff() {
-		this.contextRunner.withUserConfiguration(CustomCacheResolverFromSupportConfiguration.class)
-				.run((context) -> assertThat(context).doesNotHaveBean(CacheManager.class));
-	}
-
-	@Test
-	public void customCacheResolverCanBeDefined() {
-		this.contextRunner.withUserConfiguration(SpecificCacheResolverConfiguration.class)
-				.withPropertyValues("spring.cache.type=simple").run((context) -> {
-					getCacheManager(context, ConcurrentMapCacheManager.class);
-					assertThat(context).hasSingleBean(CacheResolver.class);
-				});
-	}
-
-	@Test
-	public void notSupportedCachingMode() {
-		this.contextRunner.withUserConfiguration(DefaultCacheConfiguration.class)
-				.withPropertyValues("spring.cache.type=foobar")
-				.run((context) -> assertThat(context).getFailure().isInstanceOf(BeanCreationException.class)
-						.hasMessageContaining("Failed to bind properties under 'spring.cache.type'"));
-	}
-
-	@Test
-	public void simpleCacheExplicit() {
-		this.contextRunner.withUserConfiguration(DefaultCacheConfiguration.class)
-				.withPropertyValues("spring.cache.type=simple")
-				.run((context) -> assertThat(getCacheManager(context, ConcurrentMapCacheManager.class).getCacheNames())
-						.isEmpty());
-	}
-
-	@Test
-	public void simpleCacheWithCustomizers() {
-		this.contextRunner.withUserConfiguration(DefaultCacheAndCustomizersConfiguration.class)
-				.withPropertyValues("spring.cache.type=" + "simple")
-				.run(verifyCustomizers("allCacheManagerCustomizer", "simpleCacheManagerCustomizer"));
-	}
-
-	@Test
-	public void simpleCacheExplicitWithCacheNames() {
-		this.contextRunner.withUserConfiguration(DefaultCacheConfiguration.class)
-				.withPropertyValues("spring.cache.type=simple", "spring.cache.cacheNames[0]=foo",
-						"spring.cache.cacheNames[1]=bar")
-				.run((context) -> {
-					ConcurrentMapCacheManager cacheManager = getCacheManager(context, ConcurrentMapCacheManager.class);
-					assertThat(cacheManager.getCacheNames()).containsOnly("foo", "bar");
-				});
-	}
-
-	@Test
-	public void genericCacheWithCaches() {
-		this.contextRunner.withUserConfiguration(GenericCacheConfiguration.class).run((context) -> {
-			SimpleCacheManager cacheManager = getCacheManager(context, SimpleCacheManager.class);
-			assertThat(cacheManager.getCache("first")).isEqualTo(context.getBean("firstCache"));
-			assertThat(cacheManager.getCache("second")).isEqualTo(context.getBean("secondCache"));
-			assertThat(cacheManager.getCacheNames()).hasSize(2);
-		});
-	}
-
-	@Test
-	public void genericCacheExplicit() {
-		this.contextRunner.withUserConfiguration(DefaultCacheConfiguration.class)
-				.withPropertyValues("spring.cache.type=generic")
-				.run((context) -> assertThat(context).getFailure().isInstanceOf(BeanCreationException.class)
-						.hasMessageContaining("No cache manager could be auto-configured")
-						.hasMessageContaining("GENERIC"));
-	}
-
-	@Test
-	public void genericCacheWithCustomizers() {
-		this.contextRunner.withUserConfiguration(GenericCacheAndCustomizersConfiguration.class)
-				.withPropertyValues("spring.cache.type=" + "generic")
-				.run(verifyCustomizers("allCacheManagerCustomizer", "genericCacheManagerCustomizer"));
-	}
-
-	@Test
-	public void genericCacheExplicitWithCaches() {
-		this.contextRunner.withUserConfiguration(GenericCacheConfiguration.class)
-				.withPropertyValues("spring.cache.type=generic").run((context) -> {
-					SimpleCacheManager cacheManager = getCacheManager(context, SimpleCacheManager.class);
-					assertThat(cacheManager.getCache("first")).isEqualTo(context.getBean("firstCache"));
-					assertThat(cacheManager.getCache("second")).isEqualTo(context.getBean("secondCache"));
-					assertThat(cacheManager.getCacheNames()).hasSize(2);
-				});
-	}
-
-	@Test
-	public void couchbaseCacheExplicit() {
-		this.contextRunner.withUserConfiguration(CouchbaseCacheConfiguration.class)
-				.withPropertyValues("spring.cache.type=couchbase").run((context) -> {
-					CouchbaseCacheManager cacheManager = getCacheManager(context, CouchbaseCacheManager.class);
-					assertThat(cacheManager.getCacheNames()).isEmpty();
-				});
-	}
-
-	@Test
-	public void couchbaseCacheWithCustomizers() {
-		this.contextRunner.withUserConfiguration(CouchbaseCacheAndCustomizersConfiguration.class)
-				.withPropertyValues("spring.cache.type=" + "couchbase")
-				.run(verifyCustomizers("allCacheManagerCustomizer", "couchbaseCacheManagerCustomizer"));
-	}
-
-	@Test
-	public void couchbaseCacheExplicitWithCaches() {
-		this.contextRunner.withUserConfiguration(CouchbaseCacheConfiguration.class)
-				.withPropertyValues("spring.cache.type=couchbase", "spring.cache.cacheNames[0]=foo",
-						"spring.cache.cacheNames[1]=bar")
-				.run((context) -> {
-					CouchbaseCacheManager cacheManager = getCacheManager(context, CouchbaseCacheManager.class);
-					assertThat(cacheManager.getCacheNames()).containsOnly("foo", "bar");
-					Cache cache = cacheManager.getCache("foo");
-					assertThat(cache).isInstanceOf(CouchbaseCache.class);
-					assertThat(((CouchbaseCache) cache).getTtl()).isEqualTo(0);
-					assertThat(((CouchbaseCache) cache).getNativeCache()).isEqualTo(context.getBean("bucket"));
-				});
-	}
-
-	@Test
-	public void couchbaseCacheExplicitWithTtl() {
-		this.contextRunner.withUserConfiguration(CouchbaseCacheConfiguration.class)
-				.withPropertyValues("spring.cache.type=couchbase", "spring.cache.cacheNames=foo,bar",
-						"spring.cache.couchbase.expiration=2000")
-				.run((context) -> {
-					CouchbaseCacheManager cacheManager = getCacheManager(context, CouchbaseCacheManager.class);
-					assertThat(cacheManager.getCacheNames()).containsOnly("foo", "bar");
-					Cache cache = cacheManager.getCache("foo");
-					assertThat(cache).isInstanceOf(CouchbaseCache.class);
-					assertThat(((CouchbaseCache) cache).getTtl()).isEqualTo(2);
-					assertThat(((CouchbaseCache) cache).getNativeCache()).isEqualTo(context.getBean("bucket"));
-				});
-	}
-
-	@Test
-	public void redisCacheExplicit() {
-		this.contextRunner.withUserConfiguration(RedisConfiguration.class)
-				.withPropertyValues("spring.cache.type=redis", "spring.cache.redis.time-to-live=15000",
-						"spring.cache.redis.cacheNullValues=false", "spring.cache.redis.keyPrefix=prefix",
-						"spring.cache.redis.useKeyPrefix=true")
-				.run((context) -> {
-					RedisCacheManager cacheManager = getCacheManager(context, RedisCacheManager.class);
-					assertThat(cacheManager.getCacheNames()).isEmpty();
-					RedisCacheConfiguration redisCacheConfiguration = getDefaultRedisCacheConfiguration(cacheManager);
-					assertThat(redisCacheConfiguration.getTtl()).isEqualTo(java.time.Duration.ofSeconds(15));
-					assertThat(redisCacheConfiguration.getAllowCacheNullValues()).isFalse();
-					assertThat(redisCacheConfiguration.getKeyPrefixFor("keyName")).isEqualTo("prefix");
-					assertThat(redisCacheConfiguration.usePrefix()).isTrue();
-				});
-	}
-
-	@Test
-	public void redisCacheWithRedisCacheConfiguration() {
-		this.contextRunner.withUserConfiguration(RedisWithCacheConfigurationConfiguration.class)
-				.withPropertyValues("spring.cache.type=redis", "spring.cache.redis.time-to-live=15000",
-						"spring.cache.redis.keyPrefix=foo")
-				.run((context) -> {
-					RedisCacheManager cacheManager = getCacheManager(context, RedisCacheManager.class);
-					assertThat(cacheManager.getCacheNames()).isEmpty();
-					RedisCacheConfiguration redisCacheConfiguration = getDefaultRedisCacheConfiguration(cacheManager);
-					assertThat(redisCacheConfiguration.getTtl()).isEqualTo(java.time.Duration.ofSeconds(30));
-					assertThat(redisCacheConfiguration.getKeyPrefixFor("")).isEqualTo("bar");
-				});
-	}
-
-	@Test
-	public void redisCacheWithRedisCacheManagerBuilderCustomizer() {
-		this.contextRunner.withUserConfiguration(RedisWithRedisCacheManagerBuilderCustomizerConfiguration.class)
-				.withPropertyValues("spring.cache.type=redis", "spring.cache.redis.time-to-live=15000")
-				.run((context) -> {
-					RedisCacheManager cacheManager = getCacheManager(context, RedisCacheManager.class);
-					RedisCacheConfiguration redisCacheConfiguration = getDefaultRedisCacheConfiguration(cacheManager);
-					assertThat(redisCacheConfiguration.getTtl()).isEqualTo(java.time.Duration.ofSeconds(10));
-				});
-	}
-
-	@Test
-	public void redisCacheWithCustomizers() {
-		this.contextRunner.withUserConfiguration(RedisWithCustomizersConfiguration.class)
-				.withPropertyValues("spring.cache.type=" + "redis")
-				.run(verifyCustomizers("allCacheManagerCustomizer", "redisCacheManagerCustomizer"));
-	}
-
-	@Test
-	public void redisCacheExplicitWithCaches() {
-		this.contextRunner.withUserConfiguration(RedisConfiguration.class).withPropertyValues("spring.cache.type=redis",
-				"spring.cache.cacheNames[0]=foo", "spring.cache.cacheNames[1]=bar").run((context) -> {
-					RedisCacheManager cacheManager = getCacheManager(context, RedisCacheManager.class);
-					assertThat(cacheManager.getCacheNames()).containsOnly("foo", "bar");
-					RedisCacheConfiguration redisCacheConfiguration = getDefaultRedisCacheConfiguration(cacheManager);
-					assertThat(redisCacheConfiguration.getTtl()).isEqualTo(java.time.Duration.ofMinutes(0));
-					assertThat(redisCacheConfiguration.getAllowCacheNullValues()).isTrue();
-					assertThat(redisCacheConfiguration.getKeyPrefixFor("test")).isEqualTo("test::");
-					assertThat(redisCacheConfiguration.usePrefix()).isTrue();
-				});
-	}
-
-	@Test
-	public void noOpCacheExplicit() {
-		this.contextRunner.withUserConfiguration(DefaultCacheConfiguration.class)
-				.withPropertyValues("spring.cache.type=none").run((context) -> {
-					NoOpCacheManager cacheManager = getCacheManager(context, NoOpCacheManager.class);
-					assertThat(cacheManager.getCacheNames()).isEmpty();
-				});
-	}
-
-	@Test
-	public void jCacheCacheNoProviderExplicit() {
-		this.contextRunner.withUserConfiguration(DefaultCacheConfiguration.class)
-				.withPropertyValues("spring.cache.type=jcache")
-				.run((context) -> assertThat(context).getFailure().isInstanceOf(BeanCreationException.class)
-						.hasMessageContaining("No cache manager could be auto-configured")
-						.hasMessageContaining("JCACHE"));
-	}
-
-	@Test
-	public void jCacheCacheWithProvider() {
-		String cachingProviderFqn = MockCachingProvider.class.getName();
-		this.contextRunner.withUserConfiguration(DefaultCacheConfiguration.class)
-				.withPropertyValues("spring.cache.type=jcache", "spring.cache.jcache.provider=" + cachingProviderFqn)
-				.run((context) -> {
-					JCacheCacheManager cacheManager = getCacheManager(context, JCacheCacheManager.class);
-					assertThat(cacheManager.getCacheNames()).isEmpty();
-					assertThat(context.getBean(javax.cache.CacheManager.class))
-							.isEqualTo(cacheManager.getCacheManager());
-				});
-	}
-
-	@Test
-	public void jCacheCacheWithCaches() {
-		String cachingProviderFqn = MockCachingProvider.class.getName();
-		this.contextRunner.withUserConfiguration(DefaultCacheConfiguration.class)
-				.withPropertyValues("spring.cache.type=jcache", "spring.cache.jcache.provider=" + cachingProviderFqn,
-						"spring.cache.cacheNames[0]=foo", "spring.cache.cacheNames[1]=bar")
-				.run((context) -> {
-					JCacheCacheManager cacheManager = getCacheManager(context, JCacheCacheManager.class);
-					assertThat(cacheManager.getCacheNames()).containsOnly("foo", "bar");
-				});
-	}
-
-	@Test
-	public void jCacheCacheWithCachesAndCustomConfig() {
-		String cachingProviderFqn = MockCachingProvider.class.getName();
-		this.contextRunner.withUserConfiguration(JCacheCustomConfiguration.class)
-				.withPropertyValues("spring.cache.type=jcache", "spring.cache.jcache.provider=" + cachingProviderFqn,
-						"spring.cache.cacheNames[0]=one", "spring.cache.cacheNames[1]=two")
-				.run((context) -> {
-					JCacheCacheManager cacheManager = getCacheManager(context, JCacheCacheManager.class);
-					assertThat(cacheManager.getCacheNames()).containsOnly("one", "two");
-					CompleteConfiguration<?, ?> defaultCacheConfiguration = context
-							.getBean(CompleteConfiguration.class);
-					verify(cacheManager.getCacheManager()).createCache("one", defaultCacheConfiguration);
-					verify(cacheManager.getCacheManager()).createCache("two", defaultCacheConfiguration);
-				});
-	}
-
-	@Test
-	public void jCacheCacheWithExistingJCacheManager() {
-		this.contextRunner.withUserConfiguration(JCacheCustomCacheManager.class)
-				.withPropertyValues("spring.cache.type=jcache").run((context) -> {
-					JCacheCacheManager cacheManager = getCacheManager(context, JCacheCacheManager.class);
-					assertThat(cacheManager.getCacheManager()).isEqualTo(context.getBean("customJCacheCacheManager"));
-				});
-	}
-
-	@Test
-	public void jCacheCacheWithUnknownProvider() {
-		String wrongCachingProviderClassName = "org.acme.FooBar";
-		this.contextRunner.withUserConfiguration(DefaultCacheConfiguration.class)
-				.withPropertyValues("spring.cache.type=jcache",
-						"spring.cache.jcache.provider=" + wrongCachingProviderClassName)
-				.run((context) -> assertThat(context).getFailure().isInstanceOf(BeanCreationException.class)
-						.hasMessageContaining(wrongCachingProviderClassName));
-	}
-
-	@Test
-	public void jCacheCacheWithConfig() {
-		String cachingProviderFqn = MockCachingProvider.class.getName();
-		String configLocation = "org/springframework/boot/autoconfigure/hazelcast/hazelcast-specific.xml";
-		this.contextRunner.withUserConfiguration(JCacheCustomConfiguration.class)
-				.withPropertyValues("spring.cache.type=jcache", "spring.cache.jcache.provider=" + cachingProviderFqn,
-						"spring.cache.jcache.config=" + configLocation)
-				.run((context) -> {
-					JCacheCacheManager cacheManager = getCacheManager(context, JCacheCacheManager.class);
-					Resource configResource = new ClassPathResource(configLocation);
-					assertThat(cacheManager.getCacheManager().getURI()).isEqualTo(configResource.getURI());
-				});
-	}
-
-	@Test
-	public void jCacheCacheWithWrongConfig() {
-		String cachingProviderFqn = MockCachingProvider.class.getName();
-		String configLocation = "org/springframework/boot/autoconfigure/cache/does-not-exist.xml";
-		this.contextRunner.withUserConfiguration(JCacheCustomConfiguration.class)
-				.withPropertyValues("spring.cache.type=jcache", "spring.cache.jcache.provider=" + cachingProviderFqn,
-						"spring.cache.jcache.config=" + configLocation)
-				.run((context) -> assertThat(context).getFailure().isInstanceOf(BeanCreationException.class)
-						.hasMessageContaining("does not exist").hasMessageContaining(configLocation));
-	}
-
-	@Test
-	public void jCacheCacheUseBeanClassLoader() {
-		String cachingProviderFqn = MockCachingProvider.class.getName();
-		this.contextRunner.withUserConfiguration(DefaultCacheConfiguration.class)
-				.withPropertyValues("spring.cache.type=jcache", "spring.cache.jcache.provider=" + cachingProviderFqn)
-				.run((context) -> {
-					JCacheCacheManager cacheManager = getCacheManager(context, JCacheCacheManager.class);
-					assertThat(cacheManager.getCacheManager().getClassLoader()).isEqualTo(context.getClassLoader());
-				});
-	}
-
-	@Test
-	public void hazelcastCacheExplicit() {
-		this.contextRunner.withConfiguration(AutoConfigurations.of(HazelcastAutoConfiguration.class))
-				.withUserConfiguration(DefaultCacheConfiguration.class)
-				.withPropertyValues("spring.cache.type=hazelcast").run((context) -> {
-					HazelcastCacheManager cacheManager = getCacheManager(context, HazelcastCacheManager.class);
-					// NOTE: the hazelcast implementation knows about a cache in a lazy
-					// manner.
-					cacheManager.getCache("defaultCache");
-					assertThat(cacheManager.getCacheNames()).containsOnly("defaultCache");
-					assertThat(context.getBean(HazelcastInstance.class)).isEqualTo(cacheManager.getHazelcastInstance());
-				});
-	}
-
-	@Test
-	public void hazelcastCacheWithCustomizers() {
-		this.contextRunner.withUserConfiguration(HazelcastCacheAndCustomizersConfiguration.class)
-				.withPropertyValues("spring.cache.type=" + "hazelcast")
-				.run(verifyCustomizers("allCacheManagerCustomizer", "hazelcastCacheManagerCustomizer"));
-	}
-
-	@Test
-	public void hazelcastCacheWithExistingHazelcastInstance() {
-		this.contextRunner.withUserConfiguration(HazelcastCustomHazelcastInstance.class)
-				.withPropertyValues("spring.cache.type=hazelcast").run((context) -> {
-					HazelcastCacheManager cacheManager = getCacheManager(context, HazelcastCacheManager.class);
-					assertThat(cacheManager.getHazelcastInstance())
-							.isEqualTo(context.getBean("customHazelcastInstance"));
-				});
-	}
-
-	@Test
-	public void hazelcastCacheWithHazelcastAutoConfiguration() {
-		String hazelcastConfig = "org/springframework/boot/autoconfigure/hazelcast/hazelcast-specific.xml";
-		this.contextRunner.withConfiguration(AutoConfigurations.of(HazelcastAutoConfiguration.class))
-				.withUserConfiguration(DefaultCacheConfiguration.class)
-				.withPropertyValues("spring.cache.type=hazelcast", "spring.hazelcast.config=" + hazelcastConfig)
-				.run((context) -> {
-					HazelcastCacheManager cacheManager = getCacheManager(context, HazelcastCacheManager.class);
-					HazelcastInstance hazelcastInstance = context.getBean(HazelcastInstance.class);
-					assertThat(cacheManager.getHazelcastInstance()).isSameAs(hazelcastInstance);
-					assertThat(hazelcastInstance.getConfig().getConfigurationFile())
-							.isEqualTo(new ClassPathResource(hazelcastConfig).getFile());
-					assertThat(cacheManager.getCache("foobar")).isNotNull();
-					assertThat(cacheManager.getCacheNames()).containsOnly("foobar");
-				});
-	}
-
-	@Test
-	public void hazelcastAsJCacheWithCaches() {
-		String cachingProviderFqn = HazelcastCachingProvider.class.getName();
-		try {
-			this.contextRunner.withUserConfiguration(DefaultCacheConfiguration.class)
-					.withPropertyValues("spring.cache.type=jcache",
-							"spring.cache.jcache.provider=" + cachingProviderFqn, "spring.cache.cacheNames[0]=foo",
-							"spring.cache.cacheNames[1]=bar")
-					.run((context) -> {
-						JCacheCacheManager cacheManager = getCacheManager(context, JCacheCacheManager.class);
-						assertThat(cacheManager.getCacheNames()).containsOnly("foo", "bar");
-						assertThat(Hazelcast.getAllHazelcastInstances()).hasSize(1);
-					});
-		}
-		finally {
-			Caching.getCachingProvider(cachingProviderFqn).close();
-		}
-	}
-
-	@Test
-	public void hazelcastAsJCacheWithConfig() {
-		String cachingProviderFqn = HazelcastCachingProvider.class.getName();
-		try {
-			String configLocation = "org/springframework/boot/autoconfigure/hazelcast/hazelcast-specific.xml";
-			this.contextRunner.withUserConfiguration(DefaultCacheConfiguration.class)
-					.withPropertyValues("spring.cache.type=jcache",
-							"spring.cache.jcache.provider=" + cachingProviderFqn,
-							"spring.cache.jcache.config=" + configLocation)
-					.run((context) -> {
-						JCacheCacheManager cacheManager = getCacheManager(context, JCacheCacheManager.class);
-						Resource configResource = new ClassPathResource(configLocation);
-						assertThat(cacheManager.getCacheManager().getURI()).isEqualTo(configResource.getURI());
-						assertThat(Hazelcast.getAllHazelcastInstances()).hasSize(1);
-					});
-		}
-		finally {
-			Caching.getCachingProvider(cachingProviderFqn).close();
-		}
-	}
-
-	@Test
-	public void hazelcastAsJCacheWithExistingHazelcastInstance() {
-		String cachingProviderFqn = HazelcastCachingProvider.class.getName();
-		this.contextRunner.withConfiguration(AutoConfigurations.of(HazelcastAutoConfiguration.class))
-				.withUserConfiguration(DefaultCacheConfiguration.class)
-				.withPropertyValues("spring.cache.type=jcache", "spring.cache.jcache.provider=" + cachingProviderFqn)
-				.run((context) -> {
-					JCacheCacheManager cacheManager = getCacheManager(context, JCacheCacheManager.class);
-					javax.cache.CacheManager jCacheManager = cacheManager.getCacheManager();
-					assertThat(jCacheManager).isInstanceOf(com.hazelcast.cache.HazelcastCacheManager.class);
-					assertThat(context).hasSingleBean(HazelcastInstance.class);
-					HazelcastInstance hazelcastInstance = context.getBean(HazelcastInstance.class);
-					assertThat(((com.hazelcast.cache.HazelcastCacheManager) jCacheManager).getHazelcastInstance())
-							.isSameAs(hazelcastInstance);
-					assertThat(hazelcastInstance.getName()).isEqualTo("default-instance");
-					assertThat(Hazelcast.getAllHazelcastInstances()).hasSize(1);
-				});
-	}
-
-	@Test
-	public void infinispanCacheWithConfig() {
-		this.contextRunner.withUserConfiguration(DefaultCacheConfiguration.class)
-				.withPropertyValues("spring.cache.type=infinispan", "spring.cache.infinispan.config=infinispan.xml")
-				.run((context) -> {
-					SpringEmbeddedCacheManager cacheManager = getCacheManager(context,
-							SpringEmbeddedCacheManager.class);
-					assertThat(cacheManager.getCacheNames()).contains("foo", "bar");
-				});
-	}
-
-	@Test
-	public void infinispanCacheWithCustomizers() {
-		this.contextRunner.withUserConfiguration(DefaultCacheAndCustomizersConfiguration.class)
-				.withPropertyValues("spring.cache.type=" + "infinispan")
-				.run(verifyCustomizers("allCacheManagerCustomizer", "infinispanCacheManagerCustomizer"));
-	}
-
-	@Test
-	public void infinispanCacheWithCaches() {
-		this.contextRunner.withUserConfiguration(DefaultCacheConfiguration.class)
-				.withPropertyValues("spring.cache.type=infinispan", "spring.cache.cacheNames[0]=foo",
-						"spring.cache.cacheNames[1]=bar")
-				.run((context) -> assertThat(getCacheManager(context, SpringEmbeddedCacheManager.class).getCacheNames())
-						.containsOnly("foo", "bar"));
-	}
-
-	@Test
-	public void infinispanCacheWithCachesAndCustomConfig() {
-		this.contextRunner.withUserConfiguration(InfinispanCustomConfiguration.class)
-				.withPropertyValues("spring.cache.type=infinispan", "spring.cache.cacheNames[0]=foo",
-						"spring.cache.cacheNames[1]=bar")
-				.run((context) -> {
-					assertThat(getCacheManager(context, SpringEmbeddedCacheManager.class).getCacheNames())
-							.containsOnly("foo", "bar");
-					verify(context.getBean(ConfigurationBuilder.class), times(2)).build();
-				});
-	}
-
-	@Test
-	public void infinispanAsJCacheWithCaches() {
-		String cachingProviderClassName = JCachingProvider.class.getName();
-		this.contextRunner.withUserConfiguration(DefaultCacheConfiguration.class)
-				.withPropertyValues("spring.cache.type=jcache",
-						"spring.cache.jcache.provider=" + cachingProviderClassName, "spring.cache.cacheNames[0]=foo",
-						"spring.cache.cacheNames[1]=bar")
-				.run((context) -> assertThat(getCacheManager(context, JCacheCacheManager.class).getCacheNames())
-						.containsOnly("foo", "bar"));
-	}
-
-	@Test
-	public void infinispanAsJCacheWithConfig() {
-		String cachingProviderClassName = JCachingProvider.class.getName();
-		String configLocation = "infinispan.xml";
-		this.contextRunner.withUserConfiguration(DefaultCacheConfiguration.class)
-				.withPropertyValues("spring.cache.type=jcache",
-						"spring.cache.jcache.provider=" + cachingProviderClassName,
-						"spring.cache.jcache.config=" + configLocation)
-				.run((context) -> {
-					Resource configResource = new ClassPathResource(configLocation);
-					assertThat(getCacheManager(context, JCacheCacheManager.class).getCacheManager().getURI())
-							.isEqualTo(configResource.getURI());
-				});
-	}
-
-	@Test
-	public void jCacheCacheWithCachesAndCustomizer() {
-		String cachingProviderClassName = HazelcastCachingProvider.class.getName();
-		try {
-			this.contextRunner.withUserConfiguration(JCacheWithCustomizerConfiguration.class)
-					.withPropertyValues("spring.cache.type=jcache",
-							"spring.cache.jcache.provider=" + cachingProviderClassName,
-							"spring.cache.cacheNames[0]=foo", "spring.cache.cacheNames[1]=bar")
-					.run((context) ->
-					// see customizer
-					assertThat(getCacheManager(context, JCacheCacheManager.class).getCacheNames()).containsOnly("foo",
-							"custom1"));
-		}
-		finally {
-			Caching.getCachingProvider(cachingProviderClassName).close();
-		}
-	}
-
-	@Test
-	public void caffeineCacheWithExplicitCaches() {
-		this.contextRunner.withUserConfiguration(DefaultCacheConfiguration.class)
-				.withPropertyValues("spring.cache.type=caffeine", "spring.cache.cacheNames=foo").run((context) -> {
-					CaffeineCacheManager manager = getCacheManager(context, CaffeineCacheManager.class);
-					assertThat(manager.getCacheNames()).containsOnly("foo");
-					Cache foo = manager.getCache("foo");
-					foo.get("1");
-					// See next tests: no spec given so stats should be disabled
-					assertThat(((CaffeineCache) foo).getNativeCache().stats().missCount()).isEqualTo(0L);
-				});
-	}
-
-	@Test
-	public void caffeineCacheWithCustomizers() {
-		this.contextRunner.withUserConfiguration(DefaultCacheAndCustomizersConfiguration.class)
-				.withPropertyValues("spring.cache.type=" + "caffeine")
-				.run(verifyCustomizers("allCacheManagerCustomizer", "caffeineCacheManagerCustomizer"));
-	}
-
-	@Test
-	public void caffeineCacheWithExplicitCacheBuilder() {
-		this.contextRunner.withUserConfiguration(CaffeineCacheBuilderConfiguration.class)
-				.withPropertyValues("spring.cache.type=caffeine", "spring.cache.cacheNames=foo,bar")
-				.run(this::validateCaffeineCacheWithStats);
-	}
-
-	@Test
-	public void caffeineCacheExplicitWithSpec() {
-		this.contextRunner.withUserConfiguration(CaffeineCacheSpecConfiguration.class)
-				.withPropertyValues("spring.cache.type=caffeine", "spring.cache.cacheNames[0]=foo",
-						"spring.cache.cacheNames[1]=bar")
-				.run(this::validateCaffeineCacheWithStats);
-	}
-
-	@Test
-	public void caffeineCacheExplicitWithSpecString() {
-		this.contextRunner.withUserConfiguration(DefaultCacheConfiguration.class)
-				.withPropertyValues("spring.cache.type=caffeine", "spring.cache.caffeine.spec=recordStats",
-						"spring.cache.cacheNames[0]=foo", "spring.cache.cacheNames[1]=bar")
-				.run(this::validateCaffeineCacheWithStats);
-	}
-
-	@Test
-	public void autoConfiguredCacheManagerCanBeSwapped() {
-		this.contextRunner.withUserConfiguration(CacheManagerPostProcessorConfiguration.class)
-				.withPropertyValues("spring.cache.type=caffeine").run((context) -> {
-					getCacheManager(context, SimpleCacheManager.class);
-					CacheManagerPostProcessor postProcessor = context.getBean(CacheManagerPostProcessor.class);
-					assertThat(postProcessor.cacheManagers).hasSize(1);
-					assertThat(postProcessor.cacheManagers.get(0)).isInstanceOf(CaffeineCacheManager.class);
-				});
-	}
-
-	private void validateCaffeineCacheWithStats(AssertableApplicationContext context) {
-		CaffeineCacheManager manager = getCacheManager(context, CaffeineCacheManager.class);
-		assertThat(manager.getCacheNames()).containsOnly("foo", "bar");
-		Cache foo = manager.getCache("foo");
-		foo.get("1");
-		assertThat(((CaffeineCache) foo).getNativeCache().stats().missCount()).isEqualTo(1L);
-	}
-
-	private RedisCacheConfiguration getDefaultRedisCacheConfiguration(RedisCacheManager cacheManager) {
-		return (RedisCacheConfiguration) ReflectionTestUtils.getField(cacheManager, "defaultCacheConfig");
-	}
-
-	@Configuration(proxyBeanMethods = false)
-	static class EmptyConfiguration {
-
-	}
-
-	@Configuration(proxyBeanMethods = false)
-	@EnableCaching
-	static class DefaultCacheConfiguration {
-
-	}
-
-	@Configuration(proxyBeanMethods = false)
-	@EnableCaching
-	@Import(CacheManagerCustomizersConfiguration.class)
-	static class DefaultCacheAndCustomizersConfiguration {
-
-	}
-
-	@Configuration(proxyBeanMethods = false)
-	@EnableCaching
-	static class GenericCacheConfiguration {
-
-		@Bean
-		Cache firstCache() {
-			return new ConcurrentMapCache("first");
-		}
-
-		@Bean
-		Cache secondCache() {
-			return new ConcurrentMapCache("second");
-		}
-
-	}
-
-	@Configuration(proxyBeanMethods = false)
-	@Import({ GenericCacheConfiguration.class, CacheManagerCustomizersConfiguration.class })
-	static class GenericCacheAndCustomizersConfiguration {
-
-	}
-
-	@Configuration(proxyBeanMethods = false)
-	@EnableCaching
-	@Import({ HazelcastAutoConfiguration.class, CacheManagerCustomizersConfiguration.class })
-	static class HazelcastCacheAndCustomizersConfiguration {
-
-	}
-
-	@Configuration(proxyBeanMethods = false)
-	@EnableCaching
-	static class CouchbaseCacheConfiguration {
-
-		@Bean
-		Bucket bucket() {
-			BucketManager bucketManager = mock(BucketManager.class);
-			Bucket bucket = mock(Bucket.class);
-			given(bucket.bucketManager()).willReturn(bucketManager);
-			return bucket;
-		}
-
-	}
-
-	@Configuration(proxyBeanMethods = false)
-	@Import({ CouchbaseCacheConfiguration.class, CacheManagerCustomizersConfiguration.class })
-	static class CouchbaseCacheAndCustomizersConfiguration {
-
-	}
-
-	@Configuration(proxyBeanMethods = false)
-	@EnableCaching
-	static class RedisConfiguration {
-
-		@Bean
-		RedisConnectionFactory redisConnectionFactory() {
-			return mock(RedisConnectionFactory.class);
-		}
-
-	}
-
-	@Configuration(proxyBeanMethods = false)
-	@Import(RedisConfiguration.class)
-	static class RedisWithCacheConfigurationConfiguration {
-
-		@Bean
-		org.springframework.data.redis.cache.RedisCacheConfiguration customRedisCacheConfiguration() {
-			return org.springframework.data.redis.cache.RedisCacheConfiguration.defaultCacheConfig()
-					.entryTtl(java.time.Duration.ofSeconds(30)).prefixKeysWith("bar");
-		}
-
-	}
-
-	@Configuration(proxyBeanMethods = false)
-	@Import(RedisConfiguration.class)
-	static class RedisWithRedisCacheManagerBuilderCustomizerConfiguration {
-
-		@Bean
-		RedisCacheManagerBuilderCustomizer ttlRedisCacheManagerBuilderCustomizer() {
-			return (builder) -> builder.cacheDefaults(
-					RedisCacheConfiguration.defaultCacheConfig().entryTtl(java.time.Duration.ofSeconds(10)));
-		}
-
-	}
-
-	@Configuration(proxyBeanMethods = false)
-	@Import({ RedisConfiguration.class, CacheManagerCustomizersConfiguration.class })
-	static class RedisWithCustomizersConfiguration {
-
-	}
-
-	@Configuration(proxyBeanMethods = false)
-	@EnableCaching
-	static class JCacheCustomConfiguration {
-
-		@Bean
-		CompleteConfiguration<?, ?> defaultCacheConfiguration() {
-			return mock(CompleteConfiguration.class);
-		}
-
-	}
-
-	@Configuration(proxyBeanMethods = false)
-	@EnableCaching
-	static class JCacheCustomCacheManager {
-
-		@Bean
-		javax.cache.CacheManager customJCacheCacheManager() {
-			javax.cache.CacheManager cacheManager = mock(javax.cache.CacheManager.class);
-			given(cacheManager.getCacheNames()).willReturn(Collections.emptyList());
-			return cacheManager;
-		}
-
-	}
-
-	@Configuration(proxyBeanMethods = false)
-	@EnableCaching
-	static class JCacheWithCustomizerConfiguration {
-
-		@Bean
-		JCacheManagerCustomizer myCustomizer() {
-			return (cacheManager) -> {
-				MutableConfiguration<?, ?> config = new MutableConfiguration<>();
-				config.setExpiryPolicyFactory(CreatedExpiryPolicy.factoryOf(Duration.TEN_MINUTES));
-				config.setStatisticsEnabled(true);
-				cacheManager.createCache("custom1", config);
-				cacheManager.destroyCache("bar");
-			};
-		}
-
-	}
-
-	@Configuration(proxyBeanMethods = false)
-	@EnableCaching
-	static class EhCacheCustomCacheManager {
-
-		@Bean
-		net.sf.ehcache.CacheManager customEhCacheCacheManager() {
-			net.sf.ehcache.CacheManager cacheManager = mock(net.sf.ehcache.CacheManager.class);
-			given(cacheManager.getStatus()).willReturn(Status.STATUS_ALIVE);
-			given(cacheManager.getCacheNames()).willReturn(new String[0]);
-			return cacheManager;
-		}
-
-	}
-
-	@Configuration(proxyBeanMethods = false)
-	@EnableCaching
-	static class HazelcastCustomHazelcastInstance {
-
-		@Bean
-		HazelcastInstance customHazelcastInstance() {
-			return mock(HazelcastInstance.class);
-		}
-
-	}
-
-	@Configuration(proxyBeanMethods = false)
-	@EnableCaching
-	static class InfinispanCustomConfiguration {
-
-		@Bean
-		ConfigurationBuilder configurationBuilder() {
-			ConfigurationBuilder builder = mock(ConfigurationBuilder.class);
-			given(builder.build()).willReturn(new ConfigurationBuilder().build());
-			return builder;
-		}
-
-	}
-
-	@Configuration(proxyBeanMethods = false)
-	@EnableCaching
-	static class CustomCacheManagerConfiguration {
-
-		@Bean
-		CacheManager cacheManager() {
-			return new ConcurrentMapCacheManager("custom1");
-		}
-
-	}
-
-	@Configuration(proxyBeanMethods = false)
-	@EnableCaching
-	static class CustomCacheManagerFromSupportConfiguration extends CachingConfigurerSupport {
-
-		@Override
-		@Bean
-		public CacheManager cacheManager() {
-			// The @Bean annotation is important, see CachingConfigurerSupport Javadoc
-			return new ConcurrentMapCacheManager("custom1");
-		}
-
-	}
-
-	@Configuration(proxyBeanMethods = false)
-	@EnableCaching
-	static class CustomCacheResolverFromSupportConfiguration extends CachingConfigurerSupport {
-
-		@Override
-		@Bean
-		public CacheResolver cacheResolver() {
-			// The @Bean annotation is important, see CachingConfigurerSupport Javadoc
-			return (context) -> Collections.singleton(mock(Cache.class));
-		}
-
-	}
-
-	@Configuration(proxyBeanMethods = false)
-	@EnableCaching
-	static class SpecificCacheResolverConfiguration {
-
-		@Bean
-		CacheResolver myCacheResolver() {
-			return mock(CacheResolver.class);
-		}
-
-	}
-
-	@Configuration(proxyBeanMethods = false)
-	@EnableCaching
-	static class CaffeineCacheBuilderConfiguration {
-
-		@Bean
-		Caffeine<Object, Object> cacheBuilder() {
-			return Caffeine.newBuilder().recordStats();
-		}
-
-	}
-
-	@Configuration(proxyBeanMethods = false)
-	@EnableCaching
-	static class CaffeineCacheSpecConfiguration {
-
-		@Bean
-		CaffeineSpec caffeineSpec() {
-			return CaffeineSpec.parse("recordStats");
-		}
-
-	}
-
-	@Configuration(proxyBeanMethods = false)
-	@EnableCaching
-	static class CacheManagerPostProcessorConfiguration {
-
-		@Bean
-		static BeanPostProcessor cacheManagerBeanPostProcessor() {
-			return new CacheManagerPostProcessor();
-		}
-
-	}
-
-	static class CacheManagerPostProcessor implements BeanPostProcessor {
-
-		private final List<CacheManager> cacheManagers = new ArrayList<>();
-
-		@Override
-		public Object postProcessBeforeInitialization(Object bean, String beanName) {
-			return bean;
-		}
-
-		@Override
-		public Object postProcessAfterInitialization(Object bean, String beanName) {
-			if (bean instanceof CacheManager) {
-				this.cacheManagers.add((CacheManager) bean);
-				return new SimpleCacheManager();
-			}
-			return bean;
-		}
-
-	}
-
-}
-=======
 /*
  * Copyright 2012-2020 the original author or authors.
  *
@@ -1945,5 +976,4 @@
 
 	}
 
-}
->>>>>>> 6755b480
+}