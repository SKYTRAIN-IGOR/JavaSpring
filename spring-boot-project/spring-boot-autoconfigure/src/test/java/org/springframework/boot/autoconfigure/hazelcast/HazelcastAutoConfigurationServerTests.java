<<<<<<< HEAD
/*
 * Copyright 2012-2019 the original author or authors.
 *
 * Licensed under the Apache License, Version 2.0 (the "License");
 * you may not use this file except in compliance with the License.
 * You may obtain a copy of the License at
 *
 *      https://www.apache.org/licenses/LICENSE-2.0
 *
 * Unless required by applicable law or agreed to in writing, software
 * distributed under the License is distributed on an "AS IS" BASIS,
 * WITHOUT WARRANTIES OR CONDITIONS OF ANY KIND, either express or implied.
 * See the License for the specific language governing permissions and
 * limitations under the License.
 */

package org.springframework.boot.autoconfigure.hazelcast;

import java.util.Map;

import com.hazelcast.config.Config;
import com.hazelcast.config.QueueConfig;
import com.hazelcast.core.Hazelcast;
import com.hazelcast.core.HazelcastInstance;
import org.junit.Test;
import org.junit.runner.RunWith;

import org.springframework.beans.factory.BeanCreationException;
import org.springframework.boot.autoconfigure.AutoConfigurations;
import org.springframework.boot.test.context.assertj.AssertableApplicationContext;
import org.springframework.boot.test.context.runner.ApplicationContextRunner;
import org.springframework.boot.test.context.runner.ContextConsumer;
import org.springframework.boot.testsupport.runner.classpath.ClassPathExclusions;
import org.springframework.boot.testsupport.runner.classpath.ModifiedClassPathRunner;
import org.springframework.context.annotation.Bean;
import org.springframework.context.annotation.Configuration;
import org.springframework.core.io.ClassPathResource;

import static org.assertj.core.api.Assertions.assertThat;

/**
 * Tests for {@link HazelcastAutoConfiguration} when the client library is not present.
 *
 * @author Stephane Nicoll
 */
@RunWith(ModifiedClassPathRunner.class)
@ClassPathExclusions("hazelcast-client-*.jar")
public class HazelcastAutoConfigurationServerTests {

	private final ApplicationContextRunner contextRunner = new ApplicationContextRunner()
			.withConfiguration(AutoConfigurations.of(HazelcastAutoConfiguration.class));

	@Test
	public void defaultConfigFile() {
		// hazelcast.xml present in root classpath
		this.contextRunner.run((context) -> {
			Config config = context.getBean(HazelcastInstance.class).getConfig();
			assertThat(config.getConfigurationUrl()).isEqualTo(new ClassPathResource("hazelcast.xml").getURL());
		});
	}

	@Test
	public void systemPropertyWithXml() {
		this.contextRunner
				.withSystemProperties(HazelcastServerConfiguration.CONFIG_SYSTEM_PROPERTY
						+ "=classpath:org/springframework/boot/autoconfigure/hazelcast/hazelcast-specific.xml")
				.run((context) -> {
					Config config = context.getBean(HazelcastInstance.class).getConfig();
					assertThat(config.getMapConfigs().keySet()).containsOnly("foobar");
				});
	}

	@Test
	public void systemPropertyWithYaml() {
		this.contextRunner
				.withSystemProperties(HazelcastServerConfiguration.CONFIG_SYSTEM_PROPERTY
						+ "=classpath:org/springframework/boot/autoconfigure/hazelcast/hazelcast-specific.yaml")
				.run((context) -> {
					Config config = context.getBean(HazelcastInstance.class).getConfig();
					assertThat(config.getMapConfigs().keySet()).containsOnly("foobar");
				});
	}

	@Test
	public void explicitConfigFileWithXml() {
		this.contextRunner
				.withPropertyValues("spring.hazelcast.config=org/springframework/boot/autoconfigure/hazelcast/"
						+ "hazelcast-specific.xml")
				.run(assertSpecificHazelcastServer(
						"org/springframework/boot/autoconfigure/hazelcast/hazelcast-specific.xml"));
	}

	@Test
	public void explicitConfigFileWithYaml() {
		this.contextRunner
				.withPropertyValues("spring.hazelcast.config=org/springframework/boot/autoconfigure/hazelcast/"
						+ "hazelcast-specific.yaml")
				.run(assertSpecificHazelcastServer(
						"org/springframework/boot/autoconfigure/hazelcast/hazelcast-specific.yaml"));
	}

	@Test
	public void explicitConfigUrlWithXml() {
		this.contextRunner
				.withPropertyValues("spring.hazelcast.config=classpath:org/springframework/"
						+ "boot/autoconfigure/hazelcast/hazelcast-specific.xml")
				.run(assertSpecificHazelcastServer(
						"org/springframework/boot/autoconfigure/hazelcast/hazelcast-specific.xml"));
	}

	@Test
	public void explicitConfigUrlWithYaml() {
		this.contextRunner
				.withPropertyValues("spring.hazelcast.config=classpath:org/springframework/"
						+ "boot/autoconfigure/hazelcast/hazelcast-specific.yaml")
				.run(assertSpecificHazelcastServer(
						"org/springframework/boot/autoconfigure/hazelcast/hazelcast-specific.yaml"));
	}

	private ContextConsumer<AssertableApplicationContext> assertSpecificHazelcastServer(String location) {
		return (context) -> {
			Config config = context.getBean(HazelcastInstance.class).getConfig();
			assertThat(config.getConfigurationUrl()).asString().endsWith(location);
		};
	}

	@Test
	public void unknownConfigFile() {
		this.contextRunner.withPropertyValues("spring.hazelcast.config=foo/bar/unknown.xml")
				.run((context) -> assertThat(context).getFailure().isInstanceOf(BeanCreationException.class)
						.hasMessageContaining("foo/bar/unknown.xml"));
	}

	@Test
	public void configInstanceWithName() {
		Config config = new Config("my-test-instance");
		HazelcastInstance existing = Hazelcast.newHazelcastInstance(config);
		try {
			this.contextRunner.withUserConfiguration(HazelcastConfigWithName.class)
					.withPropertyValues("spring.hazelcast.config=this-is-ignored.xml").run((context) -> {
						HazelcastInstance hazelcast = context.getBean(HazelcastInstance.class);
						assertThat(hazelcast.getConfig().getInstanceName()).isEqualTo("my-test-instance");
						// Should reuse any existing instance by default.
						assertThat(hazelcast).isEqualTo(existing);
					});
		}
		finally {
			existing.shutdown();
		}
	}

	@Test
	public void configInstanceWithoutName() {
		this.contextRunner.withUserConfiguration(HazelcastConfigNoName.class)
				.withPropertyValues("spring.hazelcast.config=this-is-ignored.xml").run((context) -> {
					Config config = context.getBean(HazelcastInstance.class).getConfig();
					Map<String, QueueConfig> queueConfigs = config.getQueueConfigs();
					assertThat(queueConfigs.keySet()).containsOnly("another-queue");
				});
	}

	@Configuration(proxyBeanMethods = false)
	static class HazelcastConfigWithName {

		@Bean
		Config myHazelcastConfig() {
			return new Config("my-test-instance");
		}

	}

	@Configuration(proxyBeanMethods = false)
	static class HazelcastConfigNoName {

		@Bean
		Config anotherHazelcastConfig() {
			Config config = new Config();
			config.addQueueConfig(new QueueConfig("another-queue"));
			return config;
		}

	}

}
=======
/*
 * Copyright 2012-2019 the original author or authors.
 *
 * Licensed under the Apache License, Version 2.0 (the "License");
 * you may not use this file except in compliance with the License.
 * You may obtain a copy of the License at
 *
 *      https://www.apache.org/licenses/LICENSE-2.0
 *
 * Unless required by applicable law or agreed to in writing, software
 * distributed under the License is distributed on an "AS IS" BASIS,
 * WITHOUT WARRANTIES OR CONDITIONS OF ANY KIND, either express or implied.
 * See the License for the specific language governing permissions and
 * limitations under the License.
 */

package org.springframework.boot.autoconfigure.hazelcast;

import java.util.Map;

import com.hazelcast.config.Config;
import com.hazelcast.config.QueueConfig;
import com.hazelcast.core.Hazelcast;
import com.hazelcast.core.HazelcastInstance;
import org.junit.jupiter.api.Test;

import org.springframework.beans.factory.BeanCreationException;
import org.springframework.boot.autoconfigure.AutoConfigurations;
import org.springframework.boot.test.context.assertj.AssertableApplicationContext;
import org.springframework.boot.test.context.runner.ApplicationContextRunner;
import org.springframework.boot.test.context.runner.ContextConsumer;
import org.springframework.boot.testsupport.classpath.ClassPathExclusions;
import org.springframework.context.annotation.Bean;
import org.springframework.context.annotation.Configuration;
import org.springframework.core.io.ClassPathResource;

import static org.assertj.core.api.Assertions.assertThat;

/**
 * Tests for {@link HazelcastAutoConfiguration} when the client library is not present.
 *
 * @author Stephane Nicoll
 */
@ClassPathExclusions("hazelcast-client-*.jar")
class HazelcastAutoConfigurationServerTests {

	private final ApplicationContextRunner contextRunner = new ApplicationContextRunner()
			.withConfiguration(AutoConfigurations.of(HazelcastAutoConfiguration.class));

	@Test
	void defaultConfigFile() {
		// hazelcast.xml present in root classpath
		this.contextRunner.run((context) -> {
			Config config = context.getBean(HazelcastInstance.class).getConfig();
			assertThat(config.getConfigurationUrl()).isEqualTo(new ClassPathResource("hazelcast.xml").getURL());
		});
	}

	@Test
	void systemPropertyWithXml() {
		this.contextRunner
				.withSystemProperties(HazelcastServerConfiguration.CONFIG_SYSTEM_PROPERTY
						+ "=classpath:org/springframework/boot/autoconfigure/hazelcast/hazelcast-specific.xml")
				.run((context) -> {
					Config config = context.getBean(HazelcastInstance.class).getConfig();
					assertThat(config.getMapConfigs().keySet()).containsOnly("foobar");
				});
	}

	@Test
	void systemPropertyWithYaml() {
		this.contextRunner
				.withSystemProperties(HazelcastServerConfiguration.CONFIG_SYSTEM_PROPERTY
						+ "=classpath:org/springframework/boot/autoconfigure/hazelcast/hazelcast-specific.yaml")
				.run((context) -> {
					Config config = context.getBean(HazelcastInstance.class).getConfig();
					assertThat(config.getMapConfigs().keySet()).containsOnly("foobar");
				});
	}

	@Test
	void explicitConfigFileWithXml() {
		this.contextRunner
				.withPropertyValues("spring.hazelcast.config=org/springframework/boot/autoconfigure/hazelcast/"
						+ "hazelcast-specific.xml")
				.run(assertSpecificHazelcastServer(
						"org/springframework/boot/autoconfigure/hazelcast/hazelcast-specific.xml"));
	}

	@Test
	void explicitConfigFileWithYaml() {
		this.contextRunner
				.withPropertyValues("spring.hazelcast.config=org/springframework/boot/autoconfigure/hazelcast/"
						+ "hazelcast-specific.yaml")
				.run(assertSpecificHazelcastServer(
						"org/springframework/boot/autoconfigure/hazelcast/hazelcast-specific.yaml"));
	}

	@Test
	void explicitConfigUrlWithXml() {
		this.contextRunner
				.withPropertyValues("spring.hazelcast.config=classpath:org/springframework/"
						+ "boot/autoconfigure/hazelcast/hazelcast-specific.xml")
				.run(assertSpecificHazelcastServer(
						"org/springframework/boot/autoconfigure/hazelcast/hazelcast-specific.xml"));
	}

	@Test
	void explicitConfigUrlWithYaml() {
		this.contextRunner
				.withPropertyValues("spring.hazelcast.config=classpath:org/springframework/"
						+ "boot/autoconfigure/hazelcast/hazelcast-specific.yaml")
				.run(assertSpecificHazelcastServer(
						"org/springframework/boot/autoconfigure/hazelcast/hazelcast-specific.yaml"));
	}

	private ContextConsumer<AssertableApplicationContext> assertSpecificHazelcastServer(String location) {
		return (context) -> {
			Config config = context.getBean(HazelcastInstance.class).getConfig();
			assertThat(config.getConfigurationUrl()).asString().endsWith(location);
		};
	}

	@Test
	void unknownConfigFile() {
		this.contextRunner.withPropertyValues("spring.hazelcast.config=foo/bar/unknown.xml")
				.run((context) -> assertThat(context).getFailure().isInstanceOf(BeanCreationException.class)
						.hasMessageContaining("foo/bar/unknown.xml"));
	}

	@Test
	void configInstanceWithName() {
		Config config = new Config("my-test-instance");
		HazelcastInstance existing = Hazelcast.newHazelcastInstance(config);
		try {
			this.contextRunner.withUserConfiguration(HazelcastConfigWithName.class)
					.withPropertyValues("spring.hazelcast.config=this-is-ignored.xml").run((context) -> {
						HazelcastInstance hazelcast = context.getBean(HazelcastInstance.class);
						assertThat(hazelcast.getConfig().getInstanceName()).isEqualTo("my-test-instance");
						// Should reuse any existing instance by default.
						assertThat(hazelcast).isEqualTo(existing);
					});
		}
		finally {
			existing.shutdown();
		}
	}

	@Test
	void configInstanceWithoutName() {
		this.contextRunner.withUserConfiguration(HazelcastConfigNoName.class)
				.withPropertyValues("spring.hazelcast.config=this-is-ignored.xml").run((context) -> {
					Config config = context.getBean(HazelcastInstance.class).getConfig();
					Map<String, QueueConfig> queueConfigs = config.getQueueConfigs();
					assertThat(queueConfigs.keySet()).containsOnly("another-queue");
				});
	}

	@Configuration(proxyBeanMethods = false)
	static class HazelcastConfigWithName {

		@Bean
		Config myHazelcastConfig() {
			return new Config("my-test-instance");
		}

	}

	@Configuration(proxyBeanMethods = false)
	static class HazelcastConfigNoName {

		@Bean
		Config anotherHazelcastConfig() {
			Config config = new Config();
			config.addQueueConfig(new QueueConfig("another-queue"));
			return config;
		}

	}

}
>>>>>>> 6755b480
<|MERGE_RESOLUTION|>--- conflicted
+++ resolved
@@ -1,189 +1,3 @@
-<<<<<<< HEAD
-/*
- * Copyright 2012-2019 the original author or authors.
- *
- * Licensed under the Apache License, Version 2.0 (the "License");
- * you may not use this file except in compliance with the License.
- * You may obtain a copy of the License at
- *
- *      https://www.apache.org/licenses/LICENSE-2.0
- *
- * Unless required by applicable law or agreed to in writing, software
- * distributed under the License is distributed on an "AS IS" BASIS,
- * WITHOUT WARRANTIES OR CONDITIONS OF ANY KIND, either express or implied.
- * See the License for the specific language governing permissions and
- * limitations under the License.
- */
-
-package org.springframework.boot.autoconfigure.hazelcast;
-
-import java.util.Map;
-
-import com.hazelcast.config.Config;
-import com.hazelcast.config.QueueConfig;
-import com.hazelcast.core.Hazelcast;
-import com.hazelcast.core.HazelcastInstance;
-import org.junit.Test;
-import org.junit.runner.RunWith;
-
-import org.springframework.beans.factory.BeanCreationException;
-import org.springframework.boot.autoconfigure.AutoConfigurations;
-import org.springframework.boot.test.context.assertj.AssertableApplicationContext;
-import org.springframework.boot.test.context.runner.ApplicationContextRunner;
-import org.springframework.boot.test.context.runner.ContextConsumer;
-import org.springframework.boot.testsupport.runner.classpath.ClassPathExclusions;
-import org.springframework.boot.testsupport.runner.classpath.ModifiedClassPathRunner;
-import org.springframework.context.annotation.Bean;
-import org.springframework.context.annotation.Configuration;
-import org.springframework.core.io.ClassPathResource;
-
-import static org.assertj.core.api.Assertions.assertThat;
-
-/**
- * Tests for {@link HazelcastAutoConfiguration} when the client library is not present.
- *
- * @author Stephane Nicoll
- */
-@RunWith(ModifiedClassPathRunner.class)
-@ClassPathExclusions("hazelcast-client-*.jar")
-public class HazelcastAutoConfigurationServerTests {
-
-	private final ApplicationContextRunner contextRunner = new ApplicationContextRunner()
-			.withConfiguration(AutoConfigurations.of(HazelcastAutoConfiguration.class));
-
-	@Test
-	public void defaultConfigFile() {
-		// hazelcast.xml present in root classpath
-		this.contextRunner.run((context) -> {
-			Config config = context.getBean(HazelcastInstance.class).getConfig();
-			assertThat(config.getConfigurationUrl()).isEqualTo(new ClassPathResource("hazelcast.xml").getURL());
-		});
-	}
-
-	@Test
-	public void systemPropertyWithXml() {
-		this.contextRunner
-				.withSystemProperties(HazelcastServerConfiguration.CONFIG_SYSTEM_PROPERTY
-						+ "=classpath:org/springframework/boot/autoconfigure/hazelcast/hazelcast-specific.xml")
-				.run((context) -> {
-					Config config = context.getBean(HazelcastInstance.class).getConfig();
-					assertThat(config.getMapConfigs().keySet()).containsOnly("foobar");
-				});
-	}
-
-	@Test
-	public void systemPropertyWithYaml() {
-		this.contextRunner
-				.withSystemProperties(HazelcastServerConfiguration.CONFIG_SYSTEM_PROPERTY
-						+ "=classpath:org/springframework/boot/autoconfigure/hazelcast/hazelcast-specific.yaml")
-				.run((context) -> {
-					Config config = context.getBean(HazelcastInstance.class).getConfig();
-					assertThat(config.getMapConfigs().keySet()).containsOnly("foobar");
-				});
-	}
-
-	@Test
-	public void explicitConfigFileWithXml() {
-		this.contextRunner
-				.withPropertyValues("spring.hazelcast.config=org/springframework/boot/autoconfigure/hazelcast/"
-						+ "hazelcast-specific.xml")
-				.run(assertSpecificHazelcastServer(
-						"org/springframework/boot/autoconfigure/hazelcast/hazelcast-specific.xml"));
-	}
-
-	@Test
-	public void explicitConfigFileWithYaml() {
-		this.contextRunner
-				.withPropertyValues("spring.hazelcast.config=org/springframework/boot/autoconfigure/hazelcast/"
-						+ "hazelcast-specific.yaml")
-				.run(assertSpecificHazelcastServer(
-						"org/springframework/boot/autoconfigure/hazelcast/hazelcast-specific.yaml"));
-	}
-
-	@Test
-	public void explicitConfigUrlWithXml() {
-		this.contextRunner
-				.withPropertyValues("spring.hazelcast.config=classpath:org/springframework/"
-						+ "boot/autoconfigure/hazelcast/hazelcast-specific.xml")
-				.run(assertSpecificHazelcastServer(
-						"org/springframework/boot/autoconfigure/hazelcast/hazelcast-specific.xml"));
-	}
-
-	@Test
-	public void explicitConfigUrlWithYaml() {
-		this.contextRunner
-				.withPropertyValues("spring.hazelcast.config=classpath:org/springframework/"
-						+ "boot/autoconfigure/hazelcast/hazelcast-specific.yaml")
-				.run(assertSpecificHazelcastServer(
-						"org/springframework/boot/autoconfigure/hazelcast/hazelcast-specific.yaml"));
-	}
-
-	private ContextConsumer<AssertableApplicationContext> assertSpecificHazelcastServer(String location) {
-		return (context) -> {
-			Config config = context.getBean(HazelcastInstance.class).getConfig();
-			assertThat(config.getConfigurationUrl()).asString().endsWith(location);
-		};
-	}
-
-	@Test
-	public void unknownConfigFile() {
-		this.contextRunner.withPropertyValues("spring.hazelcast.config=foo/bar/unknown.xml")
-				.run((context) -> assertThat(context).getFailure().isInstanceOf(BeanCreationException.class)
-						.hasMessageContaining("foo/bar/unknown.xml"));
-	}
-
-	@Test
-	public void configInstanceWithName() {
-		Config config = new Config("my-test-instance");
-		HazelcastInstance existing = Hazelcast.newHazelcastInstance(config);
-		try {
-			this.contextRunner.withUserConfiguration(HazelcastConfigWithName.class)
-					.withPropertyValues("spring.hazelcast.config=this-is-ignored.xml").run((context) -> {
-						HazelcastInstance hazelcast = context.getBean(HazelcastInstance.class);
-						assertThat(hazelcast.getConfig().getInstanceName()).isEqualTo("my-test-instance");
-						// Should reuse any existing instance by default.
-						assertThat(hazelcast).isEqualTo(existing);
-					});
-		}
-		finally {
-			existing.shutdown();
-		}
-	}
-
-	@Test
-	public void configInstanceWithoutName() {
-		this.contextRunner.withUserConfiguration(HazelcastConfigNoName.class)
-				.withPropertyValues("spring.hazelcast.config=this-is-ignored.xml").run((context) -> {
-					Config config = context.getBean(HazelcastInstance.class).getConfig();
-					Map<String, QueueConfig> queueConfigs = config.getQueueConfigs();
-					assertThat(queueConfigs.keySet()).containsOnly("another-queue");
-				});
-	}
-
-	@Configuration(proxyBeanMethods = false)
-	static class HazelcastConfigWithName {
-
-		@Bean
-		Config myHazelcastConfig() {
-			return new Config("my-test-instance");
-		}
-
-	}
-
-	@Configuration(proxyBeanMethods = false)
-	static class HazelcastConfigNoName {
-
-		@Bean
-		Config anotherHazelcastConfig() {
-			Config config = new Config();
-			config.addQueueConfig(new QueueConfig("another-queue"));
-			return config;
-		}
-
-	}
-
-}
-=======
 /*
  * Copyright 2012-2019 the original author or authors.
  *
@@ -364,5 +178,4 @@
 
 	}
 
-}
->>>>>>> 6755b480
+}