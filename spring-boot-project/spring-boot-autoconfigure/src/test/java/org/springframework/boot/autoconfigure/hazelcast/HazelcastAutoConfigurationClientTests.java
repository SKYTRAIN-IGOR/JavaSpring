<<<<<<< HEAD
/*
 * Copyright 2012-2019 the original author or authors.
 *
 * Licensed under the Apache License, Version 2.0 (the "License");
 * you may not use this file except in compliance with the License.
 * You may obtain a copy of the License at
 *
 *      https://www.apache.org/licenses/LICENSE-2.0
 *
 * Unless required by applicable law or agreed to in writing, software
 * distributed under the License is distributed on an "AS IS" BASIS,
 * WITHOUT WARRANTIES OR CONDITIONS OF ANY KIND, either express or implied.
 * See the License for the specific language governing permissions and
 * limitations under the License.
 */

package org.springframework.boot.autoconfigure.hazelcast;

import com.hazelcast.client.config.ClientConfig;
import com.hazelcast.client.impl.clientside.HazelcastClientProxy;
import com.hazelcast.config.Config;
import com.hazelcast.core.Hazelcast;
import com.hazelcast.core.HazelcastInstance;
import org.assertj.core.api.Condition;
import org.junit.jupiter.api.AfterAll;
import org.junit.jupiter.api.BeforeAll;
import org.junit.jupiter.api.Test;

import org.springframework.beans.factory.BeanCreationException;
import org.springframework.boot.autoconfigure.AutoConfigurations;
import org.springframework.boot.test.context.assertj.AssertableApplicationContext;
import org.springframework.boot.test.context.runner.ApplicationContextRunner;
import org.springframework.boot.test.context.runner.ContextConsumer;
import org.springframework.context.annotation.Bean;
import org.springframework.context.annotation.Configuration;

import static org.assertj.core.api.Assertions.assertThat;

/**
 * Tests for {@link HazelcastAutoConfiguration} specific to the client.
 *
 * @author Vedran Pavic
 * @author Stephane Nicoll
 */
class HazelcastAutoConfigurationClientTests {

	/**
	 * Servers the test clients will connect to.
	 */
	private static HazelcastInstance hazelcastServer;

	@BeforeAll
	static void init() {
		hazelcastServer = Hazelcast.newHazelcastInstance();
	}

	@AfterAll
	static void close() {
		if (hazelcastServer != null) {
			hazelcastServer.shutdown();
		}
	}

	private final ApplicationContextRunner contextRunner = new ApplicationContextRunner()
			.withConfiguration(AutoConfigurations.of(HazelcastAutoConfiguration.class));

	@Test
	void systemPropertyWithXml() {
		this.contextRunner.withSystemProperties(HazelcastClientConfiguration.CONFIG_SYSTEM_PROPERTY
				+ "=classpath:org/springframework/boot/autoconfigure/hazelcast/" + "hazelcast-client-specific.xml")
				.run(assertSpecificHazelcastClient("explicit-xml"));
	}

	@Test
	void systemPropertyWithYaml() {
		this.contextRunner.withSystemProperties(HazelcastClientConfiguration.CONFIG_SYSTEM_PROPERTY
				+ "=classpath:org/springframework/boot/autoconfigure/hazelcast/" + "hazelcast-client-specific.yaml")
				.run(assertSpecificHazelcastClient("explicit-yaml"));
	}

	@Test
	void explicitConfigFileWithXml() {
		this.contextRunner.withPropertyValues("spring.hazelcast.config=org/springframework/boot/autoconfigure/"
				+ "hazelcast/hazelcast-client-specific.xml").run(assertSpecificHazelcastClient("explicit-xml"));
	}

	@Test
	void explicitConfigFileWithYaml() {
		this.contextRunner
				.withPropertyValues("spring.hazelcast.config=org/springframework/boot/autoconfigure/"
						+ "hazelcast/hazelcast-client-specific.yaml")
				.run(assertSpecificHazelcastClient("explicit-yaml"));
	}

	@Test
	void explicitConfigUrlWithXml() {
		this.contextRunner
				.withPropertyValues("spring.hazelcast.config=classpath:org/springframework/"
						+ "boot/autoconfigure/hazelcast/hazelcast-client-specific.xml")
				.run(assertSpecificHazelcastClient("explicit-xml"));
	}

	@Test
	void explicitConfigUrlWithYaml() {
		this.contextRunner
				.withPropertyValues("spring.hazelcast.config=classpath:org/springframework/"
						+ "boot/autoconfigure/hazelcast/hazelcast-client-specific.yaml")
				.run(assertSpecificHazelcastClient("explicit-yaml"));
	}

	@Test
	void unknownConfigFile() {
		this.contextRunner.withPropertyValues("spring.hazelcast.config=foo/bar/unknown.xml")
				.run((context) -> assertThat(context).getFailure().isInstanceOf(BeanCreationException.class)
						.hasMessageContaining("foo/bar/unknown.xml"));
	}

	@Test
	void clientConfigTakesPrecedence() {
		this.contextRunner.withUserConfiguration(HazelcastServerAndClientConfig.class)
				.withPropertyValues("spring.hazelcast.config=this-is-ignored.xml").run((context) -> assertThat(context)
						.getBean(HazelcastInstance.class).isInstanceOf(HazelcastClientProxy.class));
	}

	private ContextConsumer<AssertableApplicationContext> assertSpecificHazelcastClient(String label) {
		return (context) -> assertThat(context).getBean(HazelcastInstance.class).isInstanceOf(HazelcastInstance.class)
				.has(labelEqualTo(label));
	}

	private static Condition<HazelcastInstance> labelEqualTo(String label) {
		return new Condition<>((o) -> ((HazelcastClientProxy) o).getClientConfig().getLabels().stream()
				.anyMatch((e) -> e.equals(label)), "Label equals to " + label);
	}

	@Configuration(proxyBeanMethods = false)
	static class HazelcastServerAndClientConfig {

		@Bean
		Config config() {
			return new Config();
		}

		@Bean
		ClientConfig clientConfig() {
			return new ClientConfig();
		}

	}

}
=======
/*
 * Copyright 2012-2020 the original author or authors.
 *
 * Licensed under the Apache License, Version 2.0 (the "License");
 * you may not use this file except in compliance with the License.
 * You may obtain a copy of the License at
 *
 *      https://www.apache.org/licenses/LICENSE-2.0
 *
 * Unless required by applicable law or agreed to in writing, software
 * distributed under the License is distributed on an "AS IS" BASIS,
 * WITHOUT WARRANTIES OR CONDITIONS OF ANY KIND, either express or implied.
 * See the License for the specific language governing permissions and
 * limitations under the License.
 */

package org.springframework.boot.autoconfigure.hazelcast;

import com.hazelcast.client.HazelcastClient;
import com.hazelcast.client.config.ClientConfig;
import com.hazelcast.client.impl.clientside.HazelcastClientProxy;
import com.hazelcast.config.Config;
import com.hazelcast.core.Hazelcast;
import com.hazelcast.core.HazelcastInstance;
import org.assertj.core.api.Condition;
import org.junit.jupiter.api.AfterAll;
import org.junit.jupiter.api.BeforeAll;
import org.junit.jupiter.api.Test;

import org.springframework.beans.factory.BeanCreationException;
import org.springframework.boot.autoconfigure.AutoConfigurations;
import org.springframework.boot.test.context.assertj.AssertableApplicationContext;
import org.springframework.boot.test.context.runner.ApplicationContextRunner;
import org.springframework.boot.test.context.runner.ContextConsumer;
import org.springframework.context.annotation.Bean;
import org.springframework.context.annotation.Configuration;

import static org.assertj.core.api.Assertions.assertThat;

/**
 * Tests for {@link HazelcastAutoConfiguration} specific to the client.
 *
 * @author Vedran Pavic
 * @author Stephane Nicoll
 */
class HazelcastAutoConfigurationClientTests {

	/**
	 * Servers the test clients will connect to.
	 */
	private static HazelcastInstance hazelcastServer;

	@BeforeAll
	static void init() {
		hazelcastServer = Hazelcast.newHazelcastInstance();
	}

	@AfterAll
	static void close() {
		if (hazelcastServer != null) {
			hazelcastServer.shutdown();
		}
	}

	private final ApplicationContextRunner contextRunner = new ApplicationContextRunner()
			.withConfiguration(AutoConfigurations.of(HazelcastAutoConfiguration.class));

	@Test
	void systemPropertyWithXml() {
		this.contextRunner
				.withSystemProperties(HazelcastClientConfiguration.CONFIG_SYSTEM_PROPERTY
						+ "=classpath:org/springframework/boot/autoconfigure/hazelcast/hazelcast-client-specific.xml")
				.run(assertSpecificHazelcastClient("explicit-xml"));
	}

	@Test
	void systemPropertyWithYaml() {
		this.contextRunner
				.withSystemProperties(HazelcastClientConfiguration.CONFIG_SYSTEM_PROPERTY
						+ "=classpath:org/springframework/boot/autoconfigure/hazelcast/hazelcast-client-specific.yaml")
				.run(assertSpecificHazelcastClient("explicit-yaml"));
	}

	@Test
	void explicitConfigFileWithXml() {
		this.contextRunner.withPropertyValues("spring.hazelcast.config=org/springframework/boot/autoconfigure/"
				+ "hazelcast/hazelcast-client-specific.xml").run(assertSpecificHazelcastClient("explicit-xml"));
	}

	@Test
	void explicitConfigFileWithYaml() {
		this.contextRunner
				.withPropertyValues("spring.hazelcast.config=org/springframework/boot/autoconfigure/"
						+ "hazelcast/hazelcast-client-specific.yaml")
				.run(assertSpecificHazelcastClient("explicit-yaml"));
	}

	@Test
	void explicitConfigUrlWithXml() {
		this.contextRunner
				.withPropertyValues("spring.hazelcast.config=classpath:org/springframework/"
						+ "boot/autoconfigure/hazelcast/hazelcast-client-specific.xml")
				.run(assertSpecificHazelcastClient("explicit-xml"));
	}

	@Test
	void explicitConfigUrlWithYaml() {
		this.contextRunner
				.withPropertyValues("spring.hazelcast.config=classpath:org/springframework/"
						+ "boot/autoconfigure/hazelcast/hazelcast-client-specific.yaml")
				.run(assertSpecificHazelcastClient("explicit-yaml"));
	}

	@Test
	void unknownConfigFile() {
		this.contextRunner.withPropertyValues("spring.hazelcast.config=foo/bar/unknown.xml")
				.run((context) -> assertThat(context).getFailure().isInstanceOf(BeanCreationException.class)
						.hasMessageContaining("foo/bar/unknown.xml"));
	}

	@Test
	void clientConfigTakesPrecedence() {
		this.contextRunner.withUserConfiguration(HazelcastServerAndClientConfig.class)
				.withPropertyValues("spring.hazelcast.config=this-is-ignored.xml").run((context) -> assertThat(context)
						.getBean(HazelcastInstance.class).isInstanceOf(HazelcastClientProxy.class));
	}

	@Test
	void clientConfigWithInstanceNameCreatesClientIfNecessary() {
		assertThat(HazelcastClient.getHazelcastClientByName("spring-boot")).isNull();
		this.contextRunner
				.withPropertyValues("spring.hazelcast.config=classpath:org/springframework/"
						+ "boot/autoconfigure/hazelcast/hazelcast-client-instance.xml")
				.run((context) -> assertThat(context).getBean(HazelcastInstance.class)
						.extracting(HazelcastInstance::getName).isEqualTo("spring-boot"));
	}

	private ContextConsumer<AssertableApplicationContext> assertSpecificHazelcastClient(String label) {
		return (context) -> assertThat(context).getBean(HazelcastInstance.class).isInstanceOf(HazelcastInstance.class)
				.has(labelEqualTo(label));
	}

	private static Condition<HazelcastInstance> labelEqualTo(String label) {
		return new Condition<>((o) -> ((HazelcastClientProxy) o).getClientConfig().getLabels().stream()
				.anyMatch((e) -> e.equals(label)), "Label equals to " + label);
	}

	@Configuration(proxyBeanMethods = false)
	static class HazelcastServerAndClientConfig {

		@Bean
		Config config() {
			return new Config();
		}

		@Bean
		ClientConfig clientConfig() {
			return new ClientConfig();
		}

	}

}
>>>>>>> 6755b480
<|MERGE_RESOLUTION|>--- conflicted
+++ resolved
@@ -1,155 +1,3 @@
-<<<<<<< HEAD
-/*
- * Copyright 2012-2019 the original author or authors.
- *
- * Licensed under the Apache License, Version 2.0 (the "License");
- * you may not use this file except in compliance with the License.
- * You may obtain a copy of the License at
- *
- *      https://www.apache.org/licenses/LICENSE-2.0
- *
- * Unless required by applicable law or agreed to in writing, software
- * distributed under the License is distributed on an "AS IS" BASIS,
- * WITHOUT WARRANTIES OR CONDITIONS OF ANY KIND, either express or implied.
- * See the License for the specific language governing permissions and
- * limitations under the License.
- */
-
-package org.springframework.boot.autoconfigure.hazelcast;
-
-import com.hazelcast.client.config.ClientConfig;
-import com.hazelcast.client.impl.clientside.HazelcastClientProxy;
-import com.hazelcast.config.Config;
-import com.hazelcast.core.Hazelcast;
-import com.hazelcast.core.HazelcastInstance;
-import org.assertj.core.api.Condition;
-import org.junit.jupiter.api.AfterAll;
-import org.junit.jupiter.api.BeforeAll;
-import org.junit.jupiter.api.Test;
-
-import org.springframework.beans.factory.BeanCreationException;
-import org.springframework.boot.autoconfigure.AutoConfigurations;
-import org.springframework.boot.test.context.assertj.AssertableApplicationContext;
-import org.springframework.boot.test.context.runner.ApplicationContextRunner;
-import org.springframework.boot.test.context.runner.ContextConsumer;
-import org.springframework.context.annotation.Bean;
-import org.springframework.context.annotation.Configuration;
-
-import static org.assertj.core.api.Assertions.assertThat;
-
-/**
- * Tests for {@link HazelcastAutoConfiguration} specific to the client.
- *
- * @author Vedran Pavic
- * @author Stephane Nicoll
- */
-class HazelcastAutoConfigurationClientTests {
-
-	/**
-	 * Servers the test clients will connect to.
-	 */
-	private static HazelcastInstance hazelcastServer;
-
-	@BeforeAll
-	static void init() {
-		hazelcastServer = Hazelcast.newHazelcastInstance();
-	}
-
-	@AfterAll
-	static void close() {
-		if (hazelcastServer != null) {
-			hazelcastServer.shutdown();
-		}
-	}
-
-	private final ApplicationContextRunner contextRunner = new ApplicationContextRunner()
-			.withConfiguration(AutoConfigurations.of(HazelcastAutoConfiguration.class));
-
-	@Test
-	void systemPropertyWithXml() {
-		this.contextRunner.withSystemProperties(HazelcastClientConfiguration.CONFIG_SYSTEM_PROPERTY
-				+ "=classpath:org/springframework/boot/autoconfigure/hazelcast/" + "hazelcast-client-specific.xml")
-				.run(assertSpecificHazelcastClient("explicit-xml"));
-	}
-
-	@Test
-	void systemPropertyWithYaml() {
-		this.contextRunner.withSystemProperties(HazelcastClientConfiguration.CONFIG_SYSTEM_PROPERTY
-				+ "=classpath:org/springframework/boot/autoconfigure/hazelcast/" + "hazelcast-client-specific.yaml")
-				.run(assertSpecificHazelcastClient("explicit-yaml"));
-	}
-
-	@Test
-	void explicitConfigFileWithXml() {
-		this.contextRunner.withPropertyValues("spring.hazelcast.config=org/springframework/boot/autoconfigure/"
-				+ "hazelcast/hazelcast-client-specific.xml").run(assertSpecificHazelcastClient("explicit-xml"));
-	}
-
-	@Test
-	void explicitConfigFileWithYaml() {
-		this.contextRunner
-				.withPropertyValues("spring.hazelcast.config=org/springframework/boot/autoconfigure/"
-						+ "hazelcast/hazelcast-client-specific.yaml")
-				.run(assertSpecificHazelcastClient("explicit-yaml"));
-	}
-
-	@Test
-	void explicitConfigUrlWithXml() {
-		this.contextRunner
-				.withPropertyValues("spring.hazelcast.config=classpath:org/springframework/"
-						+ "boot/autoconfigure/hazelcast/hazelcast-client-specific.xml")
-				.run(assertSpecificHazelcastClient("explicit-xml"));
-	}
-
-	@Test
-	void explicitConfigUrlWithYaml() {
-		this.contextRunner
-				.withPropertyValues("spring.hazelcast.config=classpath:org/springframework/"
-						+ "boot/autoconfigure/hazelcast/hazelcast-client-specific.yaml")
-				.run(assertSpecificHazelcastClient("explicit-yaml"));
-	}
-
-	@Test
-	void unknownConfigFile() {
-		this.contextRunner.withPropertyValues("spring.hazelcast.config=foo/bar/unknown.xml")
-				.run((context) -> assertThat(context).getFailure().isInstanceOf(BeanCreationException.class)
-						.hasMessageContaining("foo/bar/unknown.xml"));
-	}
-
-	@Test
-	void clientConfigTakesPrecedence() {
-		this.contextRunner.withUserConfiguration(HazelcastServerAndClientConfig.class)
-				.withPropertyValues("spring.hazelcast.config=this-is-ignored.xml").run((context) -> assertThat(context)
-						.getBean(HazelcastInstance.class).isInstanceOf(HazelcastClientProxy.class));
-	}
-
-	private ContextConsumer<AssertableApplicationContext> assertSpecificHazelcastClient(String label) {
-		return (context) -> assertThat(context).getBean(HazelcastInstance.class).isInstanceOf(HazelcastInstance.class)
-				.has(labelEqualTo(label));
-	}
-
-	private static Condition<HazelcastInstance> labelEqualTo(String label) {
-		return new Condition<>((o) -> ((HazelcastClientProxy) o).getClientConfig().getLabels().stream()
-				.anyMatch((e) -> e.equals(label)), "Label equals to " + label);
-	}
-
-	@Configuration(proxyBeanMethods = false)
-	static class HazelcastServerAndClientConfig {
-
-		@Bean
-		Config config() {
-			return new Config();
-		}
-
-		@Bean
-		ClientConfig clientConfig() {
-			return new ClientConfig();
-		}
-
-	}
-
-}
-=======
 /*
  * Copyright 2012-2020 the original author or authors.
  *
@@ -312,5 +160,4 @@
 
 	}
 
-}
->>>>>>> 6755b480
+}