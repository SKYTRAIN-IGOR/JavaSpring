--- conflicted
+++ resolved
@@ -1,111 +1,3 @@
-<<<<<<< HEAD
-/*
- * Copyright 2012-2019 the original author or authors.
- *
- * Licensed under the Apache License, Version 2.0 (the "License");
- * you may not use this file except in compliance with the License.
- * You may obtain a copy of the License at
- *
- *      https://www.apache.org/licenses/LICENSE-2.0
- *
- * Unless required by applicable law or agreed to in writing, software
- * distributed under the License is distributed on an "AS IS" BASIS,
- * WITHOUT WARRANTIES OR CONDITIONS OF ANY KIND, either express or implied.
- * See the License for the specific language governing permissions and
- * limitations under the License.
- */
-
-package org.springframework.boot.autoconfigure.session;
-
-import com.hazelcast.core.HazelcastInstance;
-import com.hazelcast.core.IMap;
-import org.junit.jupiter.api.Test;
-
-import org.springframework.boot.autoconfigure.AutoConfigurations;
-import org.springframework.boot.test.context.FilteredClassLoader;
-import org.springframework.boot.test.context.assertj.AssertableWebApplicationContext;
-import org.springframework.boot.test.context.runner.WebApplicationContextRunner;
-import org.springframework.context.annotation.Bean;
-import org.springframework.context.annotation.Configuration;
-import org.springframework.session.FlushMode;
-import org.springframework.session.data.mongo.MongoOperationsSessionRepository;
-import org.springframework.session.data.redis.RedisOperationsSessionRepository;
-import org.springframework.session.hazelcast.HazelcastSessionRepository;
-import org.springframework.session.jdbc.JdbcOperationsSessionRepository;
-
-import static org.assertj.core.api.Assertions.assertThat;
-import static org.mockito.BDDMockito.given;
-import static org.mockito.Mockito.mock;
-import static org.mockito.Mockito.times;
-import static org.mockito.Mockito.verify;
-
-/**
- * Hazelcast specific tests for {@link SessionAutoConfiguration}.
- *
- * @author Vedran Pavic
- */
-class SessionAutoConfigurationHazelcastTests extends AbstractSessionAutoConfigurationTests {
-
-	private final WebApplicationContextRunner contextRunner = new WebApplicationContextRunner()
-			.withConfiguration(AutoConfigurations.of(SessionAutoConfiguration.class))
-			.withUserConfiguration(HazelcastConfiguration.class);
-
-	@Test
-	void defaultConfig() {
-		this.contextRunner.withPropertyValues("spring.session.store-type=hazelcast").run(this::validateDefaultConfig);
-	}
-
-	@Test
-	void defaultConfigWithUniqueStoreImplementation() {
-		this.contextRunner
-				.withClassLoader(new FilteredClassLoader(JdbcOperationsSessionRepository.class,
-						RedisOperationsSessionRepository.class, MongoOperationsSessionRepository.class))
-				.run(this::validateDefaultConfig);
-	}
-
-	private void validateDefaultConfig(AssertableWebApplicationContext context) {
-		validateSessionRepository(context, HazelcastSessionRepository.class);
-		HazelcastInstance hazelcastInstance = context.getBean(HazelcastInstance.class);
-		verify(hazelcastInstance, times(1)).getMap("spring:session:sessions");
-	}
-
-	@Test
-	void customMapName() {
-		this.contextRunner.withPropertyValues("spring.session.store-type=hazelcast",
-				"spring.session.hazelcast.map-name=foo:bar:biz").run((context) -> {
-					validateSessionRepository(context, HazelcastSessionRepository.class);
-					HazelcastInstance hazelcastInstance = context.getBean(HazelcastInstance.class);
-					verify(hazelcastInstance, times(1)).getMap("foo:bar:biz");
-				});
-	}
-
-	@Test
-	void customFlushMode() {
-		this.contextRunner.withPropertyValues("spring.session.store-type=hazelcast",
-				"spring.session.hazelcast.flush-mode=immediate").run((context) -> {
-					HazelcastSessionRepository repository = validateSessionRepository(context,
-							HazelcastSessionRepository.class);
-					assertThat(repository).hasFieldOrPropertyWithValue("flushMode", FlushMode.IMMEDIATE);
-				});
-	}
-
-	@Configuration(proxyBeanMethods = false)
-	static class HazelcastConfiguration {
-
-		@Bean
-		@SuppressWarnings("unchecked")
-		HazelcastInstance hazelcastInstance() {
-			IMap<Object, Object> map = mock(IMap.class);
-			HazelcastInstance mock = mock(HazelcastInstance.class);
-			given(mock.getMap("spring:session:sessions")).willReturn(map);
-			given(mock.getMap("foo:bar:biz")).willReturn(map);
-			return mock;
-		}
-
-	}
-
-}
-=======
 /*
  * Copyright 2012-2020 the original author or authors.
  *
@@ -236,5 +128,4 @@
 
 	}
 
-}
->>>>>>> 6755b480
+}