/*
 * Copyright 2012-2019 the original author or authors.
 *
 * Licensed under the Apache License, Version 2.0 (the "License");
 * you may not use this file except in compliance with the License.
 * You may obtain a copy of the License at
 *
 *      https://www.apache.org/licenses/LICENSE-2.0
 *
 * Unless required by applicable law or agreed to in writing, software
 * distributed under the License is distributed on an "AS IS" BASIS,
 * WITHOUT WARRANTIES OR CONDITIONS OF ANY KIND, either express or implied.
 * See the License for the specific language governing permissions and
 * limitations under the License.
 */

package org.springframework.boot.autoconfigure.freemarker;

import java.io.File;
import java.io.StringWriter;

import org.junit.jupiter.api.Test;
import org.junit.jupiter.api.extension.ExtendWith;

import org.springframework.boot.autoconfigure.AutoConfigurations;
import org.springframework.boot.test.context.runner.ApplicationContextRunner;
import org.springframework.boot.test.system.CapturedOutput;
import org.springframework.boot.test.system.OutputCaptureExtension;
import org.springframework.boot.testsupport.BuildOutput;

import static org.assertj.core.api.Assertions.assertThat;

/**
 * Tests for {@link FreeMarkerAutoConfiguration}.
 *
 * @author Andy Wilkinson
 * @author Kazuki Shimizu
 */
@ExtendWith(OutputCaptureExtension.class)
public class FreeMarkerAutoConfigurationTests {

	private final BuildOutput buildOutput = new BuildOutput(getClass());

	private final ApplicationContextRunner contextRunner = new ApplicationContextRunner()
			.withConfiguration(AutoConfigurations.of(FreeMarkerAutoConfiguration.class));

	@Test
	public void renderNonWebAppTemplate() {
		this.contextRunner.run((context) -> {
			freemarker.template.Configuration freemarker = context.getBean(freemarker.template.Configuration.class);
			StringWriter writer = new StringWriter();
			freemarker.getTemplate("message.ftl").process(this, writer);
			assertThat(writer.toString()).contains("Hello World");
		});
	}

	public String getGreeting() {
		return "Hello World";
	}

	@Test
	public void nonExistentTemplateLocation(CapturedOutput capturedOutput) {
		this.contextRunner
				.withPropertyValues("spring.freemarker.templateLoaderPath:"
						+ "classpath:/does-not-exist/,classpath:/also-does-not-exist")
<<<<<<< HEAD
				.run((context) -> assertThat(capturedOutput)
						.contains("Cannot find template location"));
	}

	@Test
	public void emptyTemplateLocation(CapturedOutput capturedOutput) {
		File emptyDirectory = new File(this.buildOutput.getTestResourcesLocation(),
				"empty-templates/empty-directory");
		emptyDirectory.mkdirs();
		this.contextRunner
				.withPropertyValues("spring.freemarker.templateLoaderPath:"
						+ "classpath:/empty-templates/empty-directory/")
				.run((context) -> assertThat(capturedOutput)
						.doesNotContain("Cannot find template location"));
=======
				.run((context) -> this.output.expect(containsString("Cannot find template location")));
	}

	@Test
	public void emptyTemplateLocation() {
		new File("target/test-classes/templates/empty-directory").mkdir();
		this.contextRunner
				.withPropertyValues("spring.freemarker.templateLoaderPath:" + "classpath:/templates/empty-directory/")
				.run((context) -> {
				});
>>>>>>> 24925c3d
	}

	@Test
	public void nonExistentLocationAndEmptyLocation(CapturedOutput capturedOutput) {
		new File(this.buildOutput.getTestResourcesLocation(),
				"empty-templates/empty-directory").mkdirs();
		this.contextRunner.withPropertyValues("spring.freemarker.templateLoaderPath:"
<<<<<<< HEAD
				+ "classpath:/does-not-exist/,classpath:/empty-templates/empty-directory/")
				.run((context) -> assertThat(capturedOutput)
						.doesNotContain("Cannot find template location"));
=======
				+ "classpath:/does-not-exist/,classpath:/templates/empty-directory/").run((context) -> {
				});
>>>>>>> 24925c3d
	}

}<|MERGE_RESOLUTION|>--- conflicted
+++ resolved
@@ -63,48 +63,26 @@
 		this.contextRunner
 				.withPropertyValues("spring.freemarker.templateLoaderPath:"
 						+ "classpath:/does-not-exist/,classpath:/also-does-not-exist")
-<<<<<<< HEAD
-				.run((context) -> assertThat(capturedOutput)
-						.contains("Cannot find template location"));
+				.run((context) -> assertThat(capturedOutput).contains("Cannot find template location"));
 	}
 
 	@Test
 	public void emptyTemplateLocation(CapturedOutput capturedOutput) {
-		File emptyDirectory = new File(this.buildOutput.getTestResourcesLocation(),
-				"empty-templates/empty-directory");
+		File emptyDirectory = new File(this.buildOutput.getTestResourcesLocation(), "empty-templates/empty-directory");
 		emptyDirectory.mkdirs();
 		this.contextRunner
-				.withPropertyValues("spring.freemarker.templateLoaderPath:"
-						+ "classpath:/empty-templates/empty-directory/")
-				.run((context) -> assertThat(capturedOutput)
-						.doesNotContain("Cannot find template location"));
-=======
-				.run((context) -> this.output.expect(containsString("Cannot find template location")));
-	}
-
-	@Test
-	public void emptyTemplateLocation() {
-		new File("target/test-classes/templates/empty-directory").mkdir();
-		this.contextRunner
-				.withPropertyValues("spring.freemarker.templateLoaderPath:" + "classpath:/templates/empty-directory/")
-				.run((context) -> {
-				});
->>>>>>> 24925c3d
+				.withPropertyValues(
+						"spring.freemarker.templateLoaderPath:" + "classpath:/empty-templates/empty-directory/")
+				.run((context) -> assertThat(capturedOutput).doesNotContain("Cannot find template location"));
 	}
 
 	@Test
 	public void nonExistentLocationAndEmptyLocation(CapturedOutput capturedOutput) {
-		new File(this.buildOutput.getTestResourcesLocation(),
-				"empty-templates/empty-directory").mkdirs();
-		this.contextRunner.withPropertyValues("spring.freemarker.templateLoaderPath:"
-<<<<<<< HEAD
-				+ "classpath:/does-not-exist/,classpath:/empty-templates/empty-directory/")
-				.run((context) -> assertThat(capturedOutput)
-						.doesNotContain("Cannot find template location"));
-=======
-				+ "classpath:/does-not-exist/,classpath:/templates/empty-directory/").run((context) -> {
-				});
->>>>>>> 24925c3d
+		new File(this.buildOutput.getTestResourcesLocation(), "empty-templates/empty-directory").mkdirs();
+		this.contextRunner
+				.withPropertyValues("spring.freemarker.templateLoaderPath:"
+						+ "classpath:/does-not-exist/,classpath:/empty-templates/empty-directory/")
+				.run((context) -> assertThat(capturedOutput).doesNotContain("Cannot find template location"));
 	}
 
 }