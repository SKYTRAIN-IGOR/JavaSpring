/*
 * Copyright 2012-2023 the original author or authors.
 *
 * Licensed under the Apache License, Version 2.0 (the "License");
 * you may not use this file except in compliance with the License.
 * You may obtain a copy of the License at
 *
 *      https://www.apache.org/licenses/LICENSE-2.0
 *
 * Unless required by applicable law or agreed to in writing, software
 * distributed under the License is distributed on an "AS IS" BASIS,
 * WITHOUT WARRANTIES OR CONDITIONS OF ANY KIND, either express or implied.
 * See the License for the specific language governing permissions and
 * limitations under the License.
 */

package org.springframework.boot.autoconfigure.graphql.servlet;

import java.util.Map;

import graphql.schema.idl.TypeRuntimeWiring;
import org.hamcrest.Matchers;
import org.junit.jupiter.api.Test;

import org.springframework.aot.hint.RuntimeHints;
import org.springframework.aot.hint.predicate.RuntimeHintsPredicates;
import org.springframework.boot.autoconfigure.AutoConfigurations;
import org.springframework.boot.autoconfigure.graphql.GraphQlAutoConfiguration;
import org.springframework.boot.autoconfigure.graphql.GraphQlTestDataFetchers;
import org.springframework.boot.autoconfigure.http.HttpMessageConvertersAutoConfiguration;
import org.springframework.boot.autoconfigure.jackson.JacksonAutoConfiguration;
import org.springframework.boot.autoconfigure.web.servlet.DispatcherServletAutoConfiguration;
import org.springframework.boot.autoconfigure.web.servlet.WebMvcAutoConfiguration;
import org.springframework.boot.test.context.runner.WebApplicationContextRunner;
import org.springframework.context.annotation.Bean;
import org.springframework.context.annotation.Configuration;
import org.springframework.core.annotation.Order;
import org.springframework.graphql.execution.RuntimeWiringConfigurer;
import org.springframework.graphql.server.WebGraphQlHandler;
import org.springframework.graphql.server.WebGraphQlInterceptor;
import org.springframework.graphql.server.webmvc.GraphQlHttpHandler;
import org.springframework.graphql.server.webmvc.GraphQlWebSocketHandler;
import org.springframework.http.HttpHeaders;
import org.springframework.http.MediaType;
import org.springframework.test.web.servlet.MockMvc;
import org.springframework.test.web.servlet.MvcResult;
import org.springframework.test.web.servlet.setup.MockMvcBuilders;
import org.springframework.web.servlet.function.RouterFunction;

import static org.assertj.core.api.Assertions.assertThat;
import static org.springframework.test.web.servlet.request.MockMvcRequestBuilders.asyncDispatch;
import static org.springframework.test.web.servlet.request.MockMvcRequestBuilders.get;
import static org.springframework.test.web.servlet.request.MockMvcRequestBuilders.post;
import static org.springframework.test.web.servlet.result.MockMvcResultMatchers.content;
import static org.springframework.test.web.servlet.result.MockMvcResultMatchers.header;
import static org.springframework.test.web.servlet.result.MockMvcResultMatchers.jsonPath;
import static org.springframework.test.web.servlet.result.MockMvcResultMatchers.redirectedUrl;
import static org.springframework.test.web.servlet.result.MockMvcResultMatchers.status;

/**
 * Tests for {@link GraphQlWebMvcAutoConfiguration}.
 *
 * @author Brian Clozel
 */
class GraphQlWebMvcAutoConfigurationTests {

	private final WebApplicationContextRunner contextRunner = new WebApplicationContextRunner()
		.withConfiguration(AutoConfigurations.of(DispatcherServletAutoConfiguration.class,
				WebMvcAutoConfiguration.class, HttpMessageConvertersAutoConfiguration.class,
				JacksonAutoConfiguration.class, GraphQlAutoConfiguration.class, GraphQlWebMvcAutoConfiguration.class))
		.withUserConfiguration(DataFetchersConfiguration.class, CustomWebInterceptor.class)
		.withPropertyValues("spring.main.web-application-type=servlet", "spring.graphql.graphiql.enabled=true",
				"spring.graphql.schema.printer.enabled=true", "spring.graphql.cors.allowed-origins=https://example.com",
				"spring.graphql.cors.allowed-methods=POST", "spring.graphql.cors.allow-credentials=true");

	@Test
	void shouldContributeDefaultBeans() {
		this.contextRunner.run((context) -> assertThat(context).hasSingleBean(GraphQlHttpHandler.class)
			.hasSingleBean(WebGraphQlHandler.class)
			.doesNotHaveBean(GraphQlWebSocketHandler.class));
	}

	@Test
	void simpleQueryShouldWork() {
		testWith((mockMvc) -> {
			String query = "{ bookById(id: \\\"book-1\\\"){ id name pageCount author } }";
			MvcResult result = mockMvc.perform(post("/graphql").content("{\"query\": \"" + query + "\"}")).andReturn();
<<<<<<< HEAD
			mockMvc.perform(asyncDispatch(result)).andExpect(status().isOk())
					.andExpect(content().contentTypeCompatibleWith(MediaType.APPLICATION_GRAPHQL_RESPONSE))
					.andExpect(jsonPath("data.bookById.name").value("GraphQL for beginners"));
=======
			mockMvc.perform(asyncDispatch(result))
				.andExpect(status().isOk())
				.andExpect(content().contentTypeCompatibleWith(MediaType.APPLICATION_GRAPHQL))
				.andExpect(jsonPath("data.bookById.name").value("GraphQL for beginners"));
>>>>>>> df5898a1
		});
	}

	@Test
	void httpGetQueryShouldBeSupported() {
		testWith((mockMvc) -> {
			String query = "{ bookById(id: \\\"book-1\\\"){ id name pageCount author } }";
			mockMvc.perform(get("/graphql?query={query}", "{\"query\": \"" + query + "\"}"))
				.andExpect(status().isMethodNotAllowed())
				.andExpect(header().string("Allow", "POST"));
		});
	}

	@Test
	void shouldRejectMissingQuery() {
		testWith((mockMvc) -> mockMvc.perform(post("/graphql").content("{}")).andExpect(status().isBadRequest()));
	}

	@Test
	void shouldRejectQueryWithInvalidJson() {
		testWith((mockMvc) -> mockMvc.perform(post("/graphql").content(":)")).andExpect(status().isBadRequest()));
	}

	@Test
	void shouldConfigureWebInterceptors() {
		testWith((mockMvc) -> {
			String query = "{ bookById(id: \\\"book-1\\\"){ id name pageCount author } }";
			MvcResult result = mockMvc.perform(post("/graphql").content("{\"query\": \"" + query + "\"}")).andReturn();
			mockMvc.perform(asyncDispatch(result))
				.andExpect(status().isOk())
				.andExpect(header().string("X-Custom-Header", "42"));
		});
	}

	@Test
	void shouldExposeSchemaEndpoint() {
		testWith((mockMvc) -> mockMvc.perform(get("/graphql/schema"))
			.andExpect(status().isOk())
			.andExpect(content().contentType(MediaType.TEXT_PLAIN))
			.andExpect(content().string(Matchers.containsString("type Book"))));
	}

	@Test
	void shouldExposeGraphiqlEndpoint() {
		testWith((mockMvc) -> {
			mockMvc.perform(get("/graphiql"))
				.andExpect(status().is3xxRedirection())
				.andExpect(redirectedUrl("http://localhost/graphiql?path=/graphql"));
			mockMvc.perform(get("/graphiql?path=/graphql"))
				.andExpect(status().isOk())
				.andExpect(content().contentType(MediaType.TEXT_HTML));
		});
	}

	@Test
	void shouldSupportCors() {
		testWith((mockMvc) -> {
			String query = "{" + "  bookById(id: \\\"book-1\\\"){ " + "    id" + "    name" + "    pageCount"
					+ "    author" + "  }" + "}";
			MvcResult result = mockMvc
				.perform(post("/graphql").header(HttpHeaders.ACCESS_CONTROL_REQUEST_METHOD, "POST")
					.header(HttpHeaders.ORIGIN, "https://example.com")
					.content("{\"query\": \"" + query + "\"}"))
				.andReturn();
			mockMvc.perform(asyncDispatch(result))
				.andExpect(status().isOk())
				.andExpect(header().stringValues(HttpHeaders.ACCESS_CONTROL_ALLOW_ORIGIN, "https://example.com"))
				.andExpect(header().stringValues(HttpHeaders.ACCESS_CONTROL_ALLOW_CREDENTIALS, "true"));
		});
	}

	@Test
	void shouldConfigureWebSocketBeans() {
		this.contextRunner.withPropertyValues("spring.graphql.websocket.path=/ws")
			.run((context) -> assertThat(context).hasSingleBean(GraphQlWebSocketHandler.class));
	}

	@Test
	void routerFunctionShouldHaveOrderZero() {
		this.contextRunner.withUserConfiguration(CustomRouterFunctions.class).run((context) -> {
			Map<String, ?> beans = context.getBeansOfType(RouterFunction.class);
			Object[] ordered = context.getBeanProvider(RouterFunction.class).orderedStream().toArray();
			assertThat(beans.get("before")).isSameAs(ordered[0]);
			assertThat(beans.get("graphQlRouterFunction")).isSameAs(ordered[1]);
			assertThat(beans.get("after")).isSameAs(ordered[2]);
		});
	}

	@Test
	void shouldRegisterHints() {
		RuntimeHints hints = new RuntimeHints();
		new GraphQlWebMvcAutoConfiguration.GraphiQlResourceHints().registerHints(hints, getClass().getClassLoader());
		assertThat(RuntimeHintsPredicates.resource().forResource("graphiql/index.html")).accepts(hints);
	}

	private void testWith(MockMvcConsumer mockMvcConsumer) {
		this.contextRunner.run((context) -> {
<<<<<<< HEAD
			MockMvc mockMvc = MockMvcBuilders.webAppContextSetup(context).defaultRequest(post("/graphql")
					.contentType(MediaType.APPLICATION_JSON).accept(MediaType.APPLICATION_GRAPHQL_RESPONSE)).build();
=======
			MockMvc mockMvc = MockMvcBuilders.webAppContextSetup(context)
				.defaultRequest(post("/graphql").contentType(MediaType.APPLICATION_GRAPHQL)
					.accept(MediaType.APPLICATION_GRAPHQL))
				.build();
>>>>>>> df5898a1
			mockMvcConsumer.accept(mockMvc);
		});
	}

	private interface MockMvcConsumer {

		void accept(MockMvc mockMvc) throws Exception;

	}

	@Configuration(proxyBeanMethods = false)
	static class DataFetchersConfiguration {

		@Bean
		RuntimeWiringConfigurer bookDataFetcher() {
			return (builder) -> builder.type(TypeRuntimeWiring.newTypeWiring("Query")
				.dataFetcher("bookById", GraphQlTestDataFetchers.getBookByIdDataFetcher()));
		}

	}

	@Configuration(proxyBeanMethods = false)
	static class CustomWebInterceptor {

		@Bean
		WebGraphQlInterceptor customWebGraphQlInterceptor() {
			return (webInput, interceptorChain) -> interceptorChain.next(webInput)
				.doOnNext((output) -> output.getResponseHeaders().add("X-Custom-Header", "42"));
		}

	}

	@Configuration
	static class CustomRouterFunctions {

		@Bean
		@Order(-1)
		RouterFunction<?> before() {
			return (r) -> null;
		}

		@Bean
		@Order(1)
		RouterFunction<?> after() {
			return (r) -> null;
		}

	}

}<|MERGE_RESOLUTION|>--- conflicted
+++ resolved
@@ -85,16 +85,10 @@
 		testWith((mockMvc) -> {
 			String query = "{ bookById(id: \\\"book-1\\\"){ id name pageCount author } }";
 			MvcResult result = mockMvc.perform(post("/graphql").content("{\"query\": \"" + query + "\"}")).andReturn();
-<<<<<<< HEAD
-			mockMvc.perform(asyncDispatch(result)).andExpect(status().isOk())
-					.andExpect(content().contentTypeCompatibleWith(MediaType.APPLICATION_GRAPHQL_RESPONSE))
-					.andExpect(jsonPath("data.bookById.name").value("GraphQL for beginners"));
-=======
 			mockMvc.perform(asyncDispatch(result))
 				.andExpect(status().isOk())
-				.andExpect(content().contentTypeCompatibleWith(MediaType.APPLICATION_GRAPHQL))
+				.andExpect(content().contentTypeCompatibleWith(MediaType.APPLICATION_GRAPHQL_RESPONSE))
 				.andExpect(jsonPath("data.bookById.name").value("GraphQL for beginners"));
->>>>>>> df5898a1
 		});
 	}
 
@@ -192,15 +186,10 @@
 
 	private void testWith(MockMvcConsumer mockMvcConsumer) {
 		this.contextRunner.run((context) -> {
-<<<<<<< HEAD
-			MockMvc mockMvc = MockMvcBuilders.webAppContextSetup(context).defaultRequest(post("/graphql")
-					.contentType(MediaType.APPLICATION_JSON).accept(MediaType.APPLICATION_GRAPHQL_RESPONSE)).build();
-=======
 			MockMvc mockMvc = MockMvcBuilders.webAppContextSetup(context)
-				.defaultRequest(post("/graphql").contentType(MediaType.APPLICATION_GRAPHQL)
-					.accept(MediaType.APPLICATION_GRAPHQL))
+				.defaultRequest(post("/graphql").contentType(MediaType.APPLICATION_JSON)
+					.accept(MediaType.APPLICATION_GRAPHQL_RESPONSE))
 				.build();
->>>>>>> df5898a1
 			mockMvcConsumer.accept(mockMvc);
 		});
 	}
