--- conflicted
+++ resolved
@@ -356,7 +356,22 @@
 	}
 
 	@Test
-<<<<<<< HEAD
+	public void hiddenHttpMethodFilterIsAutoConfigured() {
+		this.contextRunner.run((context) -> assertThat(context)
+				.hasSingleBean(OrderedHiddenHttpMethodFilter.class));
+	}
+
+	@Test
+	public void hiddenHttpMethodFilterCanBeOverridden() {
+		this.contextRunner.withUserConfiguration(CustomHiddenHttpMethodFilter.class)
+				.run((context) -> {
+					assertThat(context)
+							.doesNotHaveBean(OrderedHiddenHttpMethodFilter.class);
+					assertThat(context).hasSingleBean(HiddenHttpMethodFilter.class);
+				});
+	}
+
+	@Test
 	public void customRequestMappingHandlerMapping() {
 		this.contextRunner.withUserConfiguration(CustomRequestMappingHandlerMapping.class)
 				.run((context) -> assertThat(context)
@@ -380,20 +395,6 @@
 							.isNotInstanceOf(MyRequestMappingHandlerMapping.class);
 					assertThat(context.getBean(RequestMappingHandlerAdapter.class))
 							.isNotInstanceOf(MyRequestMappingHandlerAdapter.class);
-=======
-	public void hiddenHttpMethodFilterIsAutoConfigured() {
-		this.contextRunner.run((context) -> assertThat(context)
-				.hasSingleBean(OrderedHiddenHttpMethodFilter.class));
-	}
-
-	@Test
-	public void hiddenHttpMethodFilterCanBeOverridden() {
-		this.contextRunner.withUserConfiguration(CustomHiddenHttpMethodFilter.class)
-				.run((context) -> {
-					assertThat(context)
-							.doesNotHaveBean(OrderedHiddenHttpMethodFilter.class);
-					assertThat(context).hasSingleBean(HiddenHttpMethodFilter.class);
->>>>>>> 598f630b
 				});
 	}
 
@@ -503,7 +504,16 @@
 	}
 
 	@Configuration
-<<<<<<< HEAD
+	static class CustomHiddenHttpMethodFilter {
+
+		@Bean
+		public HiddenHttpMethodFilter customHiddenHttpMethodFilter() {
+			return mock(HiddenHttpMethodFilter.class);
+		}
+
+	}
+
+	@Configuration
 	static class CustomRequestMappingHandlerAdapter {
 
 		@Bean
@@ -554,15 +564,4 @@
 
 	}
 
-=======
-	static class CustomHiddenHttpMethodFilter {
-
-		@Bean
-		public HiddenHttpMethodFilter customHiddenHttpMethodFilter() {
-			return mock(HiddenHttpMethodFilter.class);
-		}
-
-	}
-
->>>>>>> 598f630b
 }