<<<<<<< HEAD
/*
 * Copyright 2012-2019 the original author or authors.
 *
 * Licensed under the Apache License, Version 2.0 (the "License");
 * you may not use this file except in compliance with the License.
 * You may obtain a copy of the License at
 *
 *      https://www.apache.org/licenses/LICENSE-2.0
 *
 * Unless required by applicable law or agreed to in writing, software
 * distributed under the License is distributed on an "AS IS" BASIS,
 * WITHOUT WARRANTIES OR CONDITIONS OF ANY KIND, either express or implied.
 * See the License for the specific language governing permissions and
 * limitations under the License.
 */

package org.springframework.boot.autoconfigure.mongo;

import java.util.List;

import com.mongodb.MongoClient;
import com.mongodb.MongoCredential;
import com.mongodb.ServerAddress;
import org.junit.jupiter.api.Test;

import org.springframework.boot.context.properties.EnableConfigurationProperties;
import org.springframework.context.annotation.Configuration;
import org.springframework.core.env.Environment;
import org.springframework.mock.env.MockEnvironment;

import static org.assertj.core.api.Assertions.assertThat;

/**
 * Tests for {@link MongoClientFactory}.
 *
 * @author Phillip Webb
 * @author Andy Wilkinson
 * @author Stephane Nicoll
 * @author Mark Paluch
 */
class MongoClientFactoryTests {

	private MockEnvironment environment = new MockEnvironment();

	@Test
	void portCanBeCustomized() {
		MongoProperties properties = new MongoProperties();
		properties.setPort(12345);
		MongoClient client = createMongoClient(properties);
		List<ServerAddress> allAddresses = getAllAddresses(client);
		assertThat(allAddresses).hasSize(1);
		assertServerAddress(allAddresses.get(0), "localhost", 12345);
	}

	@Test
	void hostCanBeCustomized() {
		MongoProperties properties = new MongoProperties();
		properties.setHost("mongo.example.com");
		MongoClient client = createMongoClient(properties);
		List<ServerAddress> allAddresses = getAllAddresses(client);
		assertThat(allAddresses).hasSize(1);
		assertServerAddress(allAddresses.get(0), "mongo.example.com", 27017);
	}

	@Test
	void credentialsCanBeCustomized() {
		MongoProperties properties = new MongoProperties();
		properties.setUsername("user");
		properties.setPassword("secret".toCharArray());
		MongoClient client = createMongoClient(properties);
		assertMongoCredential(getCredentials(client).get(0), "user", "secret", "test");
	}

	@Test
	void databaseCanBeCustomized() {
		MongoProperties properties = new MongoProperties();
		properties.setDatabase("foo");
		properties.setUsername("user");
		properties.setPassword("secret".toCharArray());
		MongoClient client = createMongoClient(properties);
		assertMongoCredential(getCredentials(client).get(0), "user", "secret", "foo");
	}

	@Test
	void authenticationDatabaseCanBeCustomized() {
		MongoProperties properties = new MongoProperties();
		properties.setAuthenticationDatabase("foo");
		properties.setUsername("user");
		properties.setPassword("secret".toCharArray());
		MongoClient client = createMongoClient(properties);
		assertMongoCredential(getCredentials(client).get(0), "user", "secret", "foo");
	}

	@Test
	void uriCanBeCustomized() {
		MongoProperties properties = new MongoProperties();
		properties.setUri("mongodb://user:secret@mongo1.example.com:12345," + "mongo2.example.com:23456/test");
		MongoClient client = createMongoClient(properties);
		List<ServerAddress> allAddresses = getAllAddresses(client);
		assertThat(allAddresses).hasSize(2);
		assertServerAddress(allAddresses.get(0), "mongo1.example.com", 12345);
		assertServerAddress(allAddresses.get(1), "mongo2.example.com", 23456);
		List<MongoCredential> credentialsList = getCredentials(client);
		assertThat(credentialsList).hasSize(1);
		assertMongoCredential(credentialsList.get(0), "user", "secret", "test");
	}

	@Test
	void uriIsIgnoredInEmbeddedMode() {
		MongoProperties properties = new MongoProperties();
		properties.setUri("mongodb://mongo.example.com:1234/mydb");
		this.environment.setProperty("local.mongo.port", "4000");
		MongoClient client = createMongoClient(properties, this.environment);
		List<ServerAddress> allAddresses = getAllAddresses(client);
		assertThat(allAddresses).hasSize(1);
		assertServerAddress(allAddresses.get(0), "localhost", 4000);
	}

	private MongoClient createMongoClient(MongoProperties properties) {
		return createMongoClient(properties, null);
	}

	private MongoClient createMongoClient(MongoProperties properties, Environment environment) {
		return new MongoClientFactory(properties, environment).createMongoClient(null);
	}

	@SuppressWarnings("deprecation")
	private List<ServerAddress> getAllAddresses(MongoClient client) {
		// At some point we'll probably need to use reflection to find the address but for
		// now, we can use the deprecated getAllAddress method.
		return client.getAllAddress();
	}

	@SuppressWarnings("deprecation")
	private List<MongoCredential> getCredentials(MongoClient client) {
		// At some point we'll probably need to use reflection to find the credentials but
		// for now, we can use the deprecated getCredentialsList method.
		return client.getCredentialsList();
	}

	private void assertServerAddress(ServerAddress serverAddress, String expectedHost, int expectedPort) {
		assertThat(serverAddress.getHost()).isEqualTo(expectedHost);
		assertThat(serverAddress.getPort()).isEqualTo(expectedPort);
	}

	private void assertMongoCredential(MongoCredential credentials, String expectedUsername, String expectedPassword,
			String expectedSource) {
		assertThat(credentials.getUserName()).isEqualTo(expectedUsername);
		assertThat(credentials.getPassword()).isEqualTo(expectedPassword.toCharArray());
		assertThat(credentials.getSource()).isEqualTo(expectedSource);
	}

	@Configuration(proxyBeanMethods = false)
	@EnableConfigurationProperties(MongoProperties.class)
	static class Config {

	}

}
=======
/*
 * Copyright 2012-2020 the original author or authors.
 *
 * Licensed under the Apache License, Version 2.0 (the "License");
 * you may not use this file except in compliance with the License.
 * You may obtain a copy of the License at
 *
 *      https://www.apache.org/licenses/LICENSE-2.0
 *
 * Unless required by applicable law or agreed to in writing, software
 * distributed under the License is distributed on an "AS IS" BASIS,
 * WITHOUT WARRANTIES OR CONDITIONS OF ANY KIND, either express or implied.
 * See the License for the specific language governing permissions and
 * limitations under the License.
 */

package org.springframework.boot.autoconfigure.mongo;

import java.util.List;

import com.mongodb.MongoClientSettings;
import com.mongodb.client.MongoClient;

import org.springframework.test.util.ReflectionTestUtils;

/**
 * Tests for {@link MongoClientFactory}.
 *
 * @author Phillip Webb
 * @author Andy Wilkinson
 * @author Stephane Nicoll
 * @author Mark Paluch
 * @author Scott Frederick
 */
class MongoClientFactoryTests extends MongoClientFactorySupportTests<MongoClient> {

	@Override
	protected MongoClient createMongoClient(List<MongoClientSettingsBuilderCustomizer> customizers,
			MongoClientSettings settings) {
		return new MongoClientFactory(customizers).createMongoClient(settings);
	}

	@Override
	protected MongoClientSettings getClientSettings(MongoClient client) {
		return (MongoClientSettings) ReflectionTestUtils.getField(client, "settings");
	}

}
>>>>>>> 6755b480
<|MERGE_RESOLUTION|>--- conflicted
+++ resolved
@@ -1,164 +1,3 @@
-<<<<<<< HEAD
-/*
- * Copyright 2012-2019 the original author or authors.
- *
- * Licensed under the Apache License, Version 2.0 (the "License");
- * you may not use this file except in compliance with the License.
- * You may obtain a copy of the License at
- *
- *      https://www.apache.org/licenses/LICENSE-2.0
- *
- * Unless required by applicable law or agreed to in writing, software
- * distributed under the License is distributed on an "AS IS" BASIS,
- * WITHOUT WARRANTIES OR CONDITIONS OF ANY KIND, either express or implied.
- * See the License for the specific language governing permissions and
- * limitations under the License.
- */
-
-package org.springframework.boot.autoconfigure.mongo;
-
-import java.util.List;
-
-import com.mongodb.MongoClient;
-import com.mongodb.MongoCredential;
-import com.mongodb.ServerAddress;
-import org.junit.jupiter.api.Test;
-
-import org.springframework.boot.context.properties.EnableConfigurationProperties;
-import org.springframework.context.annotation.Configuration;
-import org.springframework.core.env.Environment;
-import org.springframework.mock.env.MockEnvironment;
-
-import static org.assertj.core.api.Assertions.assertThat;
-
-/**
- * Tests for {@link MongoClientFactory}.
- *
- * @author Phillip Webb
- * @author Andy Wilkinson
- * @author Stephane Nicoll
- * @author Mark Paluch
- */
-class MongoClientFactoryTests {
-
-	private MockEnvironment environment = new MockEnvironment();
-
-	@Test
-	void portCanBeCustomized() {
-		MongoProperties properties = new MongoProperties();
-		properties.setPort(12345);
-		MongoClient client = createMongoClient(properties);
-		List<ServerAddress> allAddresses = getAllAddresses(client);
-		assertThat(allAddresses).hasSize(1);
-		assertServerAddress(allAddresses.get(0), "localhost", 12345);
-	}
-
-	@Test
-	void hostCanBeCustomized() {
-		MongoProperties properties = new MongoProperties();
-		properties.setHost("mongo.example.com");
-		MongoClient client = createMongoClient(properties);
-		List<ServerAddress> allAddresses = getAllAddresses(client);
-		assertThat(allAddresses).hasSize(1);
-		assertServerAddress(allAddresses.get(0), "mongo.example.com", 27017);
-	}
-
-	@Test
-	void credentialsCanBeCustomized() {
-		MongoProperties properties = new MongoProperties();
-		properties.setUsername("user");
-		properties.setPassword("secret".toCharArray());
-		MongoClient client = createMongoClient(properties);
-		assertMongoCredential(getCredentials(client).get(0), "user", "secret", "test");
-	}
-
-	@Test
-	void databaseCanBeCustomized() {
-		MongoProperties properties = new MongoProperties();
-		properties.setDatabase("foo");
-		properties.setUsername("user");
-		properties.setPassword("secret".toCharArray());
-		MongoClient client = createMongoClient(properties);
-		assertMongoCredential(getCredentials(client).get(0), "user", "secret", "foo");
-	}
-
-	@Test
-	void authenticationDatabaseCanBeCustomized() {
-		MongoProperties properties = new MongoProperties();
-		properties.setAuthenticationDatabase("foo");
-		properties.setUsername("user");
-		properties.setPassword("secret".toCharArray());
-		MongoClient client = createMongoClient(properties);
-		assertMongoCredential(getCredentials(client).get(0), "user", "secret", "foo");
-	}
-
-	@Test
-	void uriCanBeCustomized() {
-		MongoProperties properties = new MongoProperties();
-		properties.setUri("mongodb://user:secret@mongo1.example.com:12345," + "mongo2.example.com:23456/test");
-		MongoClient client = createMongoClient(properties);
-		List<ServerAddress> allAddresses = getAllAddresses(client);
-		assertThat(allAddresses).hasSize(2);
-		assertServerAddress(allAddresses.get(0), "mongo1.example.com", 12345);
-		assertServerAddress(allAddresses.get(1), "mongo2.example.com", 23456);
-		List<MongoCredential> credentialsList = getCredentials(client);
-		assertThat(credentialsList).hasSize(1);
-		assertMongoCredential(credentialsList.get(0), "user", "secret", "test");
-	}
-
-	@Test
-	void uriIsIgnoredInEmbeddedMode() {
-		MongoProperties properties = new MongoProperties();
-		properties.setUri("mongodb://mongo.example.com:1234/mydb");
-		this.environment.setProperty("local.mongo.port", "4000");
-		MongoClient client = createMongoClient(properties, this.environment);
-		List<ServerAddress> allAddresses = getAllAddresses(client);
-		assertThat(allAddresses).hasSize(1);
-		assertServerAddress(allAddresses.get(0), "localhost", 4000);
-	}
-
-	private MongoClient createMongoClient(MongoProperties properties) {
-		return createMongoClient(properties, null);
-	}
-
-	private MongoClient createMongoClient(MongoProperties properties, Environment environment) {
-		return new MongoClientFactory(properties, environment).createMongoClient(null);
-	}
-
-	@SuppressWarnings("deprecation")
-	private List<ServerAddress> getAllAddresses(MongoClient client) {
-		// At some point we'll probably need to use reflection to find the address but for
-		// now, we can use the deprecated getAllAddress method.
-		return client.getAllAddress();
-	}
-
-	@SuppressWarnings("deprecation")
-	private List<MongoCredential> getCredentials(MongoClient client) {
-		// At some point we'll probably need to use reflection to find the credentials but
-		// for now, we can use the deprecated getCredentialsList method.
-		return client.getCredentialsList();
-	}
-
-	private void assertServerAddress(ServerAddress serverAddress, String expectedHost, int expectedPort) {
-		assertThat(serverAddress.getHost()).isEqualTo(expectedHost);
-		assertThat(serverAddress.getPort()).isEqualTo(expectedPort);
-	}
-
-	private void assertMongoCredential(MongoCredential credentials, String expectedUsername, String expectedPassword,
-			String expectedSource) {
-		assertThat(credentials.getUserName()).isEqualTo(expectedUsername);
-		assertThat(credentials.getPassword()).isEqualTo(expectedPassword.toCharArray());
-		assertThat(credentials.getSource()).isEqualTo(expectedSource);
-	}
-
-	@Configuration(proxyBeanMethods = false)
-	@EnableConfigurationProperties(MongoProperties.class)
-	static class Config {
-
-	}
-
-}
-=======
 /*
  * Copyright 2012-2020 the original author or authors.
  *
@@ -206,5 +45,4 @@
 		return (MongoClientSettings) ReflectionTestUtils.getField(client, "settings");
 	}
 
-}
->>>>>>> 6755b480
+}