<<<<<<< HEAD
/*
 * Copyright 2012-2019 the original author or authors.
 *
 * Licensed under the Apache License, Version 2.0 (the "License");
 * you may not use this file except in compliance with the License.
 * You may obtain a copy of the License at
 *
 *      https://www.apache.org/licenses/LICENSE-2.0
 *
 * Unless required by applicable law or agreed to in writing, software
 * distributed under the License is distributed on an "AS IS" BASIS,
 * WITHOUT WARRANTIES OR CONDITIONS OF ANY KIND, either express or implied.
 * See the License for the specific language governing permissions and
 * limitations under the License.
 */

package org.springframework.boot.configurationmetadata;

import org.junit.jupiter.api.Test;

import static org.assertj.core.api.Assertions.assertThat;

/**
 * Tests for {@link SentenceExtractor}.
 *
 * @author Stephane Nicoll
 */
class SentenceExtractorTests {

	private static final String NEW_LINE = System.lineSeparator();

	private SentenceExtractor extractor = new SentenceExtractor();

	@Test
	void extractFirstSentence() {
		String sentence = this.extractor.getFirstSentence("My short " + "description. More stuff.");
		assertThat(sentence).isEqualTo("My short description.");
	}

	@Test
	void extractFirstSentenceNewLineBeforeDot() {
		String sentence = this.extractor
				.getFirstSentence("My short" + NEW_LINE + "description." + NEW_LINE + "More stuff.");
		assertThat(sentence).isEqualTo("My short description.");
	}

	@Test
	void extractFirstSentenceNewLineBeforeDotWithSpaces() {
		String sentence = this.extractor
				.getFirstSentence("My short  " + NEW_LINE + " description.  " + NEW_LINE + "More stuff.");
		assertThat(sentence).isEqualTo("My short description.");
	}

	@Test
	void extractFirstSentenceNoDot() {
		String sentence = this.extractor.getFirstSentence("My short description");
		assertThat(sentence).isEqualTo("My short description");
	}

	@Test
	void extractFirstSentenceNoDotMultipleLines() {
		String sentence = this.extractor.getFirstSentence("My short description " + NEW_LINE + " More stuff");
		assertThat(sentence).isEqualTo("My short description");
	}

	@Test
	void extractFirstSentenceNull() {
		assertThat(this.extractor.getFirstSentence(null)).isNull();
	}

}
=======
/*
 * Copyright 2012-2019 the original author or authors.
 *
 * Licensed under the Apache License, Version 2.0 (the "License");
 * you may not use this file except in compliance with the License.
 * You may obtain a copy of the License at
 *
 *      https://www.apache.org/licenses/LICENSE-2.0
 *
 * Unless required by applicable law or agreed to in writing, software
 * distributed under the License is distributed on an "AS IS" BASIS,
 * WITHOUT WARRANTIES OR CONDITIONS OF ANY KIND, either express or implied.
 * See the License for the specific language governing permissions and
 * limitations under the License.
 */

package org.springframework.boot.configurationmetadata;

import org.junit.jupiter.api.Test;

import static org.assertj.core.api.Assertions.assertThat;

/**
 * Tests for {@link SentenceExtractor}.
 *
 * @author Stephane Nicoll
 */
class SentenceExtractorTests {

	private static final String NEW_LINE = System.lineSeparator();

	private SentenceExtractor extractor = new SentenceExtractor();

	@Test
	void extractFirstSentence() {
		String sentence = this.extractor.getFirstSentence("My short description. More stuff.");
		assertThat(sentence).isEqualTo("My short description.");
	}

	@Test
	void extractFirstSentenceNewLineBeforeDot() {
		String sentence = this.extractor
				.getFirstSentence("My short" + NEW_LINE + "description." + NEW_LINE + "More stuff.");
		assertThat(sentence).isEqualTo("My short description.");
	}

	@Test
	void extractFirstSentenceNewLineBeforeDotWithSpaces() {
		String sentence = this.extractor
				.getFirstSentence("My short  " + NEW_LINE + " description.  " + NEW_LINE + "More stuff.");
		assertThat(sentence).isEqualTo("My short description.");
	}

	@Test
	void extractFirstSentenceNoDot() {
		String sentence = this.extractor.getFirstSentence("My short description");
		assertThat(sentence).isEqualTo("My short description");
	}

	@Test
	void extractFirstSentenceNoDotMultipleLines() {
		String sentence = this.extractor.getFirstSentence("My short description " + NEW_LINE + " More stuff");
		assertThat(sentence).isEqualTo("My short description");
	}

	@Test
	void extractFirstSentenceNull() {
		assertThat(this.extractor.getFirstSentence(null)).isNull();
	}

}
>>>>>>> 6755b480
<|MERGE_RESOLUTION|>--- conflicted
+++ resolved
@@ -1,76 +1,3 @@
-<<<<<<< HEAD
-/*
- * Copyright 2012-2019 the original author or authors.
- *
- * Licensed under the Apache License, Version 2.0 (the "License");
- * you may not use this file except in compliance with the License.
- * You may obtain a copy of the License at
- *
- *      https://www.apache.org/licenses/LICENSE-2.0
- *
- * Unless required by applicable law or agreed to in writing, software
- * distributed under the License is distributed on an "AS IS" BASIS,
- * WITHOUT WARRANTIES OR CONDITIONS OF ANY KIND, either express or implied.
- * See the License for the specific language governing permissions and
- * limitations under the License.
- */
-
-package org.springframework.boot.configurationmetadata;
-
-import org.junit.jupiter.api.Test;
-
-import static org.assertj.core.api.Assertions.assertThat;
-
-/**
- * Tests for {@link SentenceExtractor}.
- *
- * @author Stephane Nicoll
- */
-class SentenceExtractorTests {
-
-	private static final String NEW_LINE = System.lineSeparator();
-
-	private SentenceExtractor extractor = new SentenceExtractor();
-
-	@Test
-	void extractFirstSentence() {
-		String sentence = this.extractor.getFirstSentence("My short " + "description. More stuff.");
-		assertThat(sentence).isEqualTo("My short description.");
-	}
-
-	@Test
-	void extractFirstSentenceNewLineBeforeDot() {
-		String sentence = this.extractor
-				.getFirstSentence("My short" + NEW_LINE + "description." + NEW_LINE + "More stuff.");
-		assertThat(sentence).isEqualTo("My short description.");
-	}
-
-	@Test
-	void extractFirstSentenceNewLineBeforeDotWithSpaces() {
-		String sentence = this.extractor
-				.getFirstSentence("My short  " + NEW_LINE + " description.  " + NEW_LINE + "More stuff.");
-		assertThat(sentence).isEqualTo("My short description.");
-	}
-
-	@Test
-	void extractFirstSentenceNoDot() {
-		String sentence = this.extractor.getFirstSentence("My short description");
-		assertThat(sentence).isEqualTo("My short description");
-	}
-
-	@Test
-	void extractFirstSentenceNoDotMultipleLines() {
-		String sentence = this.extractor.getFirstSentence("My short description " + NEW_LINE + " More stuff");
-		assertThat(sentence).isEqualTo("My short description");
-	}
-
-	@Test
-	void extractFirstSentenceNull() {
-		assertThat(this.extractor.getFirstSentence(null)).isNull();
-	}
-
-}
-=======
 /*
  * Copyright 2012-2019 the original author or authors.
  *
@@ -141,5 +68,4 @@
 		assertThat(this.extractor.getFirstSentence(null)).isNull();
 	}
 
-}
->>>>>>> 6755b480
+}