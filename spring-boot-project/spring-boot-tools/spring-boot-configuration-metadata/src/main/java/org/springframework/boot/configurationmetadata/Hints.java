--- conflicted
+++ resolved
@@ -1,87 +1,3 @@
-<<<<<<< HEAD
-/*
- * Copyright 2012-2017 the original author or authors.
- *
- * Licensed under the Apache License, Version 2.0 (the "License");
- * you may not use this file except in compliance with the License.
- * You may obtain a copy of the License at
- *
- *      https://www.apache.org/licenses/LICENSE-2.0
- *
- * Unless required by applicable law or agreed to in writing, software
- * distributed under the License is distributed on an "AS IS" BASIS,
- * WITHOUT WARRANTIES OR CONDITIONS OF ANY KIND, either express or implied.
- * See the License for the specific language governing permissions and
- * limitations under the License.
- */
-
-package org.springframework.boot.configurationmetadata;
-
-import java.util.ArrayList;
-import java.util.List;
-
-/**
- * Hints of an item to provide the list of values and/or the name of the provider
- * responsible to identify suitable values. If the type of the related item is a
- * {@link java.util.Map} it can have both key and value hints.
- *
- * @author Stephane Nicoll
- * @since 1.4.0
- */
-public class Hints {
-
-	private final List<ValueHint> keyHints = new ArrayList<>();
-
-	private final List<ValueProvider> keyProviders = new ArrayList<>();
-
-	private final List<ValueHint> valueHints = new ArrayList<>();
-
-	private final List<ValueProvider> valueProviders = new ArrayList<>();
-
-	/**
-	 * The list of well-defined keys, if any. Only applicable if the type of the related
-	 * item is a {@link java.util.Map}. If no extra {@link ValueProvider provider} is
-	 * specified, these values are to be considered a closed-set of the available keys for
-	 * the map.
-	 * @return the key hints
-	 */
-	public List<ValueHint> getKeyHints() {
-		return this.keyHints;
-	}
-
-	/**
-	 * The value providers that are applicable to the keys of this item. Only applicable
-	 * if the type of the related item is a {@link java.util.Map}. Only one
-	 * {@link ValueProvider} is enabled for a key: the first in the list that is supported
-	 * should be used.
-	 * @return the key providers
-	 */
-	public List<ValueProvider> getKeyProviders() {
-		return this.keyProviders;
-	}
-
-	/**
-	 * The list of well-defined values, if any. If no extra {@link ValueProvider provider}
-	 * is specified, these values are to be considered a closed-set of the available
-	 * values for this item.
-	 * @return the value hints
-	 */
-	public List<ValueHint> getValueHints() {
-		return this.valueHints;
-	}
-
-	/**
-	 * The value providers that are applicable to this item. Only one
-	 * {@link ValueProvider} is enabled for an item: the first in the list that is
-	 * supported should be used.
-	 * @return the value providers
-	 */
-	public List<ValueProvider> getValueProviders() {
-		return this.valueProviders;
-	}
-
-}
-=======
 /*
  * Copyright 2012-2019 the original author or authors.
  *
@@ -163,5 +79,4 @@
 		return this.valueProviders;
 	}
 
-}
->>>>>>> 6755b480
+}