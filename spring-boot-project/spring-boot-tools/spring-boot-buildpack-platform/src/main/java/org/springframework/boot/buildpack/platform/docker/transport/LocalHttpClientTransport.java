--- conflicted
+++ resolved
@@ -136,13 +136,7 @@
 	/**
 	 * {@link HttpRoutePlanner} for local Docker.
 	 */
-<<<<<<< HEAD
-	private static class LocalRoutePlanner implements HttpRoutePlanner {
-=======
-	private static final class LocalSchemePortResolver implements SchemePortResolver {
-
-		private static final int DEFAULT_DOCKER_PORT = 2376;
->>>>>>> 45c32854
+	private static final class LocalRoutePlanner implements HttpRoutePlanner {
 
 		@Override
 		public HttpRoute determineRoute(HttpHost target, HttpContext context) {
