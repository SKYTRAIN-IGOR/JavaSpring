--- conflicted
+++ resolved
@@ -1,76 +1,3 @@
-<<<<<<< HEAD
-/*
- * Copyright 2012-2019 the original author or authors.
- *
- * Licensed under the Apache License, Version 2.0 (the "License");
- * you may not use this file except in compliance with the License.
- * You may obtain a copy of the License at
- *
- *      https://www.apache.org/licenses/LICENSE-2.0
- *
- * Unless required by applicable law or agreed to in writing, software
- * distributed under the License is distributed on an "AS IS" BASIS,
- * WITHOUT WARRANTIES OR CONDITIONS OF ANY KIND, either express or implied.
- * See the License for the specific language governing permissions and
- * limitations under the License.
- */
-
-package org.springframework.boot.configurationsample.immutable;
-
-import java.util.Comparator;
-
-import org.springframework.boot.configurationsample.ConfigurationProperties;
-import org.springframework.boot.configurationsample.DefaultValue;
-
-/**
- * Simple properties, in immutable format.
- *
- * @author Stephane Nicoll
- */
-@ConfigurationProperties("immutable")
-public class ImmutableSimpleProperties {
-
-	/**
-	 * The name of this simple properties.
-	 */
-	private final String theName;
-
-	/**
-	 * A simple flag.
-	 */
-	private final boolean flag;
-
-	// An interface can still be injected because it might have a converter
-	private final Comparator<?> comparator;
-
-	// Even if it is not exposed, we're still offering a way to bind the value via the
-	// constructor so it should be present in the metadata
-	@SuppressWarnings("unused")
-	private final Long counter;
-
-	public ImmutableSimpleProperties(@DefaultValue("boot") String theName, boolean flag, Comparator<?> comparator,
-			Long counter) {
-		this.theName = theName;
-		this.flag = flag;
-		this.comparator = comparator;
-		this.counter = counter;
-	}
-
-	public String getTheName() {
-		return this.theName;
-	}
-
-	@Deprecated
-	public boolean isFlag() {
-		return this.flag;
-	}
-
-	public Comparator<?> getComparator() {
-		return this.comparator;
-	}
-
-}
-=======
 /*
  * Copyright 2012-2019 the original author or authors.
  *
@@ -143,5 +70,4 @@
 		return this.comparator;
 	}
 
-}
->>>>>>> 6755b480
+}