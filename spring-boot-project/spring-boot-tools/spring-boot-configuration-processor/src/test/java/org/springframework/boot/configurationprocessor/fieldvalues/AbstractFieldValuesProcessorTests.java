<<<<<<< HEAD
/*
 * Copyright 2012-2019 the original author or authors.
 *
 * Licensed under the Apache License, Version 2.0 (the "License");
 * you may not use this file except in compliance with the License.
 * You may obtain a copy of the License at
 *
 *      https://www.apache.org/licenses/LICENSE-2.0
 *
 * Unless required by applicable law or agreed to in writing, software
 * distributed under the License is distributed on an "AS IS" BASIS,
 * WITHOUT WARRANTIES OR CONDITIONS OF ANY KIND, either express or implied.
 * See the License for the specific language governing permissions and
 * limitations under the License.
 */

package org.springframework.boot.configurationprocessor.fieldvalues;

import java.io.File;
import java.util.HashMap;
import java.util.Map;
import java.util.Set;

import javax.annotation.processing.AbstractProcessor;
import javax.annotation.processing.ProcessingEnvironment;
import javax.annotation.processing.RoundEnvironment;
import javax.annotation.processing.SupportedAnnotationTypes;
import javax.annotation.processing.SupportedSourceVersion;
import javax.lang.model.SourceVersion;
import javax.lang.model.element.Element;
import javax.lang.model.element.TypeElement;

import org.junit.jupiter.api.Test;
import org.junit.jupiter.api.io.TempDir;

import org.springframework.boot.configurationsample.fieldvalues.FieldValues;
import org.springframework.boot.testsupport.compiler.TestCompiler;

import static org.assertj.core.api.Assertions.assertThat;

/**
 * Abstract base class for {@link FieldValuesParser} tests.
 *
 * @author Phillip Webb
 * @author Stephane Nicoll
 */
public abstract class AbstractFieldValuesProcessorTests {

	@TempDir
	File tempDir;

	protected abstract FieldValuesParser createProcessor(ProcessingEnvironment env);

	@Test
	void getFieldValues() throws Exception {
		TestProcessor processor = new TestProcessor();
		TestCompiler compiler = new TestCompiler(this.tempDir);
		compiler.getTask(FieldValues.class).call(processor);
		Map<String, Object> values = processor.getValues();
		assertThat(values.get("string")).isEqualTo("1");
		assertThat(values.get("stringNone")).isNull();
		assertThat(values.get("stringConst")).isEqualTo("c");
		assertThat(values.get("bool")).isEqualTo(true);
		assertThat(values.get("boolNone")).isEqualTo(false);
		assertThat(values.get("boolConst")).isEqualTo(true);
		assertThat(values.get("boolObject")).isEqualTo(true);
		assertThat(values.get("boolObjectNone")).isNull();
		assertThat(values.get("boolObjectConst")).isEqualTo(true);
		assertThat(values.get("integer")).isEqualTo(1);
		assertThat(values.get("integerNone")).isEqualTo(0);
		assertThat(values.get("integerConst")).isEqualTo(2);
		assertThat(values.get("integerObject")).isEqualTo(3);
		assertThat(values.get("integerObjectNone")).isNull();
		assertThat(values.get("integerObjectConst")).isEqualTo(4);
		assertThat(values.get("charset")).isEqualTo("US-ASCII");
		assertThat(values.get("charsetConst")).isEqualTo("UTF-8");
		assertThat(values.get("mimeType")).isEqualTo("text/html");
		assertThat(values.get("mimeTypeConst")).isEqualTo("text/plain");
		assertThat(values.get("object")).isEqualTo(123);
		assertThat(values.get("objectNone")).isNull();
		assertThat(values.get("objectConst")).isEqualTo("c");
		assertThat(values.get("objectInstance")).isNull();
		assertThat(values.get("stringArray")).isEqualTo(new Object[] { "FOO", "BAR" });
		assertThat(values.get("stringArrayNone")).isNull();
		assertThat(values.get("stringEmptyArray")).isEqualTo(new Object[0]);
		assertThat(values.get("stringArrayConst")).isEqualTo(new Object[] { "OK", "KO" });
		assertThat(values.get("stringArrayConstElements")).isEqualTo(new Object[] { "c" });
		assertThat(values.get("integerArray")).isEqualTo(new Object[] { 42, 24 });
		assertThat(values.get("unknownArray")).isNull();
		assertThat(values.get("durationNone")).isNull();
		assertThat(values.get("durationNanos")).isEqualTo("5ns");
		assertThat(values.get("durationMillis")).isEqualTo("10ms");
		assertThat(values.get("durationSeconds")).isEqualTo("20s");
		assertThat(values.get("durationMinutes")).isEqualTo("30m");
		assertThat(values.get("durationHours")).isEqualTo("40h");
		assertThat(values.get("durationDays")).isEqualTo("50d");
		assertThat(values.get("dataSizeNone")).isNull();
		assertThat(values.get("dataSizeBytes")).isEqualTo("5B");
		assertThat(values.get("dataSizeKilobytes")).isEqualTo("10KB");
		assertThat(values.get("dataSizeMegabytes")).isEqualTo("20MB");
		assertThat(values.get("dataSizeGigabytes")).isEqualTo("30GB");
		assertThat(values.get("dataSizeTerabytes")).isEqualTo("40TB");
	}

	@SupportedAnnotationTypes({ "org.springframework.boot.configurationsample.ConfigurationProperties" })
	@SupportedSourceVersion(SourceVersion.RELEASE_6)
	private class TestProcessor extends AbstractProcessor {

		private FieldValuesParser processor;

		private Map<String, Object> values = new HashMap<>();

		@Override
		public synchronized void init(ProcessingEnvironment env) {
			this.processor = createProcessor(env);
		}

		@Override
		public boolean process(Set<? extends TypeElement> annotations, RoundEnvironment roundEnv) {
			for (TypeElement annotation : annotations) {
				for (Element element : roundEnv.getElementsAnnotatedWith(annotation)) {
					if (element instanceof TypeElement) {
						try {
							this.values.putAll(this.processor.getFieldValues((TypeElement) element));
						}
						catch (Exception ex) {
							throw new IllegalStateException(ex);
						}
					}
				}
			}
			return false;
		}

		Map<String, Object> getValues() {
			return this.values;
		}

	}

}
=======
/*
 * Copyright 2012-2020 the original author or authors.
 *
 * Licensed under the Apache License, Version 2.0 (the "License");
 * you may not use this file except in compliance with the License.
 * You may obtain a copy of the License at
 *
 *      https://www.apache.org/licenses/LICENSE-2.0
 *
 * Unless required by applicable law or agreed to in writing, software
 * distributed under the License is distributed on an "AS IS" BASIS,
 * WITHOUT WARRANTIES OR CONDITIONS OF ANY KIND, either express or implied.
 * See the License for the specific language governing permissions and
 * limitations under the License.
 */

package org.springframework.boot.configurationprocessor.fieldvalues;

import java.io.File;
import java.util.HashMap;
import java.util.Map;
import java.util.Set;

import javax.annotation.processing.AbstractProcessor;
import javax.annotation.processing.ProcessingEnvironment;
import javax.annotation.processing.RoundEnvironment;
import javax.annotation.processing.SupportedAnnotationTypes;
import javax.annotation.processing.SupportedSourceVersion;
import javax.lang.model.SourceVersion;
import javax.lang.model.element.Element;
import javax.lang.model.element.TypeElement;

import org.junit.jupiter.api.Test;
import org.junit.jupiter.api.io.TempDir;

import org.springframework.boot.configurationsample.fieldvalues.FieldValues;
import org.springframework.boot.testsupport.compiler.TestCompiler;

import static org.assertj.core.api.Assertions.assertThat;

/**
 * Abstract base class for {@link FieldValuesParser} tests.
 *
 * @author Phillip Webb
 * @author Stephane Nicoll
 */
public abstract class AbstractFieldValuesProcessorTests {

	@TempDir
	File tempDir;

	protected abstract FieldValuesParser createProcessor(ProcessingEnvironment env);

	@Test
	void getFieldValues() throws Exception {
		TestProcessor processor = new TestProcessor();
		TestCompiler compiler = new TestCompiler(this.tempDir);
		compiler.getTask(FieldValues.class).call(processor);
		Map<String, Object> values = processor.getValues();
		assertThat(values.get("string")).isEqualTo("1");
		assertThat(values.get("stringNone")).isNull();
		assertThat(values.get("stringConst")).isEqualTo("c");
		assertThat(values.get("bool")).isEqualTo(true);
		assertThat(values.get("boolNone")).isEqualTo(false);
		assertThat(values.get("boolConst")).isEqualTo(true);
		assertThat(values.get("boolObject")).isEqualTo(true);
		assertThat(values.get("boolObjectNone")).isNull();
		assertThat(values.get("boolObjectConst")).isEqualTo(true);
		assertThat(values.get("integer")).isEqualTo(1);
		assertThat(values.get("integerNone")).isEqualTo(0);
		assertThat(values.get("integerConst")).isEqualTo(2);
		assertThat(values.get("integerObject")).isEqualTo(3);
		assertThat(values.get("integerObjectNone")).isNull();
		assertThat(values.get("integerObjectConst")).isEqualTo(4);
		assertThat(values.get("charset")).isEqualTo("US-ASCII");
		assertThat(values.get("charsetConst")).isEqualTo("UTF-8");
		assertThat(values.get("mimeType")).isEqualTo("text/html");
		assertThat(values.get("mimeTypeConst")).isEqualTo("text/plain");
		assertThat(values.get("object")).isEqualTo(123);
		assertThat(values.get("objectNone")).isNull();
		assertThat(values.get("objectConst")).isEqualTo("c");
		assertThat(values.get("objectInstance")).isNull();
		assertThat(values.get("stringArray")).isEqualTo(new Object[] { "FOO", "BAR" });
		assertThat(values.get("stringArrayNone")).isNull();
		assertThat(values.get("stringEmptyArray")).isEqualTo(new Object[0]);
		assertThat(values.get("stringArrayConst")).isEqualTo(new Object[] { "OK", "KO" });
		assertThat(values.get("stringArrayConstElements")).isEqualTo(new Object[] { "c" });
		assertThat(values.get("integerArray")).isEqualTo(new Object[] { 42, 24 });
		assertThat(values.get("unknownArray")).isNull();
		assertThat(values.get("durationNone")).isNull();
		assertThat(values.get("durationNanos")).isEqualTo("5ns");
		assertThat(values.get("durationMillis")).isEqualTo("10ms");
		assertThat(values.get("durationSeconds")).isEqualTo("20s");
		assertThat(values.get("durationMinutes")).isEqualTo("30m");
		assertThat(values.get("durationHours")).isEqualTo("40h");
		assertThat(values.get("durationDays")).isEqualTo("50d");
		assertThat(values.get("durationZero")).isEqualTo(0);
		assertThat(values.get("dataSizeNone")).isNull();
		assertThat(values.get("dataSizeBytes")).isEqualTo("5B");
		assertThat(values.get("dataSizeKilobytes")).isEqualTo("10KB");
		assertThat(values.get("dataSizeMegabytes")).isEqualTo("20MB");
		assertThat(values.get("dataSizeGigabytes")).isEqualTo("30GB");
		assertThat(values.get("dataSizeTerabytes")).isEqualTo("40TB");
		assertThat(values.get("periodNone")).isNull();
		assertThat(values.get("periodDays")).isEqualTo("3d");
		assertThat(values.get("periodWeeks")).isEqualTo("2w");
		assertThat(values.get("periodMonths")).isEqualTo("10m");
		assertThat(values.get("periodYears")).isEqualTo("15y");
		assertThat(values.get("periodZero")).isEqualTo(0);
	}

	@SupportedAnnotationTypes({ "org.springframework.boot.configurationsample.ConfigurationProperties" })
	@SupportedSourceVersion(SourceVersion.RELEASE_6)
	private class TestProcessor extends AbstractProcessor {

		private FieldValuesParser processor;

		private Map<String, Object> values = new HashMap<>();

		@Override
		public synchronized void init(ProcessingEnvironment env) {
			this.processor = createProcessor(env);
		}

		@Override
		public boolean process(Set<? extends TypeElement> annotations, RoundEnvironment roundEnv) {
			for (TypeElement annotation : annotations) {
				for (Element element : roundEnv.getElementsAnnotatedWith(annotation)) {
					if (element instanceof TypeElement) {
						try {
							this.values.putAll(this.processor.getFieldValues((TypeElement) element));
						}
						catch (Exception ex) {
							throw new IllegalStateException(ex);
						}
					}
				}
			}
			return false;
		}

		Map<String, Object> getValues() {
			return this.values;
		}

	}

}
>>>>>>> 6755b480
<|MERGE_RESOLUTION|>--- conflicted
+++ resolved
@@ -1,146 +1,3 @@
-<<<<<<< HEAD
-/*
- * Copyright 2012-2019 the original author or authors.
- *
- * Licensed under the Apache License, Version 2.0 (the "License");
- * you may not use this file except in compliance with the License.
- * You may obtain a copy of the License at
- *
- *      https://www.apache.org/licenses/LICENSE-2.0
- *
- * Unless required by applicable law or agreed to in writing, software
- * distributed under the License is distributed on an "AS IS" BASIS,
- * WITHOUT WARRANTIES OR CONDITIONS OF ANY KIND, either express or implied.
- * See the License for the specific language governing permissions and
- * limitations under the License.
- */
-
-package org.springframework.boot.configurationprocessor.fieldvalues;
-
-import java.io.File;
-import java.util.HashMap;
-import java.util.Map;
-import java.util.Set;
-
-import javax.annotation.processing.AbstractProcessor;
-import javax.annotation.processing.ProcessingEnvironment;
-import javax.annotation.processing.RoundEnvironment;
-import javax.annotation.processing.SupportedAnnotationTypes;
-import javax.annotation.processing.SupportedSourceVersion;
-import javax.lang.model.SourceVersion;
-import javax.lang.model.element.Element;
-import javax.lang.model.element.TypeElement;
-
-import org.junit.jupiter.api.Test;
-import org.junit.jupiter.api.io.TempDir;
-
-import org.springframework.boot.configurationsample.fieldvalues.FieldValues;
-import org.springframework.boot.testsupport.compiler.TestCompiler;
-
-import static org.assertj.core.api.Assertions.assertThat;
-
-/**
- * Abstract base class for {@link FieldValuesParser} tests.
- *
- * @author Phillip Webb
- * @author Stephane Nicoll
- */
-public abstract class AbstractFieldValuesProcessorTests {
-
-	@TempDir
-	File tempDir;
-
-	protected abstract FieldValuesParser createProcessor(ProcessingEnvironment env);
-
-	@Test
-	void getFieldValues() throws Exception {
-		TestProcessor processor = new TestProcessor();
-		TestCompiler compiler = new TestCompiler(this.tempDir);
-		compiler.getTask(FieldValues.class).call(processor);
-		Map<String, Object> values = processor.getValues();
-		assertThat(values.get("string")).isEqualTo("1");
-		assertThat(values.get("stringNone")).isNull();
-		assertThat(values.get("stringConst")).isEqualTo("c");
-		assertThat(values.get("bool")).isEqualTo(true);
-		assertThat(values.get("boolNone")).isEqualTo(false);
-		assertThat(values.get("boolConst")).isEqualTo(true);
-		assertThat(values.get("boolObject")).isEqualTo(true);
-		assertThat(values.get("boolObjectNone")).isNull();
-		assertThat(values.get("boolObjectConst")).isEqualTo(true);
-		assertThat(values.get("integer")).isEqualTo(1);
-		assertThat(values.get("integerNone")).isEqualTo(0);
-		assertThat(values.get("integerConst")).isEqualTo(2);
-		assertThat(values.get("integerObject")).isEqualTo(3);
-		assertThat(values.get("integerObjectNone")).isNull();
-		assertThat(values.get("integerObjectConst")).isEqualTo(4);
-		assertThat(values.get("charset")).isEqualTo("US-ASCII");
-		assertThat(values.get("charsetConst")).isEqualTo("UTF-8");
-		assertThat(values.get("mimeType")).isEqualTo("text/html");
-		assertThat(values.get("mimeTypeConst")).isEqualTo("text/plain");
-		assertThat(values.get("object")).isEqualTo(123);
-		assertThat(values.get("objectNone")).isNull();
-		assertThat(values.get("objectConst")).isEqualTo("c");
-		assertThat(values.get("objectInstance")).isNull();
-		assertThat(values.get("stringArray")).isEqualTo(new Object[] { "FOO", "BAR" });
-		assertThat(values.get("stringArrayNone")).isNull();
-		assertThat(values.get("stringEmptyArray")).isEqualTo(new Object[0]);
-		assertThat(values.get("stringArrayConst")).isEqualTo(new Object[] { "OK", "KO" });
-		assertThat(values.get("stringArrayConstElements")).isEqualTo(new Object[] { "c" });
-		assertThat(values.get("integerArray")).isEqualTo(new Object[] { 42, 24 });
-		assertThat(values.get("unknownArray")).isNull();
-		assertThat(values.get("durationNone")).isNull();
-		assertThat(values.get("durationNanos")).isEqualTo("5ns");
-		assertThat(values.get("durationMillis")).isEqualTo("10ms");
-		assertThat(values.get("durationSeconds")).isEqualTo("20s");
-		assertThat(values.get("durationMinutes")).isEqualTo("30m");
-		assertThat(values.get("durationHours")).isEqualTo("40h");
-		assertThat(values.get("durationDays")).isEqualTo("50d");
-		assertThat(values.get("dataSizeNone")).isNull();
-		assertThat(values.get("dataSizeBytes")).isEqualTo("5B");
-		assertThat(values.get("dataSizeKilobytes")).isEqualTo("10KB");
-		assertThat(values.get("dataSizeMegabytes")).isEqualTo("20MB");
-		assertThat(values.get("dataSizeGigabytes")).isEqualTo("30GB");
-		assertThat(values.get("dataSizeTerabytes")).isEqualTo("40TB");
-	}
-
-	@SupportedAnnotationTypes({ "org.springframework.boot.configurationsample.ConfigurationProperties" })
-	@SupportedSourceVersion(SourceVersion.RELEASE_6)
-	private class TestProcessor extends AbstractProcessor {
-
-		private FieldValuesParser processor;
-
-		private Map<String, Object> values = new HashMap<>();
-
-		@Override
-		public synchronized void init(ProcessingEnvironment env) {
-			this.processor = createProcessor(env);
-		}
-
-		@Override
-		public boolean process(Set<? extends TypeElement> annotations, RoundEnvironment roundEnv) {
-			for (TypeElement annotation : annotations) {
-				for (Element element : roundEnv.getElementsAnnotatedWith(annotation)) {
-					if (element instanceof TypeElement) {
-						try {
-							this.values.putAll(this.processor.getFieldValues((TypeElement) element));
-						}
-						catch (Exception ex) {
-							throw new IllegalStateException(ex);
-						}
-					}
-				}
-			}
-			return false;
-		}
-
-		Map<String, Object> getValues() {
-			return this.values;
-		}
-
-	}
-
-}
-=======
 /*
  * Copyright 2012-2020 the original author or authors.
  *
@@ -288,5 +145,4 @@
 
 	}
 
-}
->>>>>>> 6755b480
+}