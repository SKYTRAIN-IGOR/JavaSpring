<<<<<<< HEAD
/*
 * Copyright 2012-2017 the original author or authors.
 *
 * Licensed under the Apache License, Version 2.0 (the "License");
 * you may not use this file except in compliance with the License.
 * You may obtain a copy of the License at
 *
 *      https://www.apache.org/licenses/LICENSE-2.0
 *
 * Unless required by applicable law or agreed to in writing, software
 * distributed under the License is distributed on an "AS IS" BASIS,
 * WITHOUT WARRANTIES OR CONDITIONS OF ANY KIND, either express or implied.
 * See the License for the specific language governing permissions and
 * limitations under the License.
 */

package org.springframework.boot.configurationsample.simple;

import org.springframework.boot.configurationsample.ConfigurationProperties;

/**
 * Class with nested configuration properties.
 *
 * @author Hrishikesh Joshi
 */
public class ClassWithNestedProperties {

	public static class NestedParentClass {

		private int parentClassProperty = 10;

		public int getParentClassProperty() {
			return this.parentClassProperty;
		}

		public void setParentClassProperty(int parentClassProperty) {
			this.parentClassProperty = parentClassProperty;
		}

	}

	@ConfigurationProperties(prefix = "nestedChildProps")
	public static class NestedChildClass extends NestedParentClass {

		private int childClassProperty = 20;

		public int getChildClassProperty() {
			return this.childClassProperty;
		}

		public void setChildClassProperty(int childClassProperty) {
			this.childClassProperty = childClassProperty;
		}

	}

}
=======
/*
 * Copyright 2012-2019 the original author or authors.
 *
 * Licensed under the Apache License, Version 2.0 (the "License");
 * you may not use this file except in compliance with the License.
 * You may obtain a copy of the License at
 *
 *      https://www.apache.org/licenses/LICENSE-2.0
 *
 * Unless required by applicable law or agreed to in writing, software
 * distributed under the License is distributed on an "AS IS" BASIS,
 * WITHOUT WARRANTIES OR CONDITIONS OF ANY KIND, either express or implied.
 * See the License for the specific language governing permissions and
 * limitations under the License.
 */

package org.springframework.boot.configurationsample.simple;

import org.springframework.boot.configurationsample.ConfigurationProperties;

/**
 * Class with nested configuration properties.
 *
 * @author Hrishikesh Joshi
 */
public class ClassWithNestedProperties {

	public static class NestedParentClass {

		private int parentClassProperty = 10;

		public int getParentClassProperty() {
			return this.parentClassProperty;
		}

		public void setParentClassProperty(int parentClassProperty) {
			this.parentClassProperty = parentClassProperty;
		}

	}

	@ConfigurationProperties(prefix = "nestedChildProps")
	public static class NestedChildClass extends NestedParentClass {

		private int childClassProperty = 20;

		public int getChildClassProperty() {
			return this.childClassProperty;
		}

		public void setChildClassProperty(int childClassProperty) {
			this.childClassProperty = childClassProperty;
		}

	}

}
>>>>>>> 6755b480
<|MERGE_RESOLUTION|>--- conflicted
+++ resolved
@@ -1,62 +1,3 @@
-<<<<<<< HEAD
-/*
- * Copyright 2012-2017 the original author or authors.
- *
- * Licensed under the Apache License, Version 2.0 (the "License");
- * you may not use this file except in compliance with the License.
- * You may obtain a copy of the License at
- *
- *      https://www.apache.org/licenses/LICENSE-2.0
- *
- * Unless required by applicable law or agreed to in writing, software
- * distributed under the License is distributed on an "AS IS" BASIS,
- * WITHOUT WARRANTIES OR CONDITIONS OF ANY KIND, either express or implied.
- * See the License for the specific language governing permissions and
- * limitations under the License.
- */
-
-package org.springframework.boot.configurationsample.simple;
-
-import org.springframework.boot.configurationsample.ConfigurationProperties;
-
-/**
- * Class with nested configuration properties.
- *
- * @author Hrishikesh Joshi
- */
-public class ClassWithNestedProperties {
-
-	public static class NestedParentClass {
-
-		private int parentClassProperty = 10;
-
-		public int getParentClassProperty() {
-			return this.parentClassProperty;
-		}
-
-		public void setParentClassProperty(int parentClassProperty) {
-			this.parentClassProperty = parentClassProperty;
-		}
-
-	}
-
-	@ConfigurationProperties(prefix = "nestedChildProps")
-	public static class NestedChildClass extends NestedParentClass {
-
-		private int childClassProperty = 20;
-
-		public int getChildClassProperty() {
-			return this.childClassProperty;
-		}
-
-		public void setChildClassProperty(int childClassProperty) {
-			this.childClassProperty = childClassProperty;
-		}
-
-	}
-
-}
-=======
 /*
  * Copyright 2012-2019 the original author or authors.
  *
@@ -113,5 +54,4 @@
 
 	}
 
-}
->>>>>>> 6755b480
+}