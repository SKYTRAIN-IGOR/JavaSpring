--- conflicted
+++ resolved
@@ -1,62 +1,3 @@
-<<<<<<< HEAD
-/*
- * Copyright 2012-2017 the original author or authors.
- *
- * Licensed under the Apache License, Version 2.0 (the "License");
- * you may not use this file except in compliance with the License.
- * You may obtain a copy of the License at
- *
- *      https://www.apache.org/licenses/LICENSE-2.0
- *
- * Unless required by applicable law or agreed to in writing, software
- * distributed under the License is distributed on an "AS IS" BASIS,
- * WITHOUT WARRANTIES OR CONDITIONS OF ANY KIND, either express or implied.
- * See the License for the specific language governing permissions and
- * limitations under the License.
- */
-
-package org.springframework.boot.configurationsample.incremental;
-
-import org.springframework.boot.configurationsample.ConfigurationProperties;
-
-@ConfigurationProperties("bar")
-public class RenamedBarProperties {
-
-	private String name;
-
-	private String description;
-
-	/**
-	 * A nice counter description.
-	 */
-	private Integer counter = 0;
-
-	public String getName() {
-		return this.name;
-	}
-
-	public void setName(String name) {
-		this.name = name;
-	}
-
-	public String getDescription() {
-		return this.description;
-	}
-
-	public void setDescription(String description) {
-		this.description = description;
-	}
-
-	public Integer getCounter() {
-		return this.counter;
-	}
-
-	public void setCounter(Integer counter) {
-		this.counter = counter;
-	}
-
-}
-=======
 /*
  * Copyright 2012-2019 the original author or authors.
  *
@@ -113,5 +54,4 @@
 		this.counter = counter;
 	}
 
-}
->>>>>>> 6755b480
+}