<<<<<<< HEAD
/*
 * Copyright 2012-2019 the original author or authors.
 *
 * Licensed under the Apache License, Version 2.0 (the "License");
 * you may not use this file except in compliance with the License.
 * You may obtain a copy of the License at
 *
 *      https://www.apache.org/licenses/LICENSE-2.0
 *
 * Unless required by applicable law or agreed to in writing, software
 * distributed under the License is distributed on an "AS IS" BASIS,
 * WITHOUT WARRANTIES OR CONDITIONS OF ANY KIND, either express or implied.
 * See the License for the specific language governing permissions and
 * limitations under the License.
 */

package org.springframework.boot.configurationprocessor.metadata;

/**
 * Describe an item deprecation.
 *
 * @author Stephane Nicoll
 * @since 1.3.0
 */
public class ItemDeprecation {

	private String reason;

	private String replacement;

	private String level;

	public ItemDeprecation() {
		this(null, null);
	}

	public ItemDeprecation(String reason, String replacement) {
		this(reason, replacement, null);
	}

	public ItemDeprecation(String reason, String replacement, String level) {
		this.reason = reason;
		this.replacement = replacement;
		this.level = level;
	}

	public String getReason() {
		return this.reason;
	}

	public void setReason(String reason) {
		this.reason = reason;
	}

	public String getReplacement() {
		return this.replacement;
	}

	public void setReplacement(String replacement) {
		this.replacement = replacement;
	}

	public String getLevel() {
		return this.level;
	}

	public void setLevel(String level) {
		this.level = level;
	}

	@Override
	public boolean equals(Object o) {
		if (this == o) {
			return true;
		}
		if (o == null || getClass() != o.getClass()) {
			return false;
		}
		ItemDeprecation other = (ItemDeprecation) o;
		return nullSafeEquals(this.reason, other.reason) && nullSafeEquals(this.replacement, other.replacement)
				&& nullSafeEquals(this.level, other.level);
	}

	@Override
	public int hashCode() {
		int result = nullSafeHashCode(this.reason);
		result = 31 * result + nullSafeHashCode(this.replacement);
		result = 31 * result + nullSafeHashCode(this.level);
		return result;
	}

	@Override
	public String toString() {
		return "ItemDeprecation{" + "reason='" + this.reason + '\'' + ", " + "replacement='" + this.replacement + '\''
				+ ", " + "level='" + this.level + '\'' + '}';
	}

	private boolean nullSafeEquals(Object o1, Object o2) {
		if (o1 == o2) {
			return true;
		}
		if (o1 == null || o2 == null) {
			return false;
		}
		return o1.equals(o2);
	}

	private int nullSafeHashCode(Object o) {
		return (o != null) ? o.hashCode() : 0;
	}

}
=======
/*
 * Copyright 2012-2019 the original author or authors.
 *
 * Licensed under the Apache License, Version 2.0 (the "License");
 * you may not use this file except in compliance with the License.
 * You may obtain a copy of the License at
 *
 *      https://www.apache.org/licenses/LICENSE-2.0
 *
 * Unless required by applicable law or agreed to in writing, software
 * distributed under the License is distributed on an "AS IS" BASIS,
 * WITHOUT WARRANTIES OR CONDITIONS OF ANY KIND, either express or implied.
 * See the License for the specific language governing permissions and
 * limitations under the License.
 */

package org.springframework.boot.configurationprocessor.metadata;

/**
 * Describe an item deprecation.
 *
 * @author Stephane Nicoll
 * @since 1.3.0
 */
public class ItemDeprecation {

	private String reason;

	private String replacement;

	private String level;

	public ItemDeprecation() {
		this(null, null);
	}

	public ItemDeprecation(String reason, String replacement) {
		this(reason, replacement, null);
	}

	public ItemDeprecation(String reason, String replacement, String level) {
		this.reason = reason;
		this.replacement = replacement;
		this.level = level;
	}

	public String getReason() {
		return this.reason;
	}

	public void setReason(String reason) {
		this.reason = reason;
	}

	public String getReplacement() {
		return this.replacement;
	}

	public void setReplacement(String replacement) {
		this.replacement = replacement;
	}

	public String getLevel() {
		return this.level;
	}

	public void setLevel(String level) {
		this.level = level;
	}

	@Override
	public boolean equals(Object o) {
		if (this == o) {
			return true;
		}
		if (o == null || getClass() != o.getClass()) {
			return false;
		}
		ItemDeprecation other = (ItemDeprecation) o;
		return nullSafeEquals(this.reason, other.reason) && nullSafeEquals(this.replacement, other.replacement)
				&& nullSafeEquals(this.level, other.level);
	}

	@Override
	public int hashCode() {
		int result = nullSafeHashCode(this.reason);
		result = 31 * result + nullSafeHashCode(this.replacement);
		result = 31 * result + nullSafeHashCode(this.level);
		return result;
	}

	@Override
	public String toString() {
		return "ItemDeprecation{reason='" + this.reason + '\'' + ", replacement='" + this.replacement + '\''
				+ ", level='" + this.level + '\'' + '}';
	}

	private boolean nullSafeEquals(Object o1, Object o2) {
		if (o1 == o2) {
			return true;
		}
		if (o1 == null || o2 == null) {
			return false;
		}
		return o1.equals(o2);
	}

	private int nullSafeHashCode(Object o) {
		return (o != null) ? o.hashCode() : 0;
	}

}
>>>>>>> 6755b480
<|MERGE_RESOLUTION|>--- conflicted
+++ resolved
@@ -1,117 +1,3 @@
-<<<<<<< HEAD
-/*
- * Copyright 2012-2019 the original author or authors.
- *
- * Licensed under the Apache License, Version 2.0 (the "License");
- * you may not use this file except in compliance with the License.
- * You may obtain a copy of the License at
- *
- *      https://www.apache.org/licenses/LICENSE-2.0
- *
- * Unless required by applicable law or agreed to in writing, software
- * distributed under the License is distributed on an "AS IS" BASIS,
- * WITHOUT WARRANTIES OR CONDITIONS OF ANY KIND, either express or implied.
- * See the License for the specific language governing permissions and
- * limitations under the License.
- */
-
-package org.springframework.boot.configurationprocessor.metadata;
-
-/**
- * Describe an item deprecation.
- *
- * @author Stephane Nicoll
- * @since 1.3.0
- */
-public class ItemDeprecation {
-
-	private String reason;
-
-	private String replacement;
-
-	private String level;
-
-	public ItemDeprecation() {
-		this(null, null);
-	}
-
-	public ItemDeprecation(String reason, String replacement) {
-		this(reason, replacement, null);
-	}
-
-	public ItemDeprecation(String reason, String replacement, String level) {
-		this.reason = reason;
-		this.replacement = replacement;
-		this.level = level;
-	}
-
-	public String getReason() {
-		return this.reason;
-	}
-
-	public void setReason(String reason) {
-		this.reason = reason;
-	}
-
-	public String getReplacement() {
-		return this.replacement;
-	}
-
-	public void setReplacement(String replacement) {
-		this.replacement = replacement;
-	}
-
-	public String getLevel() {
-		return this.level;
-	}
-
-	public void setLevel(String level) {
-		this.level = level;
-	}
-
-	@Override
-	public boolean equals(Object o) {
-		if (this == o) {
-			return true;
-		}
-		if (o == null || getClass() != o.getClass()) {
-			return false;
-		}
-		ItemDeprecation other = (ItemDeprecation) o;
-		return nullSafeEquals(this.reason, other.reason) && nullSafeEquals(this.replacement, other.replacement)
-				&& nullSafeEquals(this.level, other.level);
-	}
-
-	@Override
-	public int hashCode() {
-		int result = nullSafeHashCode(this.reason);
-		result = 31 * result + nullSafeHashCode(this.replacement);
-		result = 31 * result + nullSafeHashCode(this.level);
-		return result;
-	}
-
-	@Override
-	public String toString() {
-		return "ItemDeprecation{" + "reason='" + this.reason + '\'' + ", " + "replacement='" + this.replacement + '\''
-				+ ", " + "level='" + this.level + '\'' + '}';
-	}
-
-	private boolean nullSafeEquals(Object o1, Object o2) {
-		if (o1 == o2) {
-			return true;
-		}
-		if (o1 == null || o2 == null) {
-			return false;
-		}
-		return o1.equals(o2);
-	}
-
-	private int nullSafeHashCode(Object o) {
-		return (o != null) ? o.hashCode() : 0;
-	}
-
-}
-=======
 /*
  * Copyright 2012-2019 the original author or authors.
  *
@@ -223,5 +109,4 @@
 		return (o != null) ? o.hashCode() : 0;
 	}
 
-}
->>>>>>> 6755b480
+}