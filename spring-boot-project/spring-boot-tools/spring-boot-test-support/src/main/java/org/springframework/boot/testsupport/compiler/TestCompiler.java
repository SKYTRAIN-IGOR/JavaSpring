<<<<<<< HEAD
/*
 * Copyright 2012-2019 the original author or authors.
 *
 * Licensed under the Apache License, Version 2.0 (the "License");
 * you may not use this file except in compliance with the License.
 * You may obtain a copy of the License at
 *
 *      https://www.apache.org/licenses/LICENSE-2.0
 *
 * Unless required by applicable law or agreed to in writing, software
 * distributed under the License is distributed on an "AS IS" BASIS,
 * WITHOUT WARRANTIES OR CONDITIONS OF ANY KIND, either express or implied.
 * See the License for the specific language governing permissions and
 * limitations under the License.
 */

package org.springframework.boot.testsupport.compiler;

import java.io.File;
import java.io.IOException;
import java.util.Arrays;
import java.util.Collection;

import javax.annotation.processing.Processor;
import javax.tools.JavaCompiler;
import javax.tools.JavaCompiler.CompilationTask;
import javax.tools.JavaFileObject;
import javax.tools.StandardJavaFileManager;
import javax.tools.StandardLocation;
import javax.tools.ToolProvider;

/**
 * Wrapper to make the {@link JavaCompiler} easier to use in tests.
 *
 * @author Stephane Nicoll
 * @author Phillip Webb
 * @author Andy Wilkinson
 * @since 1.5.0
 */
public class TestCompiler {

	/**
	 * The default source folder.
	 */
	public static final File SOURCE_FOLDER = new File("src/test/java");

	private final JavaCompiler compiler;

	private final StandardJavaFileManager fileManager;

	private final File outputLocation;

	public TestCompiler(File outputLocation) throws IOException {
		this(ToolProvider.getSystemJavaCompiler(), outputLocation);
	}

	public TestCompiler(JavaCompiler compiler, File outputLocation) throws IOException {
		this.compiler = compiler;
		this.fileManager = compiler.getStandardFileManager(null, null, null);
		this.outputLocation = outputLocation;
		this.outputLocation.mkdirs();
		Iterable<? extends File> temp = Arrays.asList(this.outputLocation);
		this.fileManager.setLocation(StandardLocation.CLASS_OUTPUT, temp);
		this.fileManager.setLocation(StandardLocation.SOURCE_OUTPUT, temp);
	}

	public TestCompilationTask getTask(Collection<File> sourceFiles) {
		Iterable<? extends JavaFileObject> javaFileObjects = this.fileManager.getJavaFileObjectsFromFiles(sourceFiles);
		return getTask(javaFileObjects);
	}

	public TestCompilationTask getTask(Class<?>... types) {
		Iterable<? extends JavaFileObject> javaFileObjects = getJavaFileObjects(types);
		return getTask(javaFileObjects);
	}

	private TestCompilationTask getTask(Iterable<? extends JavaFileObject> javaFileObjects) {
		return new TestCompilationTask(
				this.compiler.getTask(null, this.fileManager, null, null, null, javaFileObjects));
	}

	public File getOutputLocation() {
		return this.outputLocation;
	}

	private Iterable<? extends JavaFileObject> getJavaFileObjects(Class<?>... types) {
		File[] files = new File[types.length];
		for (int i = 0; i < types.length; i++) {
			files[i] = getFile(types[i]);
		}
		return this.fileManager.getJavaFileObjects(files);
	}

	protected File getFile(Class<?> type) {
		return new File(getSourceFolder(), sourcePathFor(type));
	}

	public static String sourcePathFor(Class<?> type) {
		return type.getName().replace('.', '/') + ".java";
	}

	protected File getSourceFolder() {
		return SOURCE_FOLDER;
	}

	/**
	 * A compilation task.
	 */
	public static class TestCompilationTask {

		private final CompilationTask task;

		public TestCompilationTask(CompilationTask task) {
			this.task = task;
		}

		public void call(Processor... processors) {
			this.task.setProcessors(Arrays.asList(processors));
			if (!this.task.call()) {
				throw new IllegalStateException("Compilation failed");
			}
		}

	}

}
=======
/*
 * Copyright 2012-2020 the original author or authors.
 *
 * Licensed under the Apache License, Version 2.0 (the "License");
 * you may not use this file except in compliance with the License.
 * You may obtain a copy of the License at
 *
 *      https://www.apache.org/licenses/LICENSE-2.0
 *
 * Unless required by applicable law or agreed to in writing, software
 * distributed under the License is distributed on an "AS IS" BASIS,
 * WITHOUT WARRANTIES OR CONDITIONS OF ANY KIND, either express or implied.
 * See the License for the specific language governing permissions and
 * limitations under the License.
 */

package org.springframework.boot.testsupport.compiler;

import java.io.File;
import java.io.IOException;
import java.util.Arrays;
import java.util.Collection;
import java.util.Collections;

import javax.annotation.processing.Processor;
import javax.tools.JavaCompiler;
import javax.tools.JavaCompiler.CompilationTask;
import javax.tools.JavaFileObject;
import javax.tools.StandardJavaFileManager;
import javax.tools.StandardLocation;
import javax.tools.ToolProvider;

/**
 * Wrapper to make the {@link JavaCompiler} easier to use in tests.
 *
 * @author Stephane Nicoll
 * @author Phillip Webb
 * @author Andy Wilkinson
 * @since 1.5.0
 */
public class TestCompiler {

	/**
	 * The default source directory.
	 */
	public static final File SOURCE_DIRECTORY = new File("src/test/java");

	private final JavaCompiler compiler;

	private final StandardJavaFileManager fileManager;

	private final File outputLocation;

	public TestCompiler(File outputLocation) throws IOException {
		this(ToolProvider.getSystemJavaCompiler(), outputLocation);
	}

	public TestCompiler(JavaCompiler compiler, File outputLocation) throws IOException {
		this.compiler = compiler;
		this.fileManager = compiler.getStandardFileManager(null, null, null);
		this.outputLocation = outputLocation;
		this.outputLocation.mkdirs();
		Iterable<? extends File> temp = Collections.singletonList(this.outputLocation);
		this.fileManager.setLocation(StandardLocation.CLASS_OUTPUT, temp);
		this.fileManager.setLocation(StandardLocation.SOURCE_OUTPUT, temp);
	}

	public TestCompilationTask getTask(Collection<File> sourceFiles) {
		Iterable<? extends JavaFileObject> javaFileObjects = this.fileManager.getJavaFileObjectsFromFiles(sourceFiles);
		return getTask(javaFileObjects);
	}

	public TestCompilationTask getTask(Class<?>... types) {
		Iterable<? extends JavaFileObject> javaFileObjects = getJavaFileObjects(types);
		return getTask(javaFileObjects);
	}

	private TestCompilationTask getTask(Iterable<? extends JavaFileObject> javaFileObjects) {
		return new TestCompilationTask(
				this.compiler.getTask(null, this.fileManager, null, null, null, javaFileObjects));
	}

	public File getOutputLocation() {
		return this.outputLocation;
	}

	private Iterable<? extends JavaFileObject> getJavaFileObjects(Class<?>... types) {
		File[] files = new File[types.length];
		for (int i = 0; i < types.length; i++) {
			files[i] = getFile(types[i]);
		}
		return this.fileManager.getJavaFileObjects(files);
	}

	protected File getFile(Class<?> type) {
		return new File(getSourceDirectory(), sourcePathFor(type));
	}

	public static String sourcePathFor(Class<?> type) {
		return type.getName().replace('.', '/') + ".java";
	}

	protected File getSourceDirectory() {
		return SOURCE_DIRECTORY;
	}

	/**
	 * A compilation task.
	 */
	public static class TestCompilationTask {

		private final CompilationTask task;

		public TestCompilationTask(CompilationTask task) {
			this.task = task;
		}

		public void call(Processor... processors) {
			this.task.setProcessors(Arrays.asList(processors));
			if (!this.task.call()) {
				throw new IllegalStateException("Compilation failed");
			}
		}

	}

}
>>>>>>> 6755b480
<|MERGE_RESOLUTION|>--- conflicted
+++ resolved
@@ -1,131 +1,3 @@
-<<<<<<< HEAD
-/*
- * Copyright 2012-2019 the original author or authors.
- *
- * Licensed under the Apache License, Version 2.0 (the "License");
- * you may not use this file except in compliance with the License.
- * You may obtain a copy of the License at
- *
- *      https://www.apache.org/licenses/LICENSE-2.0
- *
- * Unless required by applicable law or agreed to in writing, software
- * distributed under the License is distributed on an "AS IS" BASIS,
- * WITHOUT WARRANTIES OR CONDITIONS OF ANY KIND, either express or implied.
- * See the License for the specific language governing permissions and
- * limitations under the License.
- */
-
-package org.springframework.boot.testsupport.compiler;
-
-import java.io.File;
-import java.io.IOException;
-import java.util.Arrays;
-import java.util.Collection;
-
-import javax.annotation.processing.Processor;
-import javax.tools.JavaCompiler;
-import javax.tools.JavaCompiler.CompilationTask;
-import javax.tools.JavaFileObject;
-import javax.tools.StandardJavaFileManager;
-import javax.tools.StandardLocation;
-import javax.tools.ToolProvider;
-
-/**
- * Wrapper to make the {@link JavaCompiler} easier to use in tests.
- *
- * @author Stephane Nicoll
- * @author Phillip Webb
- * @author Andy Wilkinson
- * @since 1.5.0
- */
-public class TestCompiler {
-
-	/**
-	 * The default source folder.
-	 */
-	public static final File SOURCE_FOLDER = new File("src/test/java");
-
-	private final JavaCompiler compiler;
-
-	private final StandardJavaFileManager fileManager;
-
-	private final File outputLocation;
-
-	public TestCompiler(File outputLocation) throws IOException {
-		this(ToolProvider.getSystemJavaCompiler(), outputLocation);
-	}
-
-	public TestCompiler(JavaCompiler compiler, File outputLocation) throws IOException {
-		this.compiler = compiler;
-		this.fileManager = compiler.getStandardFileManager(null, null, null);
-		this.outputLocation = outputLocation;
-		this.outputLocation.mkdirs();
-		Iterable<? extends File> temp = Arrays.asList(this.outputLocation);
-		this.fileManager.setLocation(StandardLocation.CLASS_OUTPUT, temp);
-		this.fileManager.setLocation(StandardLocation.SOURCE_OUTPUT, temp);
-	}
-
-	public TestCompilationTask getTask(Collection<File> sourceFiles) {
-		Iterable<? extends JavaFileObject> javaFileObjects = this.fileManager.getJavaFileObjectsFromFiles(sourceFiles);
-		return getTask(javaFileObjects);
-	}
-
-	public TestCompilationTask getTask(Class<?>... types) {
-		Iterable<? extends JavaFileObject> javaFileObjects = getJavaFileObjects(types);
-		return getTask(javaFileObjects);
-	}
-
-	private TestCompilationTask getTask(Iterable<? extends JavaFileObject> javaFileObjects) {
-		return new TestCompilationTask(
-				this.compiler.getTask(null, this.fileManager, null, null, null, javaFileObjects));
-	}
-
-	public File getOutputLocation() {
-		return this.outputLocation;
-	}
-
-	private Iterable<? extends JavaFileObject> getJavaFileObjects(Class<?>... types) {
-		File[] files = new File[types.length];
-		for (int i = 0; i < types.length; i++) {
-			files[i] = getFile(types[i]);
-		}
-		return this.fileManager.getJavaFileObjects(files);
-	}
-
-	protected File getFile(Class<?> type) {
-		return new File(getSourceFolder(), sourcePathFor(type));
-	}
-
-	public static String sourcePathFor(Class<?> type) {
-		return type.getName().replace('.', '/') + ".java";
-	}
-
-	protected File getSourceFolder() {
-		return SOURCE_FOLDER;
-	}
-
-	/**
-	 * A compilation task.
-	 */
-	public static class TestCompilationTask {
-
-		private final CompilationTask task;
-
-		public TestCompilationTask(CompilationTask task) {
-			this.task = task;
-		}
-
-		public void call(Processor... processors) {
-			this.task.setProcessors(Arrays.asList(processors));
-			if (!this.task.call()) {
-				throw new IllegalStateException("Compilation failed");
-			}
-		}
-
-	}
-
-}
-=======
 /*
  * Copyright 2012-2020 the original author or authors.
  *
@@ -252,5 +124,4 @@
 
 	}
 
-}
->>>>>>> 6755b480
+}