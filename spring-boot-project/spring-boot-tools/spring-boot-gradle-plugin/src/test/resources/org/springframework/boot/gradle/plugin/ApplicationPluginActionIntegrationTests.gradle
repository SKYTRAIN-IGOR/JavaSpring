<<<<<<< HEAD
plugins {
    id 'org.springframework.boot' version '{version}'
}

if (project.hasProperty('applyApplicationPlugin')) {
	apply plugin: 'application'
	applicationDefaultJvmArgs = ['-Dcom.example.a=alpha', '-Dcom.example.b=bravo']
}

task('taskExists') {
	doFirst {
		println "$taskName exists = ${tasks.findByName(taskName) != null}"
	}
}

task('distributionExists') {
	doFirst {
		boolean found = project.hasProperty('distributions') &&
				distributions.findByName(distributionName) != null
		println "$distributionName exists = $found"
	}
}

task('javaCompileEncoding') {
	doFirst {
		tasks.withType(JavaCompile) {
			println "$name = ${options.encoding}"
		}
	}
}

task('startScriptsDefaultJvmOpts') {
	doFirst {
		tasks.withType(org.springframework.boot.gradle.tasks.application.CreateBootStartScripts) {
			println "$name defaultJvmOpts = $defaultJvmOpts"
		}
	}
}
=======
plugins {
    id 'org.springframework.boot' version '{version}'
}

if (project.hasProperty('applyApplicationPlugin')) {
	apply plugin: 'application'
	applicationDefaultJvmArgs = ['-Dcom.example.a=alpha', '-Dcom.example.b=bravo']
}

task('taskExists') {
	doFirst {
		println "${taskName} exists = ${tasks.findByName(taskName) != null}"
	}
}

task('distributionExists') {
	doFirst {
		boolean found = project.hasProperty('distributions') &&
				distributions.findByName(distributionName) != null
		println "${distributionName} exists = ${found}"
	}
}

task('javaCompileEncoding') {
	doFirst {
		tasks.withType(JavaCompile) {
			println "${name} = ${options.encoding}"
		}
	}
}

task('startScriptsDefaultJvmOpts') {
	doFirst {
		tasks.getByName("bootStartScripts") {
			println "$name defaultJvmOpts = $defaultJvmOpts"
		}
	}
}
>>>>>>> 6755b480
<|MERGE_RESOLUTION|>--- conflicted
+++ resolved
@@ -1,43 +1,3 @@
-<<<<<<< HEAD
-plugins {
-    id 'org.springframework.boot' version '{version}'
-}
-
-if (project.hasProperty('applyApplicationPlugin')) {
-	apply plugin: 'application'
-	applicationDefaultJvmArgs = ['-Dcom.example.a=alpha', '-Dcom.example.b=bravo']
-}
-
-task('taskExists') {
-	doFirst {
-		println "$taskName exists = ${tasks.findByName(taskName) != null}"
-	}
-}
-
-task('distributionExists') {
-	doFirst {
-		boolean found = project.hasProperty('distributions') &&
-				distributions.findByName(distributionName) != null
-		println "$distributionName exists = $found"
-	}
-}
-
-task('javaCompileEncoding') {
-	doFirst {
-		tasks.withType(JavaCompile) {
-			println "$name = ${options.encoding}"
-		}
-	}
-}
-
-task('startScriptsDefaultJvmOpts') {
-	doFirst {
-		tasks.withType(org.springframework.boot.gradle.tasks.application.CreateBootStartScripts) {
-			println "$name defaultJvmOpts = $defaultJvmOpts"
-		}
-	}
-}
-=======
 plugins {
     id 'org.springframework.boot' version '{version}'
 }
@@ -75,5 +35,4 @@
 			println "$name defaultJvmOpts = $defaultJvmOpts"
 		}
 	}
-}
->>>>>>> 6755b480
+}