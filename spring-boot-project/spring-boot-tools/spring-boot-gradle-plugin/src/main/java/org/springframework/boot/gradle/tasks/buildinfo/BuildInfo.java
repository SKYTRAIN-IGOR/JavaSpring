<<<<<<< HEAD
/*
 * Copyright 2012-2019 the original author or authors.
 *
 * Licensed under the Apache License, Version 2.0 (the "License");
 * you may not use this file except in compliance with the License.
 * You may obtain a copy of the License at
 *
 *      https://www.apache.org/licenses/LICENSE-2.0
 *
 * Unless required by applicable law or agreed to in writing, software
 * distributed under the License is distributed on an "AS IS" BASIS,
 * WITHOUT WARRANTIES OR CONDITIONS OF ANY KIND, either express or implied.
 * See the License for the specific language governing permissions and
 * limitations under the License.
 */

package org.springframework.boot.gradle.tasks.buildinfo;

import java.io.File;
import java.io.IOException;
import java.util.HashMap;
import java.util.Map;

import org.gradle.api.Action;
import org.gradle.api.Project;
import org.gradle.api.Task;
import org.gradle.api.internal.ConventionTask;
import org.gradle.api.tasks.Input;
import org.gradle.api.tasks.OutputDirectory;
import org.gradle.api.tasks.TaskAction;
import org.gradle.api.tasks.TaskExecutionException;

import org.springframework.boot.loader.tools.BuildPropertiesWriter;
import org.springframework.boot.loader.tools.BuildPropertiesWriter.ProjectDetails;

/**
 * {@link Task} for generating a {@code build-info.properties} file from a
 * {@code Project}.
 *
 * @author Andy Wilkinson
 * @since 2.0.0
 */
public class BuildInfo extends ConventionTask {

	private final BuildInfoProperties properties = new BuildInfoProperties(getProject());

	private File destinationDir;

	/**
	 * Generates the {@code build-info.properties} file in the configured
	 * {@link #setDestinationDir(File) destination}.
	 */
	@TaskAction
	public void generateBuildProperties() {
		try {
			new BuildPropertiesWriter(new File(getDestinationDir(), "build-info.properties"))
					.writeBuildProperties(
							new ProjectDetails(this.properties.getGroup(),
									(this.properties.getArtifact() != null) ? this.properties.getArtifact()
											: "unspecified",
									this.properties.getVersion(), this.properties.getName(), this.properties.getTime(),
									coerceToStringValues(this.properties.getAdditional())));
		}
		catch (IOException ex) {
			throw new TaskExecutionException(this, ex);
		}
	}

	/**
	 * Returns the directory to which the {@code build-info.properties} file will be
	 * written. Defaults to the {@link Project#getBuildDir() Project's build directory}.
	 * @return the destination directory
	 */
	@OutputDirectory
	public File getDestinationDir() {
		return (this.destinationDir != null) ? this.destinationDir : getProject().getBuildDir();
	}

	/**
	 * Sets the directory to which the {@code build-info.properties} file will be written.
	 * @param destinationDir the destination directory
	 */
	public void setDestinationDir(File destinationDir) {
		this.destinationDir = destinationDir;
	}

	/**
	 * Returns the {@link BuildInfoProperties properties} that will be included in the
	 * {@code build-info.properties} file.
	 * @return the properties
	 */
	@Input
	public BuildInfoProperties getProperties() {
		return this.properties;
	}

	/**
	 * Executes the given {@code action} on the {@link #getProperties()} properties.
	 * @param action the action
	 */
	public void properties(Action<BuildInfoProperties> action) {
		action.execute(this.properties);
	}

	private Map<String, String> coerceToStringValues(Map<String, Object> input) {
		Map<String, String> output = new HashMap<>();
		input.forEach((key, value) -> output.put(key, value.toString()));
		return output;
	}

}
=======
/*
 * Copyright 2012-2020 the original author or authors.
 *
 * Licensed under the Apache License, Version 2.0 (the "License");
 * you may not use this file except in compliance with the License.
 * You may obtain a copy of the License at
 *
 *      https://www.apache.org/licenses/LICENSE-2.0
 *
 * Unless required by applicable law or agreed to in writing, software
 * distributed under the License is distributed on an "AS IS" BASIS,
 * WITHOUT WARRANTIES OR CONDITIONS OF ANY KIND, either express or implied.
 * See the License for the specific language governing permissions and
 * limitations under the License.
 */

package org.springframework.boot.gradle.tasks.buildinfo;

import java.io.File;
import java.io.IOException;
import java.util.HashMap;
import java.util.Map;

import org.gradle.api.Action;
import org.gradle.api.Project;
import org.gradle.api.Task;
import org.gradle.api.file.DirectoryProperty;
import org.gradle.api.internal.ConventionTask;
import org.gradle.api.tasks.Nested;
import org.gradle.api.tasks.OutputDirectory;
import org.gradle.api.tasks.TaskAction;
import org.gradle.api.tasks.TaskExecutionException;

import org.springframework.boot.loader.tools.BuildPropertiesWriter;
import org.springframework.boot.loader.tools.BuildPropertiesWriter.ProjectDetails;

/**
 * {@link Task} for generating a {@code build-info.properties} file from a
 * {@code Project}.
 *
 * @author Andy Wilkinson
 * @since 2.0.0
 */
public class BuildInfo extends ConventionTask {

	private final BuildInfoProperties properties = new BuildInfoProperties(getProject());

	private final DirectoryProperty destinationDir;

	public BuildInfo() {
		this.destinationDir = getProject().getObjects().directoryProperty()
				.convention(getProject().getLayout().getBuildDirectory());
	}

	/**
	 * Generates the {@code build-info.properties} file in the configured
	 * {@link #setDestinationDir(File) destination}.
	 */
	@TaskAction
	public void generateBuildProperties() {
		try {
			new BuildPropertiesWriter(new File(getDestinationDir(), "build-info.properties"))
					.writeBuildProperties(
							new ProjectDetails(this.properties.getGroup(),
									(this.properties.getArtifact() != null) ? this.properties.getArtifact()
											: "unspecified",
									this.properties.getVersion(), this.properties.getName(), this.properties.getTime(),
									coerceToStringValues(this.properties.getAdditional())));
		}
		catch (IOException ex) {
			throw new TaskExecutionException(this, ex);
		}
	}

	/**
	 * Returns the directory to which the {@code build-info.properties} file will be
	 * written. Defaults to the {@link Project#getBuildDir() Project's build directory}.
	 * @return the destination directory
	 */
	@OutputDirectory
	public File getDestinationDir() {
		return this.destinationDir.getAsFile().get();
	}

	/**
	 * Sets the directory to which the {@code build-info.properties} file will be written.
	 * @param destinationDir the destination directory
	 */
	public void setDestinationDir(File destinationDir) {
		this.destinationDir.set(destinationDir);
	}

	/**
	 * Returns the {@link BuildInfoProperties properties} that will be included in the
	 * {@code build-info.properties} file.
	 * @return the properties
	 */
	@Nested
	public BuildInfoProperties getProperties() {
		return this.properties;
	}

	/**
	 * Executes the given {@code action} on the {@link #getProperties()} properties.
	 * @param action the action
	 */
	public void properties(Action<BuildInfoProperties> action) {
		action.execute(this.properties);
	}

	private Map<String, String> coerceToStringValues(Map<String, Object> input) {
		Map<String, String> output = new HashMap<>();
		input.forEach((key, value) -> output.put(key, value.toString()));
		return output;
	}

}
>>>>>>> 6755b480
<|MERGE_RESOLUTION|>--- conflicted
+++ resolved
@@ -1,116 +1,3 @@
-<<<<<<< HEAD
-/*
- * Copyright 2012-2019 the original author or authors.
- *
- * Licensed under the Apache License, Version 2.0 (the "License");
- * you may not use this file except in compliance with the License.
- * You may obtain a copy of the License at
- *
- *      https://www.apache.org/licenses/LICENSE-2.0
- *
- * Unless required by applicable law or agreed to in writing, software
- * distributed under the License is distributed on an "AS IS" BASIS,
- * WITHOUT WARRANTIES OR CONDITIONS OF ANY KIND, either express or implied.
- * See the License for the specific language governing permissions and
- * limitations under the License.
- */
-
-package org.springframework.boot.gradle.tasks.buildinfo;
-
-import java.io.File;
-import java.io.IOException;
-import java.util.HashMap;
-import java.util.Map;
-
-import org.gradle.api.Action;
-import org.gradle.api.Project;
-import org.gradle.api.Task;
-import org.gradle.api.internal.ConventionTask;
-import org.gradle.api.tasks.Input;
-import org.gradle.api.tasks.OutputDirectory;
-import org.gradle.api.tasks.TaskAction;
-import org.gradle.api.tasks.TaskExecutionException;
-
-import org.springframework.boot.loader.tools.BuildPropertiesWriter;
-import org.springframework.boot.loader.tools.BuildPropertiesWriter.ProjectDetails;
-
-/**
- * {@link Task} for generating a {@code build-info.properties} file from a
- * {@code Project}.
- *
- * @author Andy Wilkinson
- * @since 2.0.0
- */
-public class BuildInfo extends ConventionTask {
-
-	private final BuildInfoProperties properties = new BuildInfoProperties(getProject());
-
-	private File destinationDir;
-
-	/**
-	 * Generates the {@code build-info.properties} file in the configured
-	 * {@link #setDestinationDir(File) destination}.
-	 */
-	@TaskAction
-	public void generateBuildProperties() {
-		try {
-			new BuildPropertiesWriter(new File(getDestinationDir(), "build-info.properties"))
-					.writeBuildProperties(
-							new ProjectDetails(this.properties.getGroup(),
-									(this.properties.getArtifact() != null) ? this.properties.getArtifact()
-											: "unspecified",
-									this.properties.getVersion(), this.properties.getName(), this.properties.getTime(),
-									coerceToStringValues(this.properties.getAdditional())));
-		}
-		catch (IOException ex) {
-			throw new TaskExecutionException(this, ex);
-		}
-	}
-
-	/**
-	 * Returns the directory to which the {@code build-info.properties} file will be
-	 * written. Defaults to the {@link Project#getBuildDir() Project's build directory}.
-	 * @return the destination directory
-	 */
-	@OutputDirectory
-	public File getDestinationDir() {
-		return (this.destinationDir != null) ? this.destinationDir : getProject().getBuildDir();
-	}
-
-	/**
-	 * Sets the directory to which the {@code build-info.properties} file will be written.
-	 * @param destinationDir the destination directory
-	 */
-	public void setDestinationDir(File destinationDir) {
-		this.destinationDir = destinationDir;
-	}
-
-	/**
-	 * Returns the {@link BuildInfoProperties properties} that will be included in the
-	 * {@code build-info.properties} file.
-	 * @return the properties
-	 */
-	@Input
-	public BuildInfoProperties getProperties() {
-		return this.properties;
-	}
-
-	/**
-	 * Executes the given {@code action} on the {@link #getProperties()} properties.
-	 * @param action the action
-	 */
-	public void properties(Action<BuildInfoProperties> action) {
-		action.execute(this.properties);
-	}
-
-	private Map<String, String> coerceToStringValues(Map<String, Object> input) {
-		Map<String, String> output = new HashMap<>();
-		input.forEach((key, value) -> output.put(key, value.toString()));
-		return output;
-	}
-
-}
-=======
 /*
  * Copyright 2012-2020 the original author or authors.
  *
@@ -227,5 +114,4 @@
 		return output;
 	}
 
-}
->>>>>>> 6755b480
+}