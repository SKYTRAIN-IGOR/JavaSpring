--- conflicted
+++ resolved
@@ -152,40 +152,6 @@
 		return this.outputFile.map(new ClassNameReader());
 	}
 
-<<<<<<< HEAD
-=======
-	static TaskProvider<ResolveMainClassName> registerForTask(String taskName, Project project,
-			Callable<FileCollection> classpath) {
-		TaskProvider<ResolveMainClassName> resolveMainClassNameProvider = project.getTasks()
-			.register(taskName + "MainClassName", ResolveMainClassName.class, (resolveMainClassName) -> {
-				resolveMainClassName
-					.setDescription("Resolves the name of the application's main class for the " + taskName + " task.");
-				resolveMainClassName.setGroup(BasePlugin.BUILD_GROUP);
-				resolveMainClassName.setClasspath(classpath);
-				resolveMainClassName.getConfiguredMainClassName().convention(project.provider(() -> {
-					String javaApplicationMainClass = getJavaApplicationMainClass(project);
-					if (javaApplicationMainClass != null) {
-						return javaApplicationMainClass;
-					}
-					SpringBootExtension springBootExtension = project.getExtensions()
-						.findByType(SpringBootExtension.class);
-					return springBootExtension.getMainClass().getOrNull();
-				}));
-				resolveMainClassName.getOutputFile()
-					.set(project.getLayout().getBuildDirectory().file(taskName + "MainClassName"));
-			});
-		return resolveMainClassNameProvider;
-	}
-
-	private static String getJavaApplicationMainClass(Project project) {
-		JavaApplication javaApplication = project.getExtensions().findByType(JavaApplication.class);
-		if (javaApplication == null) {
-			return null;
-		}
-		return javaApplication.getMainClass().getOrNull();
-	}
-
->>>>>>> df5898a1
 	private static final class ClassNameReader implements Transformer<String, RegularFile> {
 
 		@Override
