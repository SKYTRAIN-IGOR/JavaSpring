<<<<<<< HEAD
/*
 * Copyright 2012-2019 the original author or authors.
 *
 * Licensed under the Apache License, Version 2.0 (the "License");
 * you may not use this file except in compliance with the License.
 * You may obtain a copy of the License at
 *
 *      https://www.apache.org/licenses/LICENSE-2.0
 *
 * Unless required by applicable law or agreed to in writing, software
 * distributed under the License is distributed on an "AS IS" BASIS,
 * WITHOUT WARRANTIES OR CONDITIONS OF ANY KIND, either express or implied.
 * See the License for the specific language governing permissions and
 * limitations under the License.
 */

package org.springframework.boot.loader.jar;

import java.io.IOException;

import org.springframework.boot.loader.data.RandomAccessData;

/**
 * A ZIP File "End of central directory record" (EOCD).
 *
 * @author Phillip Webb
 * @author Andy Wilkinson
 * @see <a href="https://en.wikipedia.org/wiki/Zip_%28file_format%29">Zip File Format</a>
 */
class CentralDirectoryEndRecord {

	private static final int MINIMUM_SIZE = 22;

	private static final int MAXIMUM_COMMENT_LENGTH = 0xFFFF;

	private static final int MAXIMUM_SIZE = MINIMUM_SIZE + MAXIMUM_COMMENT_LENGTH;

	private static final int SIGNATURE = 0x06054b50;

	private static final int COMMENT_LENGTH_OFFSET = 20;

	private static final int READ_BLOCK_SIZE = 256;

	private byte[] block;

	private int offset;

	private int size;

	/**
	 * Create a new {@link CentralDirectoryEndRecord} instance from the specified
	 * {@link RandomAccessData}, searching backwards from the end until a valid block is
	 * located.
	 * @param data the source data
	 * @throws IOException in case of I/O errors
	 */
	CentralDirectoryEndRecord(RandomAccessData data) throws IOException {
		this.block = createBlockFromEndOfData(data, READ_BLOCK_SIZE);
		this.size = MINIMUM_SIZE;
		this.offset = this.block.length - this.size;
		while (!isValid()) {
			this.size++;
			if (this.size > this.block.length) {
				if (this.size >= MAXIMUM_SIZE || this.size > data.getSize()) {
					throw new IOException(
							"Unable to find ZIP central directory " + "records after reading " + this.size + " bytes");
				}
				this.block = createBlockFromEndOfData(data, this.size + READ_BLOCK_SIZE);
			}
			this.offset = this.block.length - this.size;
		}
	}

	private byte[] createBlockFromEndOfData(RandomAccessData data, int size) throws IOException {
		int length = (int) Math.min(data.getSize(), size);
		return data.read(data.getSize() - length, length);
	}

	private boolean isValid() {
		if (this.block.length < MINIMUM_SIZE || Bytes.littleEndianValue(this.block, this.offset + 0, 4) != SIGNATURE) {
			return false;
		}
		// Total size must be the structure size + comment
		long commentLength = Bytes.littleEndianValue(this.block, this.offset + COMMENT_LENGTH_OFFSET, 2);
		return this.size == MINIMUM_SIZE + commentLength;
	}

	/**
	 * Returns the location in the data that the archive actually starts. For most files
	 * the archive data will start at 0, however, it is possible to have prefixed bytes
	 * (often used for startup scripts) at the beginning of the data.
	 * @param data the source data
	 * @return the offset within the data where the archive begins
	 */
	long getStartOfArchive(RandomAccessData data) {
		long length = Bytes.littleEndianValue(this.block, this.offset + 12, 4);
		long specifiedOffset = Bytes.littleEndianValue(this.block, this.offset + 16, 4);
		long actualOffset = data.getSize() - this.size - length;
		return actualOffset - specifiedOffset;
	}

	/**
	 * Return the bytes of the "Central directory" based on the offset indicated in this
	 * record.
	 * @param data the source data
	 * @return the central directory data
	 */
	RandomAccessData getCentralDirectory(RandomAccessData data) {
		long offset = Bytes.littleEndianValue(this.block, this.offset + 16, 4);
		long length = Bytes.littleEndianValue(this.block, this.offset + 12, 4);
		return data.getSubsection(offset, length);
	}

	/**
	 * Return the number of ZIP entries in the file.
	 * @return the number of records in the zip
	 */
	int getNumberOfRecords() {
		long numberOfRecords = Bytes.littleEndianValue(this.block, this.offset + 10, 2);
		if (numberOfRecords == 0xFFFF) {
			throw new IllegalStateException("Zip64 archives are not supported");
		}
		return (int) numberOfRecords;
	}

}
=======
/*
 * Copyright 2012-2020 the original author or authors.
 *
 * Licensed under the Apache License, Version 2.0 (the "License");
 * you may not use this file except in compliance with the License.
 * You may obtain a copy of the License at
 *
 *      https://www.apache.org/licenses/LICENSE-2.0
 *
 * Unless required by applicable law or agreed to in writing, software
 * distributed under the License is distributed on an "AS IS" BASIS,
 * WITHOUT WARRANTIES OR CONDITIONS OF ANY KIND, either express or implied.
 * See the License for the specific language governing permissions and
 * limitations under the License.
 */

package org.springframework.boot.loader.jar;

import java.io.IOException;

import org.springframework.boot.loader.data.RandomAccessData;

/**
 * A ZIP File "End of central directory record" (EOCD).
 *
 * @author Phillip Webb
 * @author Andy Wilkinson
 * @author Camille Vienot
 * @see <a href="https://en.wikipedia.org/wiki/Zip_%28file_format%29">Zip File Format</a>
 */
class CentralDirectoryEndRecord {

	private static final int MINIMUM_SIZE = 22;

	private static final int MAXIMUM_COMMENT_LENGTH = 0xFFFF;

	private static final int ZIP64_MAGICCOUNT = 0xFFFF;

	private static final int MAXIMUM_SIZE = MINIMUM_SIZE + MAXIMUM_COMMENT_LENGTH;

	private static final int SIGNATURE = 0x06054b50;

	private static final int COMMENT_LENGTH_OFFSET = 20;

	private static final int READ_BLOCK_SIZE = 256;

	private final Zip64End zip64End;

	private byte[] block;

	private int offset;

	private int size;

	/**
	 * Create a new {@link CentralDirectoryEndRecord} instance from the specified
	 * {@link RandomAccessData}, searching backwards from the end until a valid block is
	 * located.
	 * @param data the source data
	 * @throws IOException in case of I/O errors
	 */
	CentralDirectoryEndRecord(RandomAccessData data) throws IOException {
		this.block = createBlockFromEndOfData(data, READ_BLOCK_SIZE);
		this.size = MINIMUM_SIZE;
		this.offset = this.block.length - this.size;
		while (!isValid()) {
			this.size++;
			if (this.size > this.block.length) {
				if (this.size >= MAXIMUM_SIZE || this.size > data.getSize()) {
					throw new IOException(
							"Unable to find ZIP central directory records after reading " + this.size + " bytes");
				}
				this.block = createBlockFromEndOfData(data, this.size + READ_BLOCK_SIZE);
			}
			this.offset = this.block.length - this.size;
		}
		int startOfCentralDirectoryEndRecord = (int) (data.getSize() - this.size);
		this.zip64End = isZip64() ? new Zip64End(data, startOfCentralDirectoryEndRecord) : null;
	}

	private byte[] createBlockFromEndOfData(RandomAccessData data, int size) throws IOException {
		int length = (int) Math.min(data.getSize(), size);
		return data.read(data.getSize() - length, length);
	}

	private boolean isValid() {
		if (this.block.length < MINIMUM_SIZE || Bytes.littleEndianValue(this.block, this.offset + 0, 4) != SIGNATURE) {
			return false;
		}
		// Total size must be the structure size + comment
		long commentLength = Bytes.littleEndianValue(this.block, this.offset + COMMENT_LENGTH_OFFSET, 2);
		return this.size == MINIMUM_SIZE + commentLength;
	}

	private boolean isZip64() {
		return (int) Bytes.littleEndianValue(this.block, this.offset + 10, 2) == ZIP64_MAGICCOUNT;
	}

	/**
	 * Returns the location in the data that the archive actually starts. For most files
	 * the archive data will start at 0, however, it is possible to have prefixed bytes
	 * (often used for startup scripts) at the beginning of the data.
	 * @param data the source data
	 * @return the offset within the data where the archive begins
	 */
	long getStartOfArchive(RandomAccessData data) {
		long length = Bytes.littleEndianValue(this.block, this.offset + 12, 4);
		long specifiedOffset = Bytes.littleEndianValue(this.block, this.offset + 16, 4);
		long zip64EndSize = (this.zip64End != null) ? this.zip64End.getSize() : 0L;
		int zip64LocSize = (this.zip64End != null) ? Zip64Locator.ZIP64_LOCSIZE : 0;
		long actualOffset = data.getSize() - this.size - length - zip64EndSize - zip64LocSize;
		return actualOffset - specifiedOffset;
	}

	/**
	 * Return the bytes of the "Central directory" based on the offset indicated in this
	 * record.
	 * @param data the source data
	 * @return the central directory data
	 */
	RandomAccessData getCentralDirectory(RandomAccessData data) {
		if (this.zip64End != null) {
			return this.zip64End.getCentralDirectory(data);
		}
		long offset = Bytes.littleEndianValue(this.block, this.offset + 16, 4);
		long length = Bytes.littleEndianValue(this.block, this.offset + 12, 4);
		return data.getSubsection(offset, length);
	}

	/**
	 * Return the number of ZIP entries in the file.
	 * @return the number of records in the zip
	 */
	int getNumberOfRecords() {
		if (this.zip64End != null) {
			return this.zip64End.getNumberOfRecords();
		}
		long numberOfRecords = Bytes.littleEndianValue(this.block, this.offset + 10, 2);
		return (int) numberOfRecords;
	}

	String getComment() {
		int commentLength = (int) Bytes.littleEndianValue(this.block, this.offset + COMMENT_LENGTH_OFFSET, 2);
		AsciiBytes comment = new AsciiBytes(this.block, this.offset + COMMENT_LENGTH_OFFSET + 2, commentLength);
		return comment.toString();
	}

	/**
	 * A Zip64 end of central directory record.
	 *
	 * @see <a href="https://pkware.cachefly.net/webdocs/casestudies/APPNOTE.TXT">Chapter
	 * 4.3.14 of Zip64 specification</a>
	 */
	private static final class Zip64End {

		private static final int ZIP64_ENDTOT = 32; // total number of entries

		private static final int ZIP64_ENDSIZ = 40; // central directory size in bytes

		private static final int ZIP64_ENDOFF = 48; // offset of first CEN header

		private final Zip64Locator locator;

		private final long centralDirectoryOffset;

		private final long centralDirectoryLength;

		private final int numberOfRecords;

		private Zip64End(RandomAccessData data, int centralDirectoryEndOffset) throws IOException {
			this(data, new Zip64Locator(data, centralDirectoryEndOffset));
		}

		private Zip64End(RandomAccessData data, Zip64Locator locator) throws IOException {
			this.locator = locator;
			byte[] block = data.read(locator.getZip64EndOffset(), 56);
			this.centralDirectoryOffset = Bytes.littleEndianValue(block, ZIP64_ENDOFF, 8);
			this.centralDirectoryLength = Bytes.littleEndianValue(block, ZIP64_ENDSIZ, 8);
			this.numberOfRecords = (int) Bytes.littleEndianValue(block, ZIP64_ENDTOT, 8);
		}

		/**
		 * Return the size of this zip 64 end of central directory record.
		 * @return size of this zip 64 end of central directory record
		 */
		private long getSize() {
			return this.locator.getZip64EndSize();
		}

		/**
		 * Return the bytes of the "Central directory" based on the offset indicated in
		 * this record.
		 * @param data the source data
		 * @return the central directory data
		 */
		private RandomAccessData getCentralDirectory(RandomAccessData data) {
			return data.getSubsection(this.centralDirectoryOffset, this.centralDirectoryLength);
		}

		/**
		 * Return the number of entries in the zip64 archive.
		 * @return the number of records in the zip
		 */
		private int getNumberOfRecords() {
			return this.numberOfRecords;
		}

	}

	/**
	 * A Zip64 end of central directory locator.
	 *
	 * @see <a href="https://pkware.cachefly.net/webdocs/casestudies/APPNOTE.TXT">Chapter
	 * 4.3.15 of Zip64 specification</a>
	 */
	private static final class Zip64Locator {

		static final int ZIP64_LOCSIZE = 20; // locator size
		static final int ZIP64_LOCOFF = 8; // offset of zip64 end

		private final long zip64EndOffset;

		private final int offset;

		private Zip64Locator(RandomAccessData data, int centralDirectoryEndOffset) throws IOException {
			this.offset = centralDirectoryEndOffset - ZIP64_LOCSIZE;
			byte[] block = data.read(this.offset, ZIP64_LOCSIZE);
			this.zip64EndOffset = Bytes.littleEndianValue(block, ZIP64_LOCOFF, 8);
		}

		/**
		 * Return the size of the zip 64 end record located by this zip64 end locator.
		 * @return size of the zip 64 end record located by this zip64 end locator
		 */
		private long getZip64EndSize() {
			return this.offset - this.zip64EndOffset;
		}

		/**
		 * Return the offset to locate {@link Zip64End}.
		 * @return offset of the Zip64 end of central directory record
		 */
		private long getZip64EndOffset() {
			return this.zip64EndOffset;
		}

	}

}
>>>>>>> 6755b480
<|MERGE_RESOLUTION|>--- conflicted
+++ resolved
@@ -1,131 +1,3 @@
-<<<<<<< HEAD
-/*
- * Copyright 2012-2019 the original author or authors.
- *
- * Licensed under the Apache License, Version 2.0 (the "License");
- * you may not use this file except in compliance with the License.
- * You may obtain a copy of the License at
- *
- *      https://www.apache.org/licenses/LICENSE-2.0
- *
- * Unless required by applicable law or agreed to in writing, software
- * distributed under the License is distributed on an "AS IS" BASIS,
- * WITHOUT WARRANTIES OR CONDITIONS OF ANY KIND, either express or implied.
- * See the License for the specific language governing permissions and
- * limitations under the License.
- */
-
-package org.springframework.boot.loader.jar;
-
-import java.io.IOException;
-
-import org.springframework.boot.loader.data.RandomAccessData;
-
-/**
- * A ZIP File "End of central directory record" (EOCD).
- *
- * @author Phillip Webb
- * @author Andy Wilkinson
- * @see <a href="https://en.wikipedia.org/wiki/Zip_%28file_format%29">Zip File Format</a>
- */
-class CentralDirectoryEndRecord {
-
-	private static final int MINIMUM_SIZE = 22;
-
-	private static final int MAXIMUM_COMMENT_LENGTH = 0xFFFF;
-
-	private static final int MAXIMUM_SIZE = MINIMUM_SIZE + MAXIMUM_COMMENT_LENGTH;
-
-	private static final int SIGNATURE = 0x06054b50;
-
-	private static final int COMMENT_LENGTH_OFFSET = 20;
-
-	private static final int READ_BLOCK_SIZE = 256;
-
-	private byte[] block;
-
-	private int offset;
-
-	private int size;
-
-	/**
-	 * Create a new {@link CentralDirectoryEndRecord} instance from the specified
-	 * {@link RandomAccessData}, searching backwards from the end until a valid block is
-	 * located.
-	 * @param data the source data
-	 * @throws IOException in case of I/O errors
-	 */
-	CentralDirectoryEndRecord(RandomAccessData data) throws IOException {
-		this.block = createBlockFromEndOfData(data, READ_BLOCK_SIZE);
-		this.size = MINIMUM_SIZE;
-		this.offset = this.block.length - this.size;
-		while (!isValid()) {
-			this.size++;
-			if (this.size > this.block.length) {
-				if (this.size >= MAXIMUM_SIZE || this.size > data.getSize()) {
-					throw new IOException(
-							"Unable to find ZIP central directory " + "records after reading " + this.size + " bytes");
-				}
-				this.block = createBlockFromEndOfData(data, this.size + READ_BLOCK_SIZE);
-			}
-			this.offset = this.block.length - this.size;
-		}
-	}
-
-	private byte[] createBlockFromEndOfData(RandomAccessData data, int size) throws IOException {
-		int length = (int) Math.min(data.getSize(), size);
-		return data.read(data.getSize() - length, length);
-	}
-
-	private boolean isValid() {
-		if (this.block.length < MINIMUM_SIZE || Bytes.littleEndianValue(this.block, this.offset + 0, 4) != SIGNATURE) {
-			return false;
-		}
-		// Total size must be the structure size + comment
-		long commentLength = Bytes.littleEndianValue(this.block, this.offset + COMMENT_LENGTH_OFFSET, 2);
-		return this.size == MINIMUM_SIZE + commentLength;
-	}
-
-	/**
-	 * Returns the location in the data that the archive actually starts. For most files
-	 * the archive data will start at 0, however, it is possible to have prefixed bytes
-	 * (often used for startup scripts) at the beginning of the data.
-	 * @param data the source data
-	 * @return the offset within the data where the archive begins
-	 */
-	long getStartOfArchive(RandomAccessData data) {
-		long length = Bytes.littleEndianValue(this.block, this.offset + 12, 4);
-		long specifiedOffset = Bytes.littleEndianValue(this.block, this.offset + 16, 4);
-		long actualOffset = data.getSize() - this.size - length;
-		return actualOffset - specifiedOffset;
-	}
-
-	/**
-	 * Return the bytes of the "Central directory" based on the offset indicated in this
-	 * record.
-	 * @param data the source data
-	 * @return the central directory data
-	 */
-	RandomAccessData getCentralDirectory(RandomAccessData data) {
-		long offset = Bytes.littleEndianValue(this.block, this.offset + 16, 4);
-		long length = Bytes.littleEndianValue(this.block, this.offset + 12, 4);
-		return data.getSubsection(offset, length);
-	}
-
-	/**
-	 * Return the number of ZIP entries in the file.
-	 * @return the number of records in the zip
-	 */
-	int getNumberOfRecords() {
-		long numberOfRecords = Bytes.littleEndianValue(this.block, this.offset + 10, 2);
-		if (numberOfRecords == 0xFFFF) {
-			throw new IllegalStateException("Zip64 archives are not supported");
-		}
-		return (int) numberOfRecords;
-	}
-
-}
-=======
 /*
  * Copyright 2012-2020 the original author or authors.
  *
@@ -374,5 +246,4 @@
 
 	}
 
-}
->>>>>>> 6755b480
+}