/*
 * Copyright 2012-2019 the original author or authors.
 *
 * Licensed under the Apache License, Version 2.0 (the "License");
 * you may not use this file except in compliance with the License.
 * You may obtain a copy of the License at
 *
 *      https://www.apache.org/licenses/LICENSE-2.0
 *
 * Unless required by applicable law or agreed to in writing, software
 * distributed under the License is distributed on an "AS IS" BASIS,
 * WITHOUT WARRANTIES OR CONDITIONS OF ANY KIND, either express or implied.
 * See the License for the specific language governing permissions and
 * limitations under the License.
 */

package org.springframework.boot.test.autoconfigure.json;

import java.lang.reflect.Constructor;
import java.lang.reflect.Field;

import javax.json.bind.Jsonb;

import com.fasterxml.jackson.databind.ObjectMapper;
import com.google.gson.Gson;

import org.springframework.beans.BeanUtils;
import org.springframework.beans.BeansException;
import org.springframework.beans.factory.FactoryBean;
import org.springframework.beans.factory.config.BeanPostProcessor;
import org.springframework.beans.factory.config.InstantiationAwareBeanPostProcessorAdapter;
import org.springframework.boot.autoconfigure.AutoConfigureAfter;
import org.springframework.boot.autoconfigure.condition.ConditionalOnBean;
import org.springframework.boot.autoconfigure.condition.ConditionalOnClass;
import org.springframework.boot.autoconfigure.condition.ConditionalOnProperty;
import org.springframework.boot.autoconfigure.gson.GsonAutoConfiguration;
import org.springframework.boot.autoconfigure.jackson.JacksonAutoConfiguration;
import org.springframework.boot.autoconfigure.jsonb.JsonbAutoConfiguration;
import org.springframework.boot.test.json.AbstractJsonMarshalTester;
import org.springframework.boot.test.json.BasicJsonTester;
import org.springframework.boot.test.json.GsonTester;
import org.springframework.boot.test.json.JacksonTester;
import org.springframework.boot.test.json.JsonbTester;
import org.springframework.context.annotation.Bean;
import org.springframework.context.annotation.Configuration;
import org.springframework.context.annotation.Scope;
import org.springframework.core.ResolvableType;
import org.springframework.test.util.ReflectionTestUtils;
import org.springframework.util.ReflectionUtils;

/**
 * Auto-configuration for Json testers.
 *
 * @author Phillip Webb
 * @author Eddú Meléndez
 * @see AutoConfigureJsonTesters
 * @since 1.4.0
 */
@Configuration(proxyBeanMethods = false)
@ConditionalOnClass(name = "org.assertj.core.api.Assert")
@ConditionalOnProperty("spring.test.jsontesters.enabled")
@AutoConfigureAfter({ JacksonAutoConfiguration.class, GsonAutoConfiguration.class, JsonbAutoConfiguration.class })
public class JsonTestersAutoConfiguration {

	@Bean
	public static JsonMarshalTestersBeanPostProcessor jsonMarshalTestersBeanPostProcessor() {
		return new JsonMarshalTestersBeanPostProcessor();
	}

	@Bean
	@Scope("prototype")
	public FactoryBean<BasicJsonTester> basicJsonTesterFactoryBean() {
		return new JsonTesterFactoryBean<BasicJsonTester, Void>(BasicJsonTester.class, null);
	}

	@Configuration(proxyBeanMethods = false)
	@ConditionalOnClass(ObjectMapper.class)
	static class JacksonJsonTestersConfiguration {

		@Bean
		@Scope("prototype")
		@ConditionalOnBean(ObjectMapper.class)
		public FactoryBean<JacksonTester<?>> jacksonTesterFactoryBean(ObjectMapper mapper) {
			return new JsonTesterFactoryBean<>(JacksonTester.class, mapper);
		}

	}

	@Configuration(proxyBeanMethods = false)
	@ConditionalOnClass(Gson.class)
	static class GsonJsonTestersConfiguration {

		@Bean
		@Scope("prototype")
		@ConditionalOnBean(Gson.class)
		public FactoryBean<GsonTester<?>> gsonTesterFactoryBean(Gson gson) {
			return new JsonTesterFactoryBean<>(GsonTester.class, gson);
		}

	}

	@Configuration(proxyBeanMethods = false)
	@ConditionalOnClass(Jsonb.class)
	static class JsonbJsonTesterConfiguration {

		@Bean
		@Scope("prototype")
		@ConditionalOnBean(Jsonb.class)
		public FactoryBean<JsonbTester<?>> jsonbTesterFactoryBean(Jsonb jsonb) {
			return new JsonTesterFactoryBean<>(JsonbTester.class, jsonb);
		}

	}

	/**
	 * {@link FactoryBean} used to create JSON Tester instances.
	 *
	 * @param <T> the object type
	 * @param <M> the marshaller type
	 */
	static class JsonTesterFactoryBean<T, M> implements FactoryBean<T> {

		private final Class<?> objectType;

		private final M marshaller;

		JsonTesterFactoryBean(Class<?> objectType, M marshaller) {
			this.objectType = objectType;
			this.marshaller = marshaller;
		}

		@Override
		public boolean isSingleton() {
			return false;
		}

		@Override
		@SuppressWarnings("unchecked")
		public T getObject() throws Exception {
			if (this.marshaller == null) {
				Constructor<?> constructor = this.objectType.getDeclaredConstructor();
				ReflectionUtils.makeAccessible(constructor);
				return (T) BeanUtils.instantiateClass(constructor);
			}
			Constructor<?>[] constructors = this.objectType.getDeclaredConstructors();
			for (Constructor<?> constructor : constructors) {
				if (constructor.getParameterCount() == 1
						&& constructor.getParameterTypes()[0].isInstance(this.marshaller)) {
					ReflectionUtils.makeAccessible(constructor);
					return (T) BeanUtils.instantiateClass(constructor, this.marshaller);
				}
			}
			throw new IllegalStateException(this.objectType + " does not have a usable constructor");
		}

		@Override
		public Class<?> getObjectType() {
			return this.objectType;
		}

	}

	/**
	 * {@link BeanPostProcessor} used to initialize JSON testers.
	 */
<<<<<<< HEAD
	static class JsonMarshalTestersBeanPostProcessor
			extends InstantiationAwareBeanPostProcessorAdapter {
=======
	private static class JsonMarshalTestersBeanPostProcessor extends InstantiationAwareBeanPostProcessorAdapter {
>>>>>>> 24925c3d

		@Override
		public Object postProcessAfterInitialization(Object bean, String beanName) throws BeansException {
			ReflectionUtils.doWithFields(bean.getClass(), (field) -> processField(bean, field));
			return bean;
		}

		private void processField(Object bean, Field field) {
			if (AbstractJsonMarshalTester.class.isAssignableFrom(field.getType())) {
				initializeTester(bean, field, bean.getClass(), ResolvableType.forField(field).getGeneric());
			}
			else if (BasicJsonTester.class.isAssignableFrom(field.getType())) {
				initializeTester(bean, field, bean.getClass());
			}
		}

		private void initializeTester(Object bean, Field field, Object... args) {
			ReflectionUtils.makeAccessible(field);
			Object tester = ReflectionUtils.getField(field, bean);
			if (tester != null) {
				ReflectionTestUtils.invokeMethod(tester, "initialize", args);
			}
		}

	}

}<|MERGE_RESOLUTION|>--- conflicted
+++ resolved
@@ -163,12 +163,7 @@
 	/**
 	 * {@link BeanPostProcessor} used to initialize JSON testers.
 	 */
-<<<<<<< HEAD
-	static class JsonMarshalTestersBeanPostProcessor
-			extends InstantiationAwareBeanPostProcessorAdapter {
-=======
-	private static class JsonMarshalTestersBeanPostProcessor extends InstantiationAwareBeanPostProcessorAdapter {
->>>>>>> 24925c3d
+	static class JsonMarshalTestersBeanPostProcessor extends InstantiationAwareBeanPostProcessorAdapter {
 
 		@Override
 		public Object postProcessAfterInitialization(Object bean, String beanName) throws BeansException {
