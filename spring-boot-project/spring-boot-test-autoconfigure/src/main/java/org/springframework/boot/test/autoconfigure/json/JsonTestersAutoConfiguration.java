--- conflicted
+++ resolved
@@ -1,198 +1,3 @@
-<<<<<<< HEAD
-/*
- * Copyright 2012-2019 the original author or authors.
- *
- * Licensed under the Apache License, Version 2.0 (the "License");
- * you may not use this file except in compliance with the License.
- * You may obtain a copy of the License at
- *
- *      https://www.apache.org/licenses/LICENSE-2.0
- *
- * Unless required by applicable law or agreed to in writing, software
- * distributed under the License is distributed on an "AS IS" BASIS,
- * WITHOUT WARRANTIES OR CONDITIONS OF ANY KIND, either express or implied.
- * See the License for the specific language governing permissions and
- * limitations under the License.
- */
-
-package org.springframework.boot.test.autoconfigure.json;
-
-import java.lang.reflect.Constructor;
-import java.lang.reflect.Field;
-
-import javax.json.bind.Jsonb;
-
-import com.fasterxml.jackson.databind.ObjectMapper;
-import com.google.gson.Gson;
-
-import org.springframework.beans.BeanUtils;
-import org.springframework.beans.BeansException;
-import org.springframework.beans.factory.FactoryBean;
-import org.springframework.beans.factory.config.BeanPostProcessor;
-import org.springframework.beans.factory.config.InstantiationAwareBeanPostProcessorAdapter;
-import org.springframework.boot.autoconfigure.AutoConfigureAfter;
-import org.springframework.boot.autoconfigure.condition.ConditionalOnBean;
-import org.springframework.boot.autoconfigure.condition.ConditionalOnClass;
-import org.springframework.boot.autoconfigure.condition.ConditionalOnProperty;
-import org.springframework.boot.autoconfigure.gson.GsonAutoConfiguration;
-import org.springframework.boot.autoconfigure.jackson.JacksonAutoConfiguration;
-import org.springframework.boot.autoconfigure.jsonb.JsonbAutoConfiguration;
-import org.springframework.boot.test.json.AbstractJsonMarshalTester;
-import org.springframework.boot.test.json.BasicJsonTester;
-import org.springframework.boot.test.json.GsonTester;
-import org.springframework.boot.test.json.JacksonTester;
-import org.springframework.boot.test.json.JsonbTester;
-import org.springframework.context.annotation.Bean;
-import org.springframework.context.annotation.Configuration;
-import org.springframework.context.annotation.Scope;
-import org.springframework.core.ResolvableType;
-import org.springframework.test.util.ReflectionTestUtils;
-import org.springframework.util.ReflectionUtils;
-
-/**
- * Auto-configuration for Json testers.
- *
- * @author Phillip Webb
- * @author Eddú Meléndez
- * @see AutoConfigureJsonTesters
- * @since 1.4.0
- */
-@Configuration(proxyBeanMethods = false)
-@ConditionalOnClass(name = "org.assertj.core.api.Assert")
-@ConditionalOnProperty("spring.test.jsontesters.enabled")
-@AutoConfigureAfter({ JacksonAutoConfiguration.class, GsonAutoConfiguration.class, JsonbAutoConfiguration.class })
-public class JsonTestersAutoConfiguration {
-
-	@Bean
-	public static JsonMarshalTestersBeanPostProcessor jsonMarshalTestersBeanPostProcessor() {
-		return new JsonMarshalTestersBeanPostProcessor();
-	}
-
-	@Bean
-	@Scope("prototype")
-	public FactoryBean<BasicJsonTester> basicJsonTesterFactoryBean() {
-		return new JsonTesterFactoryBean<BasicJsonTester, Void>(BasicJsonTester.class, null);
-	}
-
-	@Configuration(proxyBeanMethods = false)
-	@ConditionalOnClass(ObjectMapper.class)
-	static class JacksonJsonTestersConfiguration {
-
-		@Bean
-		@Scope("prototype")
-		@ConditionalOnBean(ObjectMapper.class)
-		FactoryBean<JacksonTester<?>> jacksonTesterFactoryBean(ObjectMapper mapper) {
-			return new JsonTesterFactoryBean<>(JacksonTester.class, mapper);
-		}
-
-	}
-
-	@Configuration(proxyBeanMethods = false)
-	@ConditionalOnClass(Gson.class)
-	static class GsonJsonTestersConfiguration {
-
-		@Bean
-		@Scope("prototype")
-		@ConditionalOnBean(Gson.class)
-		FactoryBean<GsonTester<?>> gsonTesterFactoryBean(Gson gson) {
-			return new JsonTesterFactoryBean<>(GsonTester.class, gson);
-		}
-
-	}
-
-	@Configuration(proxyBeanMethods = false)
-	@ConditionalOnClass(Jsonb.class)
-	static class JsonbJsonTesterConfiguration {
-
-		@Bean
-		@Scope("prototype")
-		@ConditionalOnBean(Jsonb.class)
-		FactoryBean<JsonbTester<?>> jsonbTesterFactoryBean(Jsonb jsonb) {
-			return new JsonTesterFactoryBean<>(JsonbTester.class, jsonb);
-		}
-
-	}
-
-	/**
-	 * {@link FactoryBean} used to create JSON Tester instances.
-	 *
-	 * @param <T> the object type
-	 * @param <M> the marshaller type
-	 */
-	static class JsonTesterFactoryBean<T, M> implements FactoryBean<T> {
-
-		private final Class<?> objectType;
-
-		private final M marshaller;
-
-		JsonTesterFactoryBean(Class<?> objectType, M marshaller) {
-			this.objectType = objectType;
-			this.marshaller = marshaller;
-		}
-
-		@Override
-		public boolean isSingleton() {
-			return false;
-		}
-
-		@Override
-		@SuppressWarnings("unchecked")
-		public T getObject() throws Exception {
-			if (this.marshaller == null) {
-				Constructor<?> constructor = this.objectType.getDeclaredConstructor();
-				ReflectionUtils.makeAccessible(constructor);
-				return (T) BeanUtils.instantiateClass(constructor);
-			}
-			Constructor<?>[] constructors = this.objectType.getDeclaredConstructors();
-			for (Constructor<?> constructor : constructors) {
-				if (constructor.getParameterCount() == 1
-						&& constructor.getParameterTypes()[0].isInstance(this.marshaller)) {
-					ReflectionUtils.makeAccessible(constructor);
-					return (T) BeanUtils.instantiateClass(constructor, this.marshaller);
-				}
-			}
-			throw new IllegalStateException(this.objectType + " does not have a usable constructor");
-		}
-
-		@Override
-		public Class<?> getObjectType() {
-			return this.objectType;
-		}
-
-	}
-
-	/**
-	 * {@link BeanPostProcessor} used to initialize JSON testers.
-	 */
-	static class JsonMarshalTestersBeanPostProcessor extends InstantiationAwareBeanPostProcessorAdapter {
-
-		@Override
-		public Object postProcessAfterInitialization(Object bean, String beanName) throws BeansException {
-			ReflectionUtils.doWithFields(bean.getClass(), (field) -> processField(bean, field));
-			return bean;
-		}
-
-		private void processField(Object bean, Field field) {
-			if (AbstractJsonMarshalTester.class.isAssignableFrom(field.getType())) {
-				initializeTester(bean, field, bean.getClass(), ResolvableType.forField(field).getGeneric());
-			}
-			else if (BasicJsonTester.class.isAssignableFrom(field.getType())) {
-				initializeTester(bean, field, bean.getClass());
-			}
-		}
-
-		private void initializeTester(Object bean, Field field, Object... args) {
-			ReflectionUtils.makeAccessible(field);
-			Object tester = ReflectionUtils.getField(field, bean);
-			if (tester != null) {
-				ReflectionTestUtils.invokeMethod(tester, "initialize", args);
-			}
-		}
-
-	}
-
-}
-=======
 /*
  * Copyright 2012-2020 the original author or authors.
  *
@@ -385,5 +190,4 @@
 
 	}
 
-}
->>>>>>> 6755b480
+}