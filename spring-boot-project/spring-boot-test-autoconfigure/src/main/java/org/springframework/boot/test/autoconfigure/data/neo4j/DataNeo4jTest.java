--- conflicted
+++ resolved
@@ -1,115 +1,3 @@
-<<<<<<< HEAD
-/*
- * Copyright 2012-2019 the original author or authors.
- *
- * Licensed under the Apache License, Version 2.0 (the "License");
- * you may not use this file except in compliance with the License.
- * You may obtain a copy of the License at
- *
- *      https://www.apache.org/licenses/LICENSE-2.0
- *
- * Unless required by applicable law or agreed to in writing, software
- * distributed under the License is distributed on an "AS IS" BASIS,
- * WITHOUT WARRANTIES OR CONDITIONS OF ANY KIND, either express or implied.
- * See the License for the specific language governing permissions and
- * limitations under the License.
- */
-
-package org.springframework.boot.test.autoconfigure.data.neo4j;
-
-import java.lang.annotation.Documented;
-import java.lang.annotation.ElementType;
-import java.lang.annotation.Inherited;
-import java.lang.annotation.Retention;
-import java.lang.annotation.RetentionPolicy;
-import java.lang.annotation.Target;
-
-import org.junit.jupiter.api.extension.ExtendWith;
-
-import org.springframework.boot.autoconfigure.ImportAutoConfiguration;
-import org.springframework.boot.autoconfigure.SpringBootApplication;
-import org.springframework.boot.test.autoconfigure.OverrideAutoConfiguration;
-import org.springframework.boot.test.autoconfigure.core.AutoConfigureCache;
-import org.springframework.boot.test.autoconfigure.filter.TypeExcludeFilters;
-import org.springframework.context.annotation.ComponentScan.Filter;
-import org.springframework.core.annotation.AliasFor;
-import org.springframework.core.env.Environment;
-import org.springframework.test.context.BootstrapWith;
-import org.springframework.test.context.junit.jupiter.SpringExtension;
-import org.springframework.transaction.annotation.Transactional;
-
-/**
- * Annotation that can be used in combination with {@code @RunWith(SpringRunner.class)}
- * for a typical Neo4j test. Can be used when a test focuses <strong>only</strong> on
- * Neo4j components.
- * <p>
- * Using this annotation will disable full auto-configuration and instead apply only
- * configuration relevant to Neo4j tests.
- * <p>
- * By default, tests annotated with {@code @DataNeo4jTest} will use an embedded in-memory
- * Neo4j process (if available). They will also be transactional with the usual
- * test-related semantics (i.e. rollback by default).
- *
- * @author Eddú Meléndez
- * @author Stephane Nicoll
- * @author Artsiom Yudovin
- * @since 2.0.0
- */
-@Target(ElementType.TYPE)
-@Retention(RetentionPolicy.RUNTIME)
-@Documented
-@Inherited
-@BootstrapWith(DataNeo4jTestContextBootstrapper.class)
-@ExtendWith(SpringExtension.class)
-@OverrideAutoConfiguration(enabled = false)
-@TypeExcludeFilters(DataNeo4jTypeExcludeFilter.class)
-@Transactional
-@AutoConfigureCache
-@AutoConfigureDataNeo4j
-@ImportAutoConfiguration
-public @interface DataNeo4jTest {
-
-	/**
-	 * Properties in form {@literal key=value} that should be added to the Spring
-	 * {@link Environment} before the test runs.
-	 * @return the properties to add
-	 * @since 2.1.0
-	 */
-	String[] properties() default {};
-
-	/**
-	 * Determines if default filtering should be used with
-	 * {@link SpringBootApplication @SpringBootApplication}. By default no beans are
-	 * included.
-	 * @see #includeFilters()
-	 * @see #excludeFilters()
-	 * @return if default filters should be used
-	 */
-	boolean useDefaultFilters() default true;
-
-	/**
-	 * A set of include filters which can be used to add otherwise filtered beans to the
-	 * application context.
-	 * @return include filters to apply
-	 */
-	Filter[] includeFilters() default {};
-
-	/**
-	 * A set of exclude filters which can be used to filter beans that would otherwise be
-	 * added to the application context.
-	 * @return exclude filters to apply
-	 */
-	Filter[] excludeFilters() default {};
-
-	/**
-	 * Auto-configuration exclusions that should be applied for this test.
-	 * @return auto-configuration exclusions to apply
-	 */
-	@AliasFor(annotation = ImportAutoConfiguration.class, attribute = "exclude")
-	Class<?>[] excludeAutoConfiguration() default {};
-
-}
-=======
 /*
  * Copyright 2012-2020 the original author or authors.
  *
@@ -222,5 +110,4 @@
 	@AliasFor(annotation = ImportAutoConfiguration.class, attribute = "exclude")
 	Class<?>[] excludeAutoConfiguration() default {};
 
-}
->>>>>>> 6755b480
+}