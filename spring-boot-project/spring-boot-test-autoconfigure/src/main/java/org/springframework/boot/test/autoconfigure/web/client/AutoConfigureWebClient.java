--- conflicted
+++ resolved
@@ -1,59 +1,3 @@
-<<<<<<< HEAD
-/*
- * Copyright 2012-2017 the original author or authors.
- *
- * Licensed under the Apache License, Version 2.0 (the "License");
- * you may not use this file except in compliance with the License.
- * You may obtain a copy of the License at
- *
- *      https://www.apache.org/licenses/LICENSE-2.0
- *
- * Unless required by applicable law or agreed to in writing, software
- * distributed under the License is distributed on an "AS IS" BASIS,
- * WITHOUT WARRANTIES OR CONDITIONS OF ANY KIND, either express or implied.
- * See the License for the specific language governing permissions and
- * limitations under the License.
- */
-
-package org.springframework.boot.test.autoconfigure.web.client;
-
-import java.lang.annotation.Documented;
-import java.lang.annotation.ElementType;
-import java.lang.annotation.Inherited;
-import java.lang.annotation.Retention;
-import java.lang.annotation.RetentionPolicy;
-import java.lang.annotation.Target;
-
-import org.springframework.boot.autoconfigure.ImportAutoConfiguration;
-import org.springframework.boot.test.autoconfigure.properties.PropertyMapping;
-import org.springframework.boot.web.client.RestTemplateBuilder;
-import org.springframework.web.client.RestTemplate;
-
-/**
- * Annotation that can be applied to a test class to enable and configure
- * auto-configuration of web clients.
- *
- * @author Stephane Nicoll
- * @author Phillip Webb
- * @since 1.4.0
- */
-@Target(ElementType.TYPE)
-@Retention(RetentionPolicy.RUNTIME)
-@Documented
-@Inherited
-@ImportAutoConfiguration
-@PropertyMapping("spring.test.webclient")
-public @interface AutoConfigureWebClient {
-
-	/**
-	 * If a {@link RestTemplate} bean should be registered. Defaults to {@code false} with
-	 * the assumption that the {@link RestTemplateBuilder} will be used.
-	 * @return if a {@link RestTemplate} bean should be added.
-	 */
-	boolean registerRestTemplate() default false;
-
-}
-=======
 /*
  * Copyright 2012-2019 the original author or authors.
  *
@@ -107,5 +51,4 @@
 	 */
 	boolean registerRestTemplate() default false;
 
-}
->>>>>>> 6755b480
+}