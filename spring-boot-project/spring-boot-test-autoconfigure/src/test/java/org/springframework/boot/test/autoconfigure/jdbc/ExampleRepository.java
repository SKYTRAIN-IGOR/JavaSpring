<<<<<<< HEAD
/*
 * Copyright 2012-2019 the original author or authors.
 *
 * Licensed under the Apache License, Version 2.0 (the "License");
 * you may not use this file except in compliance with the License.
 * You may obtain a copy of the License at
 *
 *      https://www.apache.org/licenses/LICENSE-2.0
 *
 * Unless required by applicable law or agreed to in writing, software
 * distributed under the License is distributed on an "AS IS" BASIS,
 * WITHOUT WARRANTIES OR CONDITIONS OF ANY KIND, either express or implied.
 * See the License for the specific language governing permissions and
 * limitations under the License.
 */

package org.springframework.boot.test.autoconfigure.jdbc;

import java.sql.ResultSet;
import java.sql.SQLException;
import java.util.Collection;

import javax.transaction.Transactional;

import org.springframework.jdbc.core.JdbcTemplate;
import org.springframework.jdbc.core.RowMapper;
import org.springframework.stereotype.Repository;

/**
 * Example repository used with {@link JdbcTest @JdbcTest} tests.
 *
 * @author Stephane Nicoll
 */
@Repository
public class ExampleRepository {

	private static final ExampleEntityRowMapper ROW_MAPPER = new ExampleEntityRowMapper();

	private final JdbcTemplate jdbcTemplate;

	public ExampleRepository(JdbcTemplate jdbcTemplate) {
		this.jdbcTemplate = jdbcTemplate;
	}

	@Transactional
	public void save(ExampleEntity entity) {
		this.jdbcTemplate.update("insert into example (id, name) values (?, ?)", entity.getId(), entity.getName());
	}

	public ExampleEntity findById(int id) {
		return this.jdbcTemplate.queryForObject("select id, name from example where id =?", new Object[] { id },
				ROW_MAPPER);
	}

	public Collection<ExampleEntity> findAll() {
		return this.jdbcTemplate.query("select id, name from example", ROW_MAPPER);
	}

	static class ExampleEntityRowMapper implements RowMapper<ExampleEntity> {

		@Override
		public ExampleEntity mapRow(ResultSet rs, int rowNum) throws SQLException {
			int id = rs.getInt("id");
			String name = rs.getString("name");
			return new ExampleEntity(id, name);
		}

	}

}
=======
/*
 * Copyright 2012-2020 the original author or authors.
 *
 * Licensed under the Apache License, Version 2.0 (the "License");
 * you may not use this file except in compliance with the License.
 * You may obtain a copy of the License at
 *
 *      https://www.apache.org/licenses/LICENSE-2.0
 *
 * Unless required by applicable law or agreed to in writing, software
 * distributed under the License is distributed on an "AS IS" BASIS,
 * WITHOUT WARRANTIES OR CONDITIONS OF ANY KIND, either express or implied.
 * See the License for the specific language governing permissions and
 * limitations under the License.
 */

package org.springframework.boot.test.autoconfigure.jdbc;

import java.sql.ResultSet;
import java.sql.SQLException;
import java.util.Collection;

import javax.transaction.Transactional;

import org.springframework.jdbc.core.JdbcTemplate;
import org.springframework.jdbc.core.RowMapper;
import org.springframework.stereotype.Repository;

/**
 * Example repository used with {@link JdbcTest @JdbcTest} tests.
 *
 * @author Stephane Nicoll
 */
@Repository
public class ExampleRepository {

	private static final ExampleEntityRowMapper ROW_MAPPER = new ExampleEntityRowMapper();

	private final JdbcTemplate jdbcTemplate;

	public ExampleRepository(JdbcTemplate jdbcTemplate) {
		this.jdbcTemplate = jdbcTemplate;
	}

	@Transactional
	public void save(ExampleEntity entity) {
		this.jdbcTemplate.update("insert into example (id, name) values (?, ?)", entity.getId(), entity.getName());
	}

	public ExampleEntity findById(int id) {
		return this.jdbcTemplate.queryForObject("select id, name from example where id =?", ROW_MAPPER, id);
	}

	public Collection<ExampleEntity> findAll() {
		return this.jdbcTemplate.query("select id, name from example", ROW_MAPPER);
	}

	static class ExampleEntityRowMapper implements RowMapper<ExampleEntity> {

		@Override
		public ExampleEntity mapRow(ResultSet rs, int rowNum) throws SQLException {
			int id = rs.getInt("id");
			String name = rs.getString("name");
			return new ExampleEntity(id, name);
		}

	}

}
>>>>>>> 6755b480
<|MERGE_RESOLUTION|>--- conflicted
+++ resolved
@@ -1,75 +1,3 @@
-<<<<<<< HEAD
-/*
- * Copyright 2012-2019 the original author or authors.
- *
- * Licensed under the Apache License, Version 2.0 (the "License");
- * you may not use this file except in compliance with the License.
- * You may obtain a copy of the License at
- *
- *      https://www.apache.org/licenses/LICENSE-2.0
- *
- * Unless required by applicable law or agreed to in writing, software
- * distributed under the License is distributed on an "AS IS" BASIS,
- * WITHOUT WARRANTIES OR CONDITIONS OF ANY KIND, either express or implied.
- * See the License for the specific language governing permissions and
- * limitations under the License.
- */
-
-package org.springframework.boot.test.autoconfigure.jdbc;
-
-import java.sql.ResultSet;
-import java.sql.SQLException;
-import java.util.Collection;
-
-import javax.transaction.Transactional;
-
-import org.springframework.jdbc.core.JdbcTemplate;
-import org.springframework.jdbc.core.RowMapper;
-import org.springframework.stereotype.Repository;
-
-/**
- * Example repository used with {@link JdbcTest @JdbcTest} tests.
- *
- * @author Stephane Nicoll
- */
-@Repository
-public class ExampleRepository {
-
-	private static final ExampleEntityRowMapper ROW_MAPPER = new ExampleEntityRowMapper();
-
-	private final JdbcTemplate jdbcTemplate;
-
-	public ExampleRepository(JdbcTemplate jdbcTemplate) {
-		this.jdbcTemplate = jdbcTemplate;
-	}
-
-	@Transactional
-	public void save(ExampleEntity entity) {
-		this.jdbcTemplate.update("insert into example (id, name) values (?, ?)", entity.getId(), entity.getName());
-	}
-
-	public ExampleEntity findById(int id) {
-		return this.jdbcTemplate.queryForObject("select id, name from example where id =?", new Object[] { id },
-				ROW_MAPPER);
-	}
-
-	public Collection<ExampleEntity> findAll() {
-		return this.jdbcTemplate.query("select id, name from example", ROW_MAPPER);
-	}
-
-	static class ExampleEntityRowMapper implements RowMapper<ExampleEntity> {
-
-		@Override
-		public ExampleEntity mapRow(ResultSet rs, int rowNum) throws SQLException {
-			int id = rs.getInt("id");
-			String name = rs.getString("name");
-			return new ExampleEntity(id, name);
-		}
-
-	}
-
-}
-=======
 /*
  * Copyright 2012-2020 the original author or authors.
  *
@@ -138,5 +66,4 @@
 
 	}
 
-}
->>>>>>> 6755b480
+}