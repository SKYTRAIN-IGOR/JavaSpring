--- conflicted
+++ resolved
@@ -1,60 +1,3 @@
-<<<<<<< HEAD
-/*
- * Copyright 2012-2019 the original author or authors.
- *
- * Licensed under the Apache License, Version 2.0 (the "License");
- * you may not use this file except in compliance with the License.
- * You may obtain a copy of the License at
- *
- *      https://www.apache.org/licenses/LICENSE-2.0
- *
- * Unless required by applicable law or agreed to in writing, software
- * distributed under the License is distributed on an "AS IS" BASIS,
- * WITHOUT WARRANTIES OR CONDITIONS OF ANY KIND, either express or implied.
- * See the License for the specific language governing permissions and
- * limitations under the License.
- */
-
-package org.springframework.boot.test.autoconfigure.web.servlet.mockmvc;
-
-import org.junit.jupiter.api.Test;
-import org.junit.jupiter.api.extension.ExtendWith;
-
-import org.springframework.beans.factory.annotation.Autowired;
-import org.springframework.boot.test.autoconfigure.web.servlet.AutoConfigureMockMvc;
-import org.springframework.boot.test.autoconfigure.web.servlet.WebMvcTest;
-import org.springframework.boot.test.system.CapturedOutput;
-import org.springframework.boot.test.system.OutputCaptureExtension;
-import org.springframework.security.test.context.support.WithMockUser;
-import org.springframework.test.web.servlet.MockMvc;
-
-import static org.assertj.core.api.Assertions.assertThat;
-import static org.springframework.test.web.servlet.request.MockMvcRequestBuilders.get;
-import static org.springframework.test.web.servlet.result.MockMvcResultMatchers.content;
-import static org.springframework.test.web.servlet.result.MockMvcResultMatchers.status;
-
-/**
- * Tests for {@link WebMvcTest @WebMvcTest} default print output.
- *
- * @author Phillip Webb
- */
-@WebMvcTest
-@WithMockUser
-@AutoConfigureMockMvc(printOnlyOnFailure = false)
-@ExtendWith(OutputCaptureExtension.class)
-class WebMvcTestPrintAlwaysIntegrationTests {
-
-	@Autowired
-	private MockMvc mvc;
-
-	@Test
-	void shouldPrint(CapturedOutput capturedOutput) throws Exception {
-		this.mvc.perform(get("/one")).andExpect(content().string("one")).andExpect(status().isOk());
-		assertThat(capturedOutput).contains("Request URI = /one");
-	}
-
-}
-=======
 /*
  * Copyright 2012-2019 the original author or authors.
  *
@@ -109,5 +52,4 @@
 		assertThat(output).contains("Request URI = /one");
 	}
 
-}
->>>>>>> 6755b480
+}