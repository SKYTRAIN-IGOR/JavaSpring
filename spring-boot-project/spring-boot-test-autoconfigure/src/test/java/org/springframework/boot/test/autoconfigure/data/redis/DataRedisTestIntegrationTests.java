<<<<<<< HEAD
/*
 * Copyright 2012-2019 the original author or authors.
 *
 * Licensed under the Apache License, Version 2.0 (the "License");
 * you may not use this file except in compliance with the License.
 * You may obtain a copy of the License at
 *
 *      https://www.apache.org/licenses/LICENSE-2.0
 *
 * Unless required by applicable law or agreed to in writing, software
 * distributed under the License is distributed on an "AS IS" BASIS,
 * WITHOUT WARRANTIES OR CONDITIONS OF ANY KIND, either express or implied.
 * See the License for the specific language governing permissions and
 * limitations under the License.
 */

package org.springframework.boot.test.autoconfigure.data.redis;

import java.nio.charset.Charset;
import java.nio.charset.StandardCharsets;

import org.junit.jupiter.api.Test;
import org.testcontainers.junit.jupiter.Container;

import org.springframework.beans.factory.NoSuchBeanDefinitionException;
import org.springframework.beans.factory.annotation.Autowired;
import org.springframework.boot.test.util.TestPropertyValues;
import org.springframework.boot.testsupport.testcontainers.DisabledWithoutDockerTestcontainers;
import org.springframework.boot.testsupport.testcontainers.RedisContainer;
import org.springframework.context.ApplicationContext;
import org.springframework.context.ApplicationContextInitializer;
import org.springframework.context.ConfigurableApplicationContext;
import org.springframework.data.redis.connection.RedisConnection;
import org.springframework.data.redis.core.RedisOperations;
import org.springframework.test.context.ContextConfiguration;

import static org.assertj.core.api.Assertions.assertThat;
import static org.assertj.core.api.Assertions.assertThatExceptionOfType;

/**
 * Integration test for {@link DataRedisTest @DataRedisTest}.
 *
 * @author Jayaram Pradhan
 */
@DisabledWithoutDockerTestcontainers
@ContextConfiguration(initializers = DataRedisTestIntegrationTests.Initializer.class)
@DataRedisTest
class DataRedisTestIntegrationTests {

	@Container
	public static RedisContainer redis = new RedisContainer();

	@Autowired
	private RedisOperations<Object, Object> operations;

	@Autowired
	private ExampleRepository exampleRepository;

	@Autowired
	private ApplicationContext applicationContext;

	private static final Charset CHARSET = StandardCharsets.UTF_8;

	@Test
	void testRepository() {
		PersonHash personHash = new PersonHash();
		personHash.setDescription("Look, new @DataRedisTest!");
		assertThat(personHash.getId()).isNull();
		PersonHash savedEntity = this.exampleRepository.save(personHash);
		assertThat(savedEntity.getId()).isNotNull();
		assertThat(this.operations.execute((RedisConnection connection) -> connection
				.exists(("persons:" + savedEntity.getId()).getBytes(CHARSET)))).isTrue();
		this.exampleRepository.deleteAll();
	}

	@Test
	void didNotInjectExampleService() {
		assertThatExceptionOfType(NoSuchBeanDefinitionException.class)
				.isThrownBy(() -> this.applicationContext.getBean(ExampleService.class));
	}

	static class Initializer implements ApplicationContextInitializer<ConfigurableApplicationContext> {

		@Override
		public void initialize(ConfigurableApplicationContext configurableApplicationContext) {
			TestPropertyValues.of("spring.redis.port=" + redis.getFirstMappedPort())
					.applyTo(configurableApplicationContext.getEnvironment());
		}

	}

}
=======
/*
 * Copyright 2012-2020 the original author or authors.
 *
 * Licensed under the Apache License, Version 2.0 (the "License");
 * you may not use this file except in compliance with the License.
 * You may obtain a copy of the License at
 *
 *      https://www.apache.org/licenses/LICENSE-2.0
 *
 * Unless required by applicable law or agreed to in writing, software
 * distributed under the License is distributed on an "AS IS" BASIS,
 * WITHOUT WARRANTIES OR CONDITIONS OF ANY KIND, either express or implied.
 * See the License for the specific language governing permissions and
 * limitations under the License.
 */

package org.springframework.boot.test.autoconfigure.data.redis;

import java.nio.charset.Charset;
import java.nio.charset.StandardCharsets;

import org.junit.jupiter.api.Test;
import org.testcontainers.junit.jupiter.Container;
import org.testcontainers.junit.jupiter.Testcontainers;

import org.springframework.beans.factory.NoSuchBeanDefinitionException;
import org.springframework.beans.factory.annotation.Autowired;
import org.springframework.boot.testsupport.testcontainers.RedisContainer;
import org.springframework.context.ApplicationContext;
import org.springframework.data.redis.connection.RedisConnection;
import org.springframework.data.redis.core.RedisOperations;
import org.springframework.test.context.DynamicPropertyRegistry;
import org.springframework.test.context.DynamicPropertySource;

import static org.assertj.core.api.Assertions.assertThat;
import static org.assertj.core.api.Assertions.assertThatExceptionOfType;

/**
 * Integration test for {@link DataRedisTest @DataRedisTest}.
 *
 * @author Jayaram Pradhan
 */
@Testcontainers(disabledWithoutDocker = true)
@DataRedisTest
class DataRedisTestIntegrationTests {

	private static final Charset CHARSET = StandardCharsets.UTF_8;

	@Container
	static RedisContainer redis = new RedisContainer();

	@Autowired
	private RedisOperations<Object, Object> operations;

	@Autowired
	private ExampleRepository exampleRepository;

	@Autowired
	private ApplicationContext applicationContext;

	@DynamicPropertySource
	static void redisProperties(DynamicPropertyRegistry registry) {
		registry.add("spring.redis.host", redis::getHost);
		registry.add("spring.redis.port", redis::getFirstMappedPort);
	}

	@Test
	void testRepository() {
		PersonHash personHash = new PersonHash();
		personHash.setDescription("Look, new @DataRedisTest!");
		assertThat(personHash.getId()).isNull();
		PersonHash savedEntity = this.exampleRepository.save(personHash);
		assertThat(savedEntity.getId()).isNotNull();
		assertThat(this.operations.execute((RedisConnection connection) -> connection
				.exists(("persons:" + savedEntity.getId()).getBytes(CHARSET)))).isTrue();
		this.exampleRepository.deleteAll();
	}

	@Test
	void didNotInjectExampleService() {
		assertThatExceptionOfType(NoSuchBeanDefinitionException.class)
				.isThrownBy(() -> this.applicationContext.getBean(ExampleService.class));
	}

}
>>>>>>> 6755b480
<|MERGE_RESOLUTION|>--- conflicted
+++ resolved
@@ -1,97 +1,3 @@
-<<<<<<< HEAD
-/*
- * Copyright 2012-2019 the original author or authors.
- *
- * Licensed under the Apache License, Version 2.0 (the "License");
- * you may not use this file except in compliance with the License.
- * You may obtain a copy of the License at
- *
- *      https://www.apache.org/licenses/LICENSE-2.0
- *
- * Unless required by applicable law or agreed to in writing, software
- * distributed under the License is distributed on an "AS IS" BASIS,
- * WITHOUT WARRANTIES OR CONDITIONS OF ANY KIND, either express or implied.
- * See the License for the specific language governing permissions and
- * limitations under the License.
- */
-
-package org.springframework.boot.test.autoconfigure.data.redis;
-
-import java.nio.charset.Charset;
-import java.nio.charset.StandardCharsets;
-
-import org.junit.jupiter.api.Test;
-import org.testcontainers.junit.jupiter.Container;
-
-import org.springframework.beans.factory.NoSuchBeanDefinitionException;
-import org.springframework.beans.factory.annotation.Autowired;
-import org.springframework.boot.test.util.TestPropertyValues;
-import org.springframework.boot.testsupport.testcontainers.DisabledWithoutDockerTestcontainers;
-import org.springframework.boot.testsupport.testcontainers.RedisContainer;
-import org.springframework.context.ApplicationContext;
-import org.springframework.context.ApplicationContextInitializer;
-import org.springframework.context.ConfigurableApplicationContext;
-import org.springframework.data.redis.connection.RedisConnection;
-import org.springframework.data.redis.core.RedisOperations;
-import org.springframework.test.context.ContextConfiguration;
-
-import static org.assertj.core.api.Assertions.assertThat;
-import static org.assertj.core.api.Assertions.assertThatExceptionOfType;
-
-/**
- * Integration test for {@link DataRedisTest @DataRedisTest}.
- *
- * @author Jayaram Pradhan
- */
-@DisabledWithoutDockerTestcontainers
-@ContextConfiguration(initializers = DataRedisTestIntegrationTests.Initializer.class)
-@DataRedisTest
-class DataRedisTestIntegrationTests {
-
-	@Container
-	public static RedisContainer redis = new RedisContainer();
-
-	@Autowired
-	private RedisOperations<Object, Object> operations;
-
-	@Autowired
-	private ExampleRepository exampleRepository;
-
-	@Autowired
-	private ApplicationContext applicationContext;
-
-	private static final Charset CHARSET = StandardCharsets.UTF_8;
-
-	@Test
-	void testRepository() {
-		PersonHash personHash = new PersonHash();
-		personHash.setDescription("Look, new @DataRedisTest!");
-		assertThat(personHash.getId()).isNull();
-		PersonHash savedEntity = this.exampleRepository.save(personHash);
-		assertThat(savedEntity.getId()).isNotNull();
-		assertThat(this.operations.execute((RedisConnection connection) -> connection
-				.exists(("persons:" + savedEntity.getId()).getBytes(CHARSET)))).isTrue();
-		this.exampleRepository.deleteAll();
-	}
-
-	@Test
-	void didNotInjectExampleService() {
-		assertThatExceptionOfType(NoSuchBeanDefinitionException.class)
-				.isThrownBy(() -> this.applicationContext.getBean(ExampleService.class));
-	}
-
-	static class Initializer implements ApplicationContextInitializer<ConfigurableApplicationContext> {
-
-		@Override
-		public void initialize(ConfigurableApplicationContext configurableApplicationContext) {
-			TestPropertyValues.of("spring.redis.port=" + redis.getFirstMappedPort())
-					.applyTo(configurableApplicationContext.getEnvironment());
-		}
-
-	}
-
-}
-=======
 /*
  * Copyright 2012-2020 the original author or authors.
  *
@@ -176,5 +82,4 @@
 				.isThrownBy(() -> this.applicationContext.getBean(ExampleService.class));
 	}
 
-}
->>>>>>> 6755b480
+}