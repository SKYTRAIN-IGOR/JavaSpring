--- conflicted
+++ resolved
@@ -1,133 +1,3 @@
-<<<<<<< HEAD
-/*
- * Copyright 2012-2019 the original author or authors.
- *
- * Licensed under the Apache License, Version 2.0 (the "License");
- * you may not use this file except in compliance with the License.
- * You may obtain a copy of the License at
- *
- *      https://www.apache.org/licenses/LICENSE-2.0
- *
- * Unless required by applicable law or agreed to in writing, software
- * distributed under the License is distributed on an "AS IS" BASIS,
- * WITHOUT WARRANTIES OR CONDITIONS OF ANY KIND, either express or implied.
- * See the License for the specific language governing permissions and
- * limitations under the License.
- */
-
-package org.springframework.boot.test.autoconfigure.filter;
-
-import org.junit.jupiter.api.Test;
-
-import org.springframework.boot.context.TypeExcludeFilter;
-import org.springframework.context.ConfigurableApplicationContext;
-import org.springframework.context.annotation.AnnotationConfigApplicationContext;
-import org.springframework.core.type.classreading.MetadataReader;
-import org.springframework.core.type.classreading.MetadataReaderFactory;
-import org.springframework.core.type.classreading.SimpleMetadataReaderFactory;
-import org.springframework.test.context.ContextCustomizer;
-import org.springframework.test.context.MergedContextConfiguration;
-
-import static org.assertj.core.api.Assertions.assertThat;
-import static org.mockito.Mockito.mock;
-
-/**
- * Tests for {@link TypeExcludeFiltersContextCustomizerFactory}.
- *
- * @author Phillip Webb
- */
-class TypeExcludeFiltersContextCustomizerFactoryTests {
-
-	private TypeExcludeFiltersContextCustomizerFactory factory = new TypeExcludeFiltersContextCustomizerFactory();
-
-	private MergedContextConfiguration mergedContextConfiguration = mock(MergedContextConfiguration.class);
-
-	private ConfigurableApplicationContext context = new AnnotationConfigApplicationContext();
-
-	@Test
-	void getContextCustomizerWhenHasNoAnnotationShouldReturnNull() {
-		ContextCustomizer customizer = this.factory.createContextCustomizer(NoAnnotation.class, null);
-		assertThat(customizer).isNull();
-	}
-
-	@Test
-	void getContextCustomizerWhenHasAnnotationShouldReturnCustomizer() {
-		ContextCustomizer customizer = this.factory.createContextCustomizer(WithExcludeFilters.class, null);
-		assertThat(customizer).isNotNull();
-	}
-
-	@Test
-	void hashCodeAndEquals() {
-		ContextCustomizer customizer1 = this.factory.createContextCustomizer(WithExcludeFilters.class, null);
-		ContextCustomizer customizer2 = this.factory.createContextCustomizer(WithSameExcludeFilters.class, null);
-		ContextCustomizer customizer3 = this.factory.createContextCustomizer(WithDifferentExcludeFilters.class, null);
-		assertThat(customizer1.hashCode()).isEqualTo(customizer2.hashCode());
-		assertThat(customizer1).isEqualTo(customizer1).isEqualTo(customizer2).isNotEqualTo(customizer3);
-	}
-
-	@Test
-	void getContextCustomizerShouldAddExcludeFilters() throws Exception {
-		ContextCustomizer customizer = this.factory.createContextCustomizer(WithExcludeFilters.class, null);
-		customizer.customizeContext(this.context, this.mergedContextConfiguration);
-		this.context.refresh();
-		TypeExcludeFilter filter = this.context.getBean(TypeExcludeFilter.class);
-		MetadataReaderFactory metadataReaderFactory = new SimpleMetadataReaderFactory();
-		MetadataReader metadataReader = metadataReaderFactory.getMetadataReader(NoAnnotation.class.getName());
-		assertThat(filter.match(metadataReader, metadataReaderFactory)).isFalse();
-		metadataReader = metadataReaderFactory.getMetadataReader(SimpleExclude.class.getName());
-		assertThat(filter.match(metadataReader, metadataReaderFactory)).isTrue();
-		metadataReader = metadataReaderFactory.getMetadataReader(TestClassAwareExclude.class.getName());
-		assertThat(filter.match(metadataReader, metadataReaderFactory)).isTrue();
-	}
-
-	static class NoAnnotation {
-
-	}
-
-	@TypeExcludeFilters({ SimpleExclude.class, TestClassAwareExclude.class })
-	static class WithExcludeFilters {
-
-	}
-
-	@TypeExcludeFilters({ TestClassAwareExclude.class, SimpleExclude.class })
-	static class WithSameExcludeFilters {
-
-	}
-
-	@TypeExcludeFilters(SimpleExclude.class)
-	static class WithDifferentExcludeFilters {
-
-	}
-
-	static class SimpleExclude extends TypeExcludeFilter {
-
-		@Override
-		public boolean match(MetadataReader metadataReader, MetadataReaderFactory metadataReaderFactory) {
-			return metadataReader.getClassMetadata().getClassName().equals(getClass().getName());
-		}
-
-		@Override
-		public boolean equals(Object obj) {
-			return obj.getClass() == getClass();
-		}
-
-		@Override
-		public int hashCode() {
-			return SimpleExclude.class.hashCode();
-		}
-
-	}
-
-	static class TestClassAwareExclude extends SimpleExclude {
-
-		TestClassAwareExclude(Class<?> testClass) {
-			assertThat(testClass).isNotNull();
-		}
-
-	}
-
-}
-=======
 /*
  * Copyright 2012-2020 the original author or authors.
  *
@@ -272,5 +142,4 @@
 
 	}
 
-}
->>>>>>> 6755b480
+}