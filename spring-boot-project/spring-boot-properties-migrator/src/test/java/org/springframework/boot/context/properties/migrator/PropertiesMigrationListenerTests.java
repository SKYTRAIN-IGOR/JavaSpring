<<<<<<< HEAD
/*
 * Copyright 2012-2019 the original author or authors.
 *
 * Licensed under the Apache License, Version 2.0 (the "License");
 * you may not use this file except in compliance with the License.
 * You may obtain a copy of the License at
 *
 *      https://www.apache.org/licenses/LICENSE-2.0
 *
 * Unless required by applicable law or agreed to in writing, software
 * distributed under the License is distributed on an "AS IS" BASIS,
 * WITHOUT WARRANTIES OR CONDITIONS OF ANY KIND, either express or implied.
 * See the License for the specific language governing permissions and
 * limitations under the License.
 */

package org.springframework.boot.context.properties.migrator;

import org.junit.jupiter.api.AfterEach;
import org.junit.jupiter.api.Test;
import org.junit.jupiter.api.extension.ExtendWith;

import org.springframework.boot.SpringApplication;
import org.springframework.boot.test.system.CapturedOutput;
import org.springframework.boot.test.system.OutputCaptureExtension;
import org.springframework.context.ConfigurableApplicationContext;
import org.springframework.context.annotation.Configuration;

import static org.assertj.core.api.Assertions.assertThat;

/**
 * Tests for {@link PropertiesMigrationListener}.
 *
 * @author Stephane Nicoll
 */
@ExtendWith(OutputCaptureExtension.class)
class PropertiesMigrationListenerTests {

	private ConfigurableApplicationContext context;

	@AfterEach
	void closeContext() {
		if (this.context != null) {
			this.context.close();
		}
	}

	@Test
	void sampleReport(CapturedOutput capturedOutput) {
		this.context = createSampleApplication().run("--banner.charset=UTF8");
		assertThat(capturedOutput).contains("commandLineArgs").contains("spring.banner.charset")
				.contains("Each configuration key has been temporarily mapped")
				.doesNotContain("Please refer to the migration guide");
	}

	private SpringApplication createSampleApplication() {
		return new SpringApplication(TestApplication.class);
	}

	@Configuration(proxyBeanMethods = false)
	static class TestApplication {

	}

}
=======
/*
 * Copyright 2012-2020 the original author or authors.
 *
 * Licensed under the Apache License, Version 2.0 (the "License");
 * you may not use this file except in compliance with the License.
 * You may obtain a copy of the License at
 *
 *      https://www.apache.org/licenses/LICENSE-2.0
 *
 * Unless required by applicable law or agreed to in writing, software
 * distributed under the License is distributed on an "AS IS" BASIS,
 * WITHOUT WARRANTIES OR CONDITIONS OF ANY KIND, either express or implied.
 * See the License for the specific language governing permissions and
 * limitations under the License.
 */

package org.springframework.boot.context.properties.migrator;

import org.junit.jupiter.api.AfterEach;
import org.junit.jupiter.api.Test;
import org.junit.jupiter.api.extension.ExtendWith;

import org.springframework.boot.SpringApplication;
import org.springframework.boot.test.system.CapturedOutput;
import org.springframework.boot.test.system.OutputCaptureExtension;
import org.springframework.context.ConfigurableApplicationContext;
import org.springframework.context.annotation.Configuration;

import static org.assertj.core.api.Assertions.assertThat;

/**
 * Tests for {@link PropertiesMigrationListener}.
 *
 * @author Stephane Nicoll
 */
@ExtendWith(OutputCaptureExtension.class)
class PropertiesMigrationListenerTests {

	private ConfigurableApplicationContext context;

	@AfterEach
	void closeContext() {
		if (this.context != null) {
			this.context.close();
		}
	}

	@Test
	void sampleReport(CapturedOutput output) {
		this.context = createSampleApplication().run("--logging.file=test.log");
		assertThat(output).contains("commandLineArgs").contains("logging.file.name")
				.contains("Each configuration key has been temporarily mapped")
				.doesNotContain("Please refer to the release notes");
	}

	private SpringApplication createSampleApplication() {
		return new SpringApplication(TestApplication.class);
	}

	@Configuration(proxyBeanMethods = false)
	static class TestApplication {

	}

}
>>>>>>> 6755b480
<|MERGE_RESOLUTION|>--- conflicted
+++ resolved
@@ -1,70 +1,3 @@
-<<<<<<< HEAD
-/*
- * Copyright 2012-2019 the original author or authors.
- *
- * Licensed under the Apache License, Version 2.0 (the "License");
- * you may not use this file except in compliance with the License.
- * You may obtain a copy of the License at
- *
- *      https://www.apache.org/licenses/LICENSE-2.0
- *
- * Unless required by applicable law or agreed to in writing, software
- * distributed under the License is distributed on an "AS IS" BASIS,
- * WITHOUT WARRANTIES OR CONDITIONS OF ANY KIND, either express or implied.
- * See the License for the specific language governing permissions and
- * limitations under the License.
- */
-
-package org.springframework.boot.context.properties.migrator;
-
-import org.junit.jupiter.api.AfterEach;
-import org.junit.jupiter.api.Test;
-import org.junit.jupiter.api.extension.ExtendWith;
-
-import org.springframework.boot.SpringApplication;
-import org.springframework.boot.test.system.CapturedOutput;
-import org.springframework.boot.test.system.OutputCaptureExtension;
-import org.springframework.context.ConfigurableApplicationContext;
-import org.springframework.context.annotation.Configuration;
-
-import static org.assertj.core.api.Assertions.assertThat;
-
-/**
- * Tests for {@link PropertiesMigrationListener}.
- *
- * @author Stephane Nicoll
- */
-@ExtendWith(OutputCaptureExtension.class)
-class PropertiesMigrationListenerTests {
-
-	private ConfigurableApplicationContext context;
-
-	@AfterEach
-	void closeContext() {
-		if (this.context != null) {
-			this.context.close();
-		}
-	}
-
-	@Test
-	void sampleReport(CapturedOutput capturedOutput) {
-		this.context = createSampleApplication().run("--banner.charset=UTF8");
-		assertThat(capturedOutput).contains("commandLineArgs").contains("spring.banner.charset")
-				.contains("Each configuration key has been temporarily mapped")
-				.doesNotContain("Please refer to the migration guide");
-	}
-
-	private SpringApplication createSampleApplication() {
-		return new SpringApplication(TestApplication.class);
-	}
-
-	@Configuration(proxyBeanMethods = false)
-	static class TestApplication {
-
-	}
-
-}
-=======
 /*
  * Copyright 2012-2020 the original author or authors.
  *
@@ -129,5 +62,4 @@
 
 	}
 
-}
->>>>>>> 6755b480
+}