<<<<<<< HEAD
/*
 * Copyright 2012-2019 the original author or authors.
 *
 * Licensed under the Apache License, Version 2.0 (the "License");
 * you may not use this file except in compliance with the License.
 * You may obtain a copy of the License at
 *
 *      https://www.apache.org/licenses/LICENSE-2.0
 *
 * Unless required by applicable law or agreed to in writing, software
 * distributed under the License is distributed on an "AS IS" BASIS,
 * WITHOUT WARRANTIES OR CONDITIONS OF ANY KIND, either express or implied.
 * See the License for the specific language governing permissions and
 * limitations under the License.
 */

package org.springframework.boot.actuate.autoconfigure.endpoint.web.documentation;

import java.util.Arrays;
import java.util.List;

import liquibase.changelog.ChangeSet.ExecType;
import org.junit.jupiter.api.Test;

import org.springframework.boot.actuate.liquibase.LiquibaseEndpoint;
import org.springframework.boot.autoconfigure.jdbc.EmbeddedDataSourceConfiguration;
import org.springframework.boot.autoconfigure.liquibase.LiquibaseAutoConfiguration;
import org.springframework.context.ApplicationContext;
import org.springframework.context.annotation.Bean;
import org.springframework.context.annotation.Configuration;
import org.springframework.context.annotation.Import;
import org.springframework.restdocs.mockmvc.MockMvcRestDocumentation;
import org.springframework.restdocs.payload.FieldDescriptor;
import org.springframework.restdocs.payload.JsonFieldType;

import static org.springframework.restdocs.payload.PayloadDocumentation.fieldWithPath;
import static org.springframework.restdocs.payload.PayloadDocumentation.responseFields;
import static org.springframework.test.web.servlet.request.MockMvcRequestBuilders.get;
import static org.springframework.test.web.servlet.result.MockMvcResultMatchers.status;

/**
 * Tests for generating documentation describing the {@link LiquibaseEndpoint}.
 *
 * @author Andy Wilkinson
 */
class LiquibaseEndpointDocumentationTests extends MockMvcEndpointDocumentationTests {

	@Test
	void liquibase() throws Exception {
		FieldDescriptor changeSetsField = fieldWithPath("contexts.*.liquibaseBeans.*.changeSets")
				.description("Change sets made by the Liquibase beans, keyed by " + "bean name.");
		this.mockMvc.perform(get("/actuator/liquibase")).andExpect(status().isOk())
				.andDo(MockMvcRestDocumentation.document("liquibase",
						responseFields(fieldWithPath("contexts").description("Application contexts keyed by id"),
								changeSetsField)
										.andWithPrefix("contexts.*.liquibaseBeans.*.changeSets[].",
												getChangeSetFieldDescriptors())
										.and(parentIdField())));
	}

	private List<FieldDescriptor> getChangeSetFieldDescriptors() {
		return Arrays.asList(fieldWithPath("author").description("Author of the change set."),
				fieldWithPath("changeLog").description("Change log that contains the change set."),
				fieldWithPath("comments").description("Comments on the change set."),
				fieldWithPath("contexts").description("Contexts of the change set."),
				fieldWithPath("dateExecuted").description("Timestamp of when the change set was executed."),
				fieldWithPath("deploymentId").description("ID of the deployment that ran the change set."),
				fieldWithPath("description").description("Description of the change set."),
				fieldWithPath("execType")
						.description("Execution type of the change set (" + describeEnumValues(ExecType.class) + ")."),
				fieldWithPath("id").description("ID of the change set."),
				fieldWithPath("labels").description("Labels associated with the change set."),
				fieldWithPath("checksum").description("Checksum of the change set."),
				fieldWithPath("orderExecuted").description("Order of the execution of the change set."),
				fieldWithPath("tag").description("Tag associated with the change set, if any.").optional()
						.type(JsonFieldType.STRING));
	}

	@Configuration(proxyBeanMethods = false)
	@Import({ BaseDocumentationConfiguration.class, EmbeddedDataSourceConfiguration.class,
			LiquibaseAutoConfiguration.class })
	static class TestConfiguration {

		@Bean
		LiquibaseEndpoint endpoint(ApplicationContext context) {
			return new LiquibaseEndpoint(context);
		}

	}

}
=======
/*
 * Copyright 2012-2019 the original author or authors.
 *
 * Licensed under the Apache License, Version 2.0 (the "License");
 * you may not use this file except in compliance with the License.
 * You may obtain a copy of the License at
 *
 *      https://www.apache.org/licenses/LICENSE-2.0
 *
 * Unless required by applicable law or agreed to in writing, software
 * distributed under the License is distributed on an "AS IS" BASIS,
 * WITHOUT WARRANTIES OR CONDITIONS OF ANY KIND, either express or implied.
 * See the License for the specific language governing permissions and
 * limitations under the License.
 */

package org.springframework.boot.actuate.autoconfigure.endpoint.web.documentation;

import java.util.Arrays;
import java.util.List;

import liquibase.changelog.ChangeSet.ExecType;
import org.junit.jupiter.api.Test;

import org.springframework.boot.actuate.liquibase.LiquibaseEndpoint;
import org.springframework.boot.autoconfigure.jdbc.EmbeddedDataSourceConfiguration;
import org.springframework.boot.autoconfigure.liquibase.LiquibaseAutoConfiguration;
import org.springframework.context.ApplicationContext;
import org.springframework.context.annotation.Bean;
import org.springframework.context.annotation.Configuration;
import org.springframework.context.annotation.Import;
import org.springframework.restdocs.mockmvc.MockMvcRestDocumentation;
import org.springframework.restdocs.payload.FieldDescriptor;
import org.springframework.restdocs.payload.JsonFieldType;

import static org.springframework.restdocs.payload.PayloadDocumentation.fieldWithPath;
import static org.springframework.restdocs.payload.PayloadDocumentation.responseFields;
import static org.springframework.test.web.servlet.request.MockMvcRequestBuilders.get;
import static org.springframework.test.web.servlet.result.MockMvcResultMatchers.status;

/**
 * Tests for generating documentation describing the {@link LiquibaseEndpoint}.
 *
 * @author Andy Wilkinson
 */
class LiquibaseEndpointDocumentationTests extends MockMvcEndpointDocumentationTests {

	@Test
	void liquibase() throws Exception {
		FieldDescriptor changeSetsField = fieldWithPath("contexts.*.liquibaseBeans.*.changeSets")
				.description("Change sets made by the Liquibase beans, keyed by bean name.");
		this.mockMvc.perform(get("/actuator/liquibase")).andExpect(status().isOk())
				.andDo(MockMvcRestDocumentation.document("liquibase",
						responseFields(fieldWithPath("contexts").description("Application contexts keyed by id"),
								changeSetsField)
										.andWithPrefix("contexts.*.liquibaseBeans.*.changeSets[].",
												getChangeSetFieldDescriptors())
										.and(parentIdField())));
	}

	private List<FieldDescriptor> getChangeSetFieldDescriptors() {
		return Arrays.asList(fieldWithPath("author").description("Author of the change set."),
				fieldWithPath("changeLog").description("Change log that contains the change set."),
				fieldWithPath("comments").description("Comments on the change set."),
				fieldWithPath("contexts").description("Contexts of the change set."),
				fieldWithPath("dateExecuted").description("Timestamp of when the change set was executed."),
				fieldWithPath("deploymentId").description("ID of the deployment that ran the change set."),
				fieldWithPath("description").description("Description of the change set."),
				fieldWithPath("execType")
						.description("Execution type of the change set (" + describeEnumValues(ExecType.class) + ")."),
				fieldWithPath("id").description("ID of the change set."),
				fieldWithPath("labels").description("Labels associated with the change set."),
				fieldWithPath("checksum").description("Checksum of the change set."),
				fieldWithPath("orderExecuted").description("Order of the execution of the change set."),
				fieldWithPath("tag").description("Tag associated with the change set, if any.").optional()
						.type(JsonFieldType.STRING));
	}

	@Configuration(proxyBeanMethods = false)
	@Import({ BaseDocumentationConfiguration.class, EmbeddedDataSourceConfiguration.class,
			LiquibaseAutoConfiguration.class })
	static class TestConfiguration {

		@Bean
		LiquibaseEndpoint endpoint(ApplicationContext context) {
			return new LiquibaseEndpoint(context);
		}

	}

}
>>>>>>> 6755b480
<|MERGE_RESOLUTION|>--- conflicted
+++ resolved
@@ -1,96 +1,3 @@
-<<<<<<< HEAD
-/*
- * Copyright 2012-2019 the original author or authors.
- *
- * Licensed under the Apache License, Version 2.0 (the "License");
- * you may not use this file except in compliance with the License.
- * You may obtain a copy of the License at
- *
- *      https://www.apache.org/licenses/LICENSE-2.0
- *
- * Unless required by applicable law or agreed to in writing, software
- * distributed under the License is distributed on an "AS IS" BASIS,
- * WITHOUT WARRANTIES OR CONDITIONS OF ANY KIND, either express or implied.
- * See the License for the specific language governing permissions and
- * limitations under the License.
- */
-
-package org.springframework.boot.actuate.autoconfigure.endpoint.web.documentation;
-
-import java.util.Arrays;
-import java.util.List;
-
-import liquibase.changelog.ChangeSet.ExecType;
-import org.junit.jupiter.api.Test;
-
-import org.springframework.boot.actuate.liquibase.LiquibaseEndpoint;
-import org.springframework.boot.autoconfigure.jdbc.EmbeddedDataSourceConfiguration;
-import org.springframework.boot.autoconfigure.liquibase.LiquibaseAutoConfiguration;
-import org.springframework.context.ApplicationContext;
-import org.springframework.context.annotation.Bean;
-import org.springframework.context.annotation.Configuration;
-import org.springframework.context.annotation.Import;
-import org.springframework.restdocs.mockmvc.MockMvcRestDocumentation;
-import org.springframework.restdocs.payload.FieldDescriptor;
-import org.springframework.restdocs.payload.JsonFieldType;
-
-import static org.springframework.restdocs.payload.PayloadDocumentation.fieldWithPath;
-import static org.springframework.restdocs.payload.PayloadDocumentation.responseFields;
-import static org.springframework.test.web.servlet.request.MockMvcRequestBuilders.get;
-import static org.springframework.test.web.servlet.result.MockMvcResultMatchers.status;
-
-/**
- * Tests for generating documentation describing the {@link LiquibaseEndpoint}.
- *
- * @author Andy Wilkinson
- */
-class LiquibaseEndpointDocumentationTests extends MockMvcEndpointDocumentationTests {
-
-	@Test
-	void liquibase() throws Exception {
-		FieldDescriptor changeSetsField = fieldWithPath("contexts.*.liquibaseBeans.*.changeSets")
-				.description("Change sets made by the Liquibase beans, keyed by " + "bean name.");
-		this.mockMvc.perform(get("/actuator/liquibase")).andExpect(status().isOk())
-				.andDo(MockMvcRestDocumentation.document("liquibase",
-						responseFields(fieldWithPath("contexts").description("Application contexts keyed by id"),
-								changeSetsField)
-										.andWithPrefix("contexts.*.liquibaseBeans.*.changeSets[].",
-												getChangeSetFieldDescriptors())
-										.and(parentIdField())));
-	}
-
-	private List<FieldDescriptor> getChangeSetFieldDescriptors() {
-		return Arrays.asList(fieldWithPath("author").description("Author of the change set."),
-				fieldWithPath("changeLog").description("Change log that contains the change set."),
-				fieldWithPath("comments").description("Comments on the change set."),
-				fieldWithPath("contexts").description("Contexts of the change set."),
-				fieldWithPath("dateExecuted").description("Timestamp of when the change set was executed."),
-				fieldWithPath("deploymentId").description("ID of the deployment that ran the change set."),
-				fieldWithPath("description").description("Description of the change set."),
-				fieldWithPath("execType")
-						.description("Execution type of the change set (" + describeEnumValues(ExecType.class) + ")."),
-				fieldWithPath("id").description("ID of the change set."),
-				fieldWithPath("labels").description("Labels associated with the change set."),
-				fieldWithPath("checksum").description("Checksum of the change set."),
-				fieldWithPath("orderExecuted").description("Order of the execution of the change set."),
-				fieldWithPath("tag").description("Tag associated with the change set, if any.").optional()
-						.type(JsonFieldType.STRING));
-	}
-
-	@Configuration(proxyBeanMethods = false)
-	@Import({ BaseDocumentationConfiguration.class, EmbeddedDataSourceConfiguration.class,
-			LiquibaseAutoConfiguration.class })
-	static class TestConfiguration {
-
-		@Bean
-		LiquibaseEndpoint endpoint(ApplicationContext context) {
-			return new LiquibaseEndpoint(context);
-		}
-
-	}
-
-}
-=======
 /*
  * Copyright 2012-2019 the original author or authors.
  *
@@ -181,5 +88,4 @@
 
 	}
 
-}
->>>>>>> 6755b480
+}