<<<<<<< HEAD
/*
 * Copyright 2012-2019 the original author or authors.
 *
 * Licensed under the Apache License, Version 2.0 (the "License");
 * you may not use this file except in compliance with the License.
 * You may obtain a copy of the License at
 *
 *      https://www.apache.org/licenses/LICENSE-2.0
 *
 * Unless required by applicable law or agreed to in writing, software
 * distributed under the License is distributed on an "AS IS" BASIS,
 * WITHOUT WARRANTIES OR CONDITIONS OF ANY KIND, either express or implied.
 * See the License for the specific language governing permissions and
 * limitations under the License.
 */

package org.springframework.boot.actuate.autoconfigure.cloudfoundry;

import java.util.Collection;
import java.util.Collections;
import java.util.function.Consumer;
import java.util.function.Function;

import org.junit.jupiter.api.Test;

import org.springframework.boot.actuate.endpoint.EndpointId;
import org.springframework.boot.actuate.endpoint.InvocationContext;
import org.springframework.boot.actuate.endpoint.SecurityContext;
import org.springframework.boot.actuate.endpoint.annotation.Endpoint;
import org.springframework.boot.actuate.endpoint.annotation.ReadOperation;
import org.springframework.boot.actuate.endpoint.invoke.convert.ConversionServiceParameterValueMapper;
import org.springframework.boot.actuate.endpoint.invoker.cache.CachingOperationInvokerAdvisor;
import org.springframework.boot.actuate.endpoint.web.EndpointMediaTypes;
import org.springframework.boot.actuate.endpoint.web.ExposableWebEndpoint;
import org.springframework.boot.actuate.endpoint.web.PathMapper;
import org.springframework.boot.actuate.endpoint.web.WebOperation;
import org.springframework.boot.actuate.endpoint.web.annotation.EndpointWebExtension;
import org.springframework.boot.actuate.health.HealthEndpoint;
import org.springframework.boot.actuate.health.HealthIndicator;
import org.springframework.context.annotation.AnnotationConfigApplicationContext;
import org.springframework.context.annotation.Bean;
import org.springframework.context.annotation.Configuration;
import org.springframework.core.convert.support.DefaultConversionService;

import static org.assertj.core.api.Assertions.assertThat;
import static org.mockito.Mockito.mock;

/**
 * Tests for {@link CloudFoundryWebEndpointDiscoverer}.
 *
 * @author Madhura Bhave
 */
class CloudFoundryWebEndpointDiscovererTests {

	@Test
	void getEndpointsShouldAddCloudFoundryHealthExtension() {
		load(TestConfiguration.class, (discoverer) -> {
			Collection<ExposableWebEndpoint> endpoints = discoverer.getEndpoints();
			assertThat(endpoints.size()).isEqualTo(2);
			for (ExposableWebEndpoint endpoint : endpoints) {
				if (endpoint.getEndpointId().equals(EndpointId.of("health"))) {
					WebOperation operation = findMainReadOperation(endpoint);
					assertThat(operation
							.invoke(new InvocationContext(mock(SecurityContext.class), Collections.emptyMap())))
									.isEqualTo("cf");
				}
			}
		});
	}

	private WebOperation findMainReadOperation(ExposableWebEndpoint endpoint) {
		for (WebOperation operation : endpoint.getOperations()) {
			if (operation.getRequestPredicate().getPath().equals("health")) {
				return operation;
			}
		}
		throw new IllegalStateException("No main read operation found from " + endpoint.getOperations());
	}

	private void load(Class<?> configuration, Consumer<CloudFoundryWebEndpointDiscoverer> consumer) {
		this.load((id) -> null, EndpointId::toString, configuration, consumer);
	}

	private void load(Function<EndpointId, Long> timeToLive, PathMapper endpointPathMapper, Class<?> configuration,
			Consumer<CloudFoundryWebEndpointDiscoverer> consumer) {
		try (AnnotationConfigApplicationContext context = new AnnotationConfigApplicationContext(configuration)) {
			ConversionServiceParameterValueMapper parameterMapper = new ConversionServiceParameterValueMapper(
					DefaultConversionService.getSharedInstance());
			EndpointMediaTypes mediaTypes = new EndpointMediaTypes(Collections.singletonList("application/json"),
					Collections.singletonList("application/json"));
			CloudFoundryWebEndpointDiscoverer discoverer = new CloudFoundryWebEndpointDiscoverer(context,
					parameterMapper, mediaTypes, Collections.singletonList(endpointPathMapper),
					Collections.singleton(new CachingOperationInvokerAdvisor(timeToLive)), Collections.emptyList());
			consumer.accept(discoverer);
		}
	}

	@Configuration(proxyBeanMethods = false)
	static class TestConfiguration {

		@Bean
		TestEndpoint testEndpoint() {
			return new TestEndpoint();
		}

		@Bean
		TestEndpointWebExtension testEndpointWebExtension() {
			return new TestEndpointWebExtension();
		}

		@Bean
		HealthEndpoint healthEndpoint() {
			return new HealthEndpoint(mock(HealthIndicator.class));
		}

		@Bean
		HealthEndpointWebExtension healthEndpointWebExtension() {
			return new HealthEndpointWebExtension();
		}

		@Bean
		TestHealthEndpointCloudFoundryExtension testHealthEndpointCloudFoundryExtension() {
			return new TestHealthEndpointCloudFoundryExtension();
		}

	}

	@Endpoint(id = "test")
	static class TestEndpoint {

		@ReadOperation
		Object getAll() {
			return null;
		}

	}

	@EndpointWebExtension(endpoint = TestEndpoint.class)
	static class TestEndpointWebExtension {

		@ReadOperation
		Object getAll() {
			return null;
		}

	}

	@EndpointWebExtension(endpoint = HealthEndpoint.class)
	static class HealthEndpointWebExtension {

		@ReadOperation
		Object getAll() {
			return null;
		}

	}

	@EndpointCloudFoundryExtension(endpoint = HealthEndpoint.class)
	static class TestHealthEndpointCloudFoundryExtension {

		@ReadOperation
		Object getAll() {
			return "cf";
		}

	}

}
=======
/*
 * Copyright 2012-2020 the original author or authors.
 *
 * Licensed under the Apache License, Version 2.0 (the "License");
 * you may not use this file except in compliance with the License.
 * You may obtain a copy of the License at
 *
 *      https://www.apache.org/licenses/LICENSE-2.0
 *
 * Unless required by applicable law or agreed to in writing, software
 * distributed under the License is distributed on an "AS IS" BASIS,
 * WITHOUT WARRANTIES OR CONDITIONS OF ANY KIND, either express or implied.
 * See the License for the specific language governing permissions and
 * limitations under the License.
 */

package org.springframework.boot.actuate.autoconfigure.cloudfoundry;

import java.util.Collection;
import java.util.Collections;
import java.util.function.Consumer;
import java.util.function.Function;

import org.junit.jupiter.api.Test;

import org.springframework.boot.actuate.endpoint.EndpointId;
import org.springframework.boot.actuate.endpoint.InvocationContext;
import org.springframework.boot.actuate.endpoint.SecurityContext;
import org.springframework.boot.actuate.endpoint.annotation.Endpoint;
import org.springframework.boot.actuate.endpoint.annotation.ReadOperation;
import org.springframework.boot.actuate.endpoint.invoke.convert.ConversionServiceParameterValueMapper;
import org.springframework.boot.actuate.endpoint.invoker.cache.CachingOperationInvokerAdvisor;
import org.springframework.boot.actuate.endpoint.web.EndpointMediaTypes;
import org.springframework.boot.actuate.endpoint.web.ExposableWebEndpoint;
import org.springframework.boot.actuate.endpoint.web.PathMapper;
import org.springframework.boot.actuate.endpoint.web.WebOperation;
import org.springframework.boot.actuate.endpoint.web.annotation.EndpointWebExtension;
import org.springframework.boot.actuate.health.HealthContributorRegistry;
import org.springframework.boot.actuate.health.HealthEndpoint;
import org.springframework.boot.actuate.health.HealthEndpointGroups;
import org.springframework.context.annotation.AnnotationConfigApplicationContext;
import org.springframework.context.annotation.Bean;
import org.springframework.context.annotation.Configuration;
import org.springframework.core.convert.support.DefaultConversionService;

import static org.assertj.core.api.Assertions.assertThat;
import static org.mockito.Mockito.mock;

/**
 * Tests for {@link CloudFoundryWebEndpointDiscoverer}.
 *
 * @author Madhura Bhave
 */
class CloudFoundryWebEndpointDiscovererTests {

	@Test
	void getEndpointsShouldAddCloudFoundryHealthExtension() {
		load(TestConfiguration.class, (discoverer) -> {
			Collection<ExposableWebEndpoint> endpoints = discoverer.getEndpoints();
			assertThat(endpoints.size()).isEqualTo(2);
			for (ExposableWebEndpoint endpoint : endpoints) {
				if (endpoint.getEndpointId().equals(EndpointId.of("health"))) {
					WebOperation operation = findMainReadOperation(endpoint);
					assertThat(operation
							.invoke(new InvocationContext(mock(SecurityContext.class), Collections.emptyMap())))
									.isEqualTo("cf");
				}
			}
		});
	}

	private WebOperation findMainReadOperation(ExposableWebEndpoint endpoint) {
		for (WebOperation operation : endpoint.getOperations()) {
			if (operation.getRequestPredicate().getPath().equals("health")) {
				return operation;
			}
		}
		throw new IllegalStateException("No main read operation found from " + endpoint.getOperations());
	}

	private void load(Class<?> configuration, Consumer<CloudFoundryWebEndpointDiscoverer> consumer) {
		load((id) -> null, EndpointId::toString, configuration, consumer);
	}

	private void load(Function<EndpointId, Long> timeToLive, PathMapper endpointPathMapper, Class<?> configuration,
			Consumer<CloudFoundryWebEndpointDiscoverer> consumer) {
		try (AnnotationConfigApplicationContext context = new AnnotationConfigApplicationContext(configuration)) {
			ConversionServiceParameterValueMapper parameterMapper = new ConversionServiceParameterValueMapper(
					DefaultConversionService.getSharedInstance());
			EndpointMediaTypes mediaTypes = new EndpointMediaTypes(Collections.singletonList("application/json"),
					Collections.singletonList("application/json"));
			CloudFoundryWebEndpointDiscoverer discoverer = new CloudFoundryWebEndpointDiscoverer(context,
					parameterMapper, mediaTypes, Collections.singletonList(endpointPathMapper),
					Collections.singleton(new CachingOperationInvokerAdvisor(timeToLive)), Collections.emptyList());
			consumer.accept(discoverer);
		}
	}

	@Configuration(proxyBeanMethods = false)
	static class TestConfiguration {

		@Bean
		TestEndpoint testEndpoint() {
			return new TestEndpoint();
		}

		@Bean
		TestEndpointWebExtension testEndpointWebExtension() {
			return new TestEndpointWebExtension();
		}

		@Bean
		HealthEndpoint healthEndpoint() {
			HealthContributorRegistry registry = mock(HealthContributorRegistry.class);
			HealthEndpointGroups groups = mock(HealthEndpointGroups.class);
			return new HealthEndpoint(registry, groups);
		}

		@Bean
		HealthEndpointWebExtension healthEndpointWebExtension() {
			return new HealthEndpointWebExtension();
		}

		@Bean
		TestHealthEndpointCloudFoundryExtension testHealthEndpointCloudFoundryExtension() {
			return new TestHealthEndpointCloudFoundryExtension();
		}

	}

	@Endpoint(id = "test")
	static class TestEndpoint {

		@ReadOperation
		Object getAll() {
			return null;
		}

	}

	@EndpointWebExtension(endpoint = TestEndpoint.class)
	static class TestEndpointWebExtension {

		@ReadOperation
		Object getAll() {
			return null;
		}

	}

	@EndpointWebExtension(endpoint = HealthEndpoint.class)
	static class HealthEndpointWebExtension {

		@ReadOperation
		Object getAll() {
			return null;
		}

	}

	@EndpointCloudFoundryExtension(endpoint = HealthEndpoint.class)
	static class TestHealthEndpointCloudFoundryExtension {

		@ReadOperation
		Object getAll() {
			return "cf";
		}

	}

}
>>>>>>> 6755b480
<|MERGE_RESOLUTION|>--- conflicted
+++ resolved
@@ -1,173 +1,3 @@
-<<<<<<< HEAD
-/*
- * Copyright 2012-2019 the original author or authors.
- *
- * Licensed under the Apache License, Version 2.0 (the "License");
- * you may not use this file except in compliance with the License.
- * You may obtain a copy of the License at
- *
- *      https://www.apache.org/licenses/LICENSE-2.0
- *
- * Unless required by applicable law or agreed to in writing, software
- * distributed under the License is distributed on an "AS IS" BASIS,
- * WITHOUT WARRANTIES OR CONDITIONS OF ANY KIND, either express or implied.
- * See the License for the specific language governing permissions and
- * limitations under the License.
- */
-
-package org.springframework.boot.actuate.autoconfigure.cloudfoundry;
-
-import java.util.Collection;
-import java.util.Collections;
-import java.util.function.Consumer;
-import java.util.function.Function;
-
-import org.junit.jupiter.api.Test;
-
-import org.springframework.boot.actuate.endpoint.EndpointId;
-import org.springframework.boot.actuate.endpoint.InvocationContext;
-import org.springframework.boot.actuate.endpoint.SecurityContext;
-import org.springframework.boot.actuate.endpoint.annotation.Endpoint;
-import org.springframework.boot.actuate.endpoint.annotation.ReadOperation;
-import org.springframework.boot.actuate.endpoint.invoke.convert.ConversionServiceParameterValueMapper;
-import org.springframework.boot.actuate.endpoint.invoker.cache.CachingOperationInvokerAdvisor;
-import org.springframework.boot.actuate.endpoint.web.EndpointMediaTypes;
-import org.springframework.boot.actuate.endpoint.web.ExposableWebEndpoint;
-import org.springframework.boot.actuate.endpoint.web.PathMapper;
-import org.springframework.boot.actuate.endpoint.web.WebOperation;
-import org.springframework.boot.actuate.endpoint.web.annotation.EndpointWebExtension;
-import org.springframework.boot.actuate.health.HealthEndpoint;
-import org.springframework.boot.actuate.health.HealthIndicator;
-import org.springframework.context.annotation.AnnotationConfigApplicationContext;
-import org.springframework.context.annotation.Bean;
-import org.springframework.context.annotation.Configuration;
-import org.springframework.core.convert.support.DefaultConversionService;
-
-import static org.assertj.core.api.Assertions.assertThat;
-import static org.mockito.Mockito.mock;
-
-/**
- * Tests for {@link CloudFoundryWebEndpointDiscoverer}.
- *
- * @author Madhura Bhave
- */
-class CloudFoundryWebEndpointDiscovererTests {
-
-	@Test
-	void getEndpointsShouldAddCloudFoundryHealthExtension() {
-		load(TestConfiguration.class, (discoverer) -> {
-			Collection<ExposableWebEndpoint> endpoints = discoverer.getEndpoints();
-			assertThat(endpoints.size()).isEqualTo(2);
-			for (ExposableWebEndpoint endpoint : endpoints) {
-				if (endpoint.getEndpointId().equals(EndpointId.of("health"))) {
-					WebOperation operation = findMainReadOperation(endpoint);
-					assertThat(operation
-							.invoke(new InvocationContext(mock(SecurityContext.class), Collections.emptyMap())))
-									.isEqualTo("cf");
-				}
-			}
-		});
-	}
-
-	private WebOperation findMainReadOperation(ExposableWebEndpoint endpoint) {
-		for (WebOperation operation : endpoint.getOperations()) {
-			if (operation.getRequestPredicate().getPath().equals("health")) {
-				return operation;
-			}
-		}
-		throw new IllegalStateException("No main read operation found from " + endpoint.getOperations());
-	}
-
-	private void load(Class<?> configuration, Consumer<CloudFoundryWebEndpointDiscoverer> consumer) {
-		this.load((id) -> null, EndpointId::toString, configuration, consumer);
-	}
-
-	private void load(Function<EndpointId, Long> timeToLive, PathMapper endpointPathMapper, Class<?> configuration,
-			Consumer<CloudFoundryWebEndpointDiscoverer> consumer) {
-		try (AnnotationConfigApplicationContext context = new AnnotationConfigApplicationContext(configuration)) {
-			ConversionServiceParameterValueMapper parameterMapper = new ConversionServiceParameterValueMapper(
-					DefaultConversionService.getSharedInstance());
-			EndpointMediaTypes mediaTypes = new EndpointMediaTypes(Collections.singletonList("application/json"),
-					Collections.singletonList("application/json"));
-			CloudFoundryWebEndpointDiscoverer discoverer = new CloudFoundryWebEndpointDiscoverer(context,
-					parameterMapper, mediaTypes, Collections.singletonList(endpointPathMapper),
-					Collections.singleton(new CachingOperationInvokerAdvisor(timeToLive)), Collections.emptyList());
-			consumer.accept(discoverer);
-		}
-	}
-
-	@Configuration(proxyBeanMethods = false)
-	static class TestConfiguration {
-
-		@Bean
-		TestEndpoint testEndpoint() {
-			return new TestEndpoint();
-		}
-
-		@Bean
-		TestEndpointWebExtension testEndpointWebExtension() {
-			return new TestEndpointWebExtension();
-		}
-
-		@Bean
-		HealthEndpoint healthEndpoint() {
-			return new HealthEndpoint(mock(HealthIndicator.class));
-		}
-
-		@Bean
-		HealthEndpointWebExtension healthEndpointWebExtension() {
-			return new HealthEndpointWebExtension();
-		}
-
-		@Bean
-		TestHealthEndpointCloudFoundryExtension testHealthEndpointCloudFoundryExtension() {
-			return new TestHealthEndpointCloudFoundryExtension();
-		}
-
-	}
-
-	@Endpoint(id = "test")
-	static class TestEndpoint {
-
-		@ReadOperation
-		Object getAll() {
-			return null;
-		}
-
-	}
-
-	@EndpointWebExtension(endpoint = TestEndpoint.class)
-	static class TestEndpointWebExtension {
-
-		@ReadOperation
-		Object getAll() {
-			return null;
-		}
-
-	}
-
-	@EndpointWebExtension(endpoint = HealthEndpoint.class)
-	static class HealthEndpointWebExtension {
-
-		@ReadOperation
-		Object getAll() {
-			return null;
-		}
-
-	}
-
-	@EndpointCloudFoundryExtension(endpoint = HealthEndpoint.class)
-	static class TestHealthEndpointCloudFoundryExtension {
-
-		@ReadOperation
-		Object getAll() {
-			return "cf";
-		}
-
-	}
-
-}
-=======
 /*
  * Copyright 2012-2020 the original author or authors.
  *
@@ -338,5 +168,4 @@
 
 	}
 
-}
->>>>>>> 6755b480
+}