--- conflicted
+++ resolved
@@ -1,71 +1,3 @@
-<<<<<<< HEAD
-/*
- * Copyright 2012-2019 the original author or authors.
- *
- * Licensed under the Apache License, Version 2.0 (the "License");
- * you may not use this file except in compliance with the License.
- * You may obtain a copy of the License at
- *
- *      https://www.apache.org/licenses/LICENSE-2.0
- *
- * Unless required by applicable law or agreed to in writing, software
- * distributed under the License is distributed on an "AS IS" BASIS,
- * WITHOUT WARRANTIES OR CONDITIONS OF ANY KIND, either express or implied.
- * See the License for the specific language governing permissions and
- * limitations under the License.
- */
-package org.springframework.boot.actuate.autoconfigure.web.server;
-
-import java.util.regex.Matcher;
-import java.util.regex.Pattern;
-
-import org.junit.jupiter.api.Test;
-import org.junit.jupiter.api.extension.ExtendWith;
-
-import org.springframework.boot.actuate.autoconfigure.endpoint.EndpointAutoConfiguration;
-import org.springframework.boot.actuate.autoconfigure.endpoint.web.WebEndpointAutoConfiguration;
-import org.springframework.boot.actuate.autoconfigure.web.servlet.ServletManagementContextAutoConfiguration;
-import org.springframework.boot.autoconfigure.AutoConfigurations;
-import org.springframework.boot.autoconfigure.web.servlet.ServletWebServerFactoryAutoConfiguration;
-import org.springframework.boot.test.context.runner.WebApplicationContextRunner;
-import org.springframework.boot.test.system.CapturedOutput;
-import org.springframework.boot.test.system.OutputCaptureExtension;
-import org.springframework.boot.web.servlet.context.AnnotationConfigServletWebServerApplicationContext;
-
-import static org.assertj.core.api.Assertions.assertThat;
-
-/**
- * Tests for {@link ManagementContextAutoConfiguration}.
- *
- * @author Madhura Bhave
- * @author Andy Wilkinson
- */
-@ExtendWith(OutputCaptureExtension.class)
-class ManagementContextAutoConfigurationTests {
-
-	@Test
-	void childManagementContextShouldStartForEmbeddedServer(CapturedOutput capturedOutput) {
-		WebApplicationContextRunner contextRunner = new WebApplicationContextRunner(
-				AnnotationConfigServletWebServerApplicationContext::new)
-						.withConfiguration(AutoConfigurations.of(ManagementContextAutoConfiguration.class,
-								ServletWebServerFactoryAutoConfiguration.class,
-								ServletManagementContextAutoConfiguration.class, WebEndpointAutoConfiguration.class,
-								EndpointAutoConfiguration.class));
-		contextRunner.withPropertyValues("server.port=0", "management.server.port=0")
-				.run((context) -> assertThat(tomcatStartedOccurencesIn(capturedOutput)).isEqualTo(2));
-	}
-
-	private int tomcatStartedOccurencesIn(CharSequence output) {
-		int matches = 0;
-		Matcher matcher = Pattern.compile("Tomcat started on port").matcher(output);
-		while (matcher.find()) {
-			matches++;
-		}
-		return matches;
-	}
-
-}
-=======
 /*
  * Copyright 2012-2020 the original author or authors.
  *
@@ -144,5 +76,4 @@
 		};
 	}
 
-}
->>>>>>> 6755b480
+}