<<<<<<< HEAD
/*
 * Copyright 2012-2019 the original author or authors.
 *
 * Licensed under the Apache License, Version 2.0 (the "License");
 * you may not use this file except in compliance with the License.
 * You may obtain a copy of the License at
 *
 *      https://www.apache.org/licenses/LICENSE-2.0
 *
 * Unless required by applicable law or agreed to in writing, software
 * distributed under the License is distributed on an "AS IS" BASIS,
 * WITHOUT WARRANTIES OR CONDITIONS OF ANY KIND, either express or implied.
 * See the License for the specific language governing permissions and
 * limitations under the License.
 */

package org.springframework.boot.actuate.autoconfigure.web.server;

import java.util.List;

import org.springframework.beans.factory.SmartInitializingSingleton;
import org.springframework.beans.factory.config.BeanFactoryPostProcessor;
import org.springframework.boot.LazyInitializationBeanFactoryPostProcessor;
import org.springframework.boot.actuate.autoconfigure.endpoint.web.WebEndpointProperties;
import org.springframework.boot.actuate.autoconfigure.web.ManagementContextFactory;
import org.springframework.boot.actuate.autoconfigure.web.ManagementContextType;
import org.springframework.boot.autoconfigure.AutoConfigureOrder;
import org.springframework.boot.autoconfigure.EnableAutoConfiguration;
import org.springframework.boot.autoconfigure.context.PropertyPlaceholderAutoConfiguration;
import org.springframework.boot.context.event.ApplicationFailedEvent;
import org.springframework.boot.context.properties.EnableConfigurationProperties;
import org.springframework.boot.web.context.ConfigurableWebServerApplicationContext;
import org.springframework.boot.web.context.WebServerInitializedEvent;
import org.springframework.context.ApplicationContext;
import org.springframework.context.ApplicationEvent;
import org.springframework.context.ApplicationListener;
import org.springframework.context.ConfigurableApplicationContext;
import org.springframework.context.annotation.Configuration;
import org.springframework.context.event.ContextClosedEvent;
import org.springframework.context.support.AbstractApplicationContext;
import org.springframework.core.Ordered;
import org.springframework.core.env.ConfigurableEnvironment;
import org.springframework.core.env.Environment;
import org.springframework.core.env.PropertySource;
import org.springframework.core.io.DefaultResourceLoader;
import org.springframework.util.Assert;

/**
 * {@link EnableAutoConfiguration Auto-configuration} for the management context. If the
 * {@code management.server.port} is the same as the {@code server.port} the management
 * context will be the same as the main application context. If the
 * {@code management.server.port} is different to the {@code server.port} the management
 * context will be a separate context that has the main application context as its parent.
 *
 * @author Andy Wilkinson
 * @since 2.0.0
 */
@Configuration(proxyBeanMethods = false)
@AutoConfigureOrder(Ordered.LOWEST_PRECEDENCE)
@EnableConfigurationProperties({ WebEndpointProperties.class, ManagementServerProperties.class })
public class ManagementContextAutoConfiguration {

	@Configuration(proxyBeanMethods = false)
	@ConditionalOnManagementPort(ManagementPortType.SAME)
	static class SameManagementContextConfiguration implements SmartInitializingSingleton {

		private final Environment environment;

		SameManagementContextConfiguration(Environment environment) {
			this.environment = environment;
		}

		@Override
		public void afterSingletonsInstantiated() {
			verifySslConfiguration();
			if (this.environment instanceof ConfigurableEnvironment) {
				addLocalManagementPortPropertyAlias((ConfigurableEnvironment) this.environment);
			}
		}

		private void verifySslConfiguration() {
			Boolean enabled = this.environment.getProperty("management.server.ssl.enabled", Boolean.class, false);
			Assert.state(!enabled, "Management-specific SSL cannot be configured as the management "
					+ "server is not listening on a separate port");
		}

		/**
		 * Add an alias for 'local.management.port' that actually resolves using
		 * 'local.server.port'.
		 * @param environment the environment
		 */
		private void addLocalManagementPortPropertyAlias(ConfigurableEnvironment environment) {
			environment.getPropertySources().addLast(new PropertySource<Object>("Management Server") {

				@Override
				public Object getProperty(String name) {
					if ("local.management.port".equals(name)) {
						return environment.getProperty("local.server.port");
					}
					return null;
				}

			});
		}

		@Configuration(proxyBeanMethods = false)
		@EnableManagementContext(ManagementContextType.SAME)
		static class EnableSameManagementContextConfiguration {

		}

	}

	@Configuration(proxyBeanMethods = false)
	@ConditionalOnManagementPort(ManagementPortType.DIFFERENT)
	static class DifferentManagementContextConfiguration implements ApplicationListener<WebServerInitializedEvent> {

		private final ApplicationContext applicationContext;

		private final ManagementContextFactory managementContextFactory;

		DifferentManagementContextConfiguration(ApplicationContext applicationContext,
				ManagementContextFactory managementContextFactory) {
			this.applicationContext = applicationContext;
			this.managementContextFactory = managementContextFactory;
		}

		@Override
		public void onApplicationEvent(WebServerInitializedEvent event) {
			if (event.getApplicationContext().equals(this.applicationContext)) {
				ConfigurableWebServerApplicationContext managementContext = this.managementContextFactory
						.createManagementContext(this.applicationContext,
								EnableChildManagementContextConfiguration.class,
								PropertyPlaceholderAutoConfiguration.class);
				if (isLazyInitialization()) {
					managementContext.addBeanFactoryPostProcessor(new LazyInitializationBeanFactoryPostProcessor());
				}
				managementContext.setServerNamespace("management");
				managementContext.setId(this.applicationContext.getId() + ":management");
				setClassLoaderIfPossible(managementContext);
				CloseManagementContextListener.addIfPossible(this.applicationContext, managementContext);
				managementContext.refresh();
			}
		}

		protected boolean isLazyInitialization() {
			AbstractApplicationContext context = (AbstractApplicationContext) this.applicationContext;
			List<BeanFactoryPostProcessor> postProcessors = context.getBeanFactoryPostProcessors();
			return postProcessors.stream().anyMatch(LazyInitializationBeanFactoryPostProcessor.class::isInstance);
		}

		private void setClassLoaderIfPossible(ConfigurableApplicationContext child) {
			if (child instanceof DefaultResourceLoader) {
				((DefaultResourceLoader) child).setClassLoader(this.applicationContext.getClassLoader());
			}
		}

	}

	/**
	 * {@link ApplicationListener} to propagate the {@link ContextClosedEvent} and
	 * {@link ApplicationFailedEvent} from a parent to a child.
	 */
	private static class CloseManagementContextListener implements ApplicationListener<ApplicationEvent> {

		private final ApplicationContext parentContext;

		private final ConfigurableApplicationContext childContext;

		CloseManagementContextListener(ApplicationContext parentContext, ConfigurableApplicationContext childContext) {
			this.parentContext = parentContext;
			this.childContext = childContext;
		}

		@Override
		public void onApplicationEvent(ApplicationEvent event) {
			if (event instanceof ContextClosedEvent) {
				onContextClosedEvent((ContextClosedEvent) event);
			}
			if (event instanceof ApplicationFailedEvent) {
				onApplicationFailedEvent((ApplicationFailedEvent) event);
			}
		}

		private void onContextClosedEvent(ContextClosedEvent event) {
			propagateCloseIfNecessary(event.getApplicationContext());
		}

		private void onApplicationFailedEvent(ApplicationFailedEvent event) {
			propagateCloseIfNecessary(event.getApplicationContext());
		}

		private void propagateCloseIfNecessary(ApplicationContext applicationContext) {
			if (applicationContext == this.parentContext) {
				this.childContext.close();
			}
		}

		static void addIfPossible(ApplicationContext parentContext, ConfigurableApplicationContext childContext) {
			if (parentContext instanceof ConfigurableApplicationContext) {
				add((ConfigurableApplicationContext) parentContext, childContext);
			}
		}

		private static void add(ConfigurableApplicationContext parentContext,
				ConfigurableApplicationContext childContext) {
			parentContext.addApplicationListener(new CloseManagementContextListener(parentContext, childContext));
		}

	}

}
=======
/*
 * Copyright 2012-2020 the original author or authors.
 *
 * Licensed under the Apache License, Version 2.0 (the "License");
 * you may not use this file except in compliance with the License.
 * You may obtain a copy of the License at
 *
 *      https://www.apache.org/licenses/LICENSE-2.0
 *
 * Unless required by applicable law or agreed to in writing, software
 * distributed under the License is distributed on an "AS IS" BASIS,
 * WITHOUT WARRANTIES OR CONDITIONS OF ANY KIND, either express or implied.
 * See the License for the specific language governing permissions and
 * limitations under the License.
 */

package org.springframework.boot.actuate.autoconfigure.web.server;

import java.util.List;

import org.springframework.beans.factory.SmartInitializingSingleton;
import org.springframework.beans.factory.config.BeanFactoryPostProcessor;
import org.springframework.boot.LazyInitializationBeanFactoryPostProcessor;
import org.springframework.boot.actuate.autoconfigure.endpoint.web.WebEndpointProperties;
import org.springframework.boot.actuate.autoconfigure.web.ManagementContextFactory;
import org.springframework.boot.actuate.autoconfigure.web.ManagementContextType;
import org.springframework.boot.autoconfigure.AutoConfigureOrder;
import org.springframework.boot.autoconfigure.EnableAutoConfiguration;
import org.springframework.boot.autoconfigure.context.PropertyPlaceholderAutoConfiguration;
import org.springframework.boot.context.event.ApplicationFailedEvent;
import org.springframework.boot.context.properties.EnableConfigurationProperties;
import org.springframework.boot.web.context.ConfigurableWebServerApplicationContext;
import org.springframework.boot.web.context.WebServerInitializedEvent;
import org.springframework.context.ApplicationContext;
import org.springframework.context.ApplicationEvent;
import org.springframework.context.ApplicationListener;
import org.springframework.context.ConfigurableApplicationContext;
import org.springframework.context.annotation.Configuration;
import org.springframework.context.event.ContextClosedEvent;
import org.springframework.context.support.AbstractApplicationContext;
import org.springframework.core.Ordered;
import org.springframework.core.env.ConfigurableEnvironment;
import org.springframework.core.env.Environment;
import org.springframework.core.env.PropertySource;
import org.springframework.core.io.DefaultResourceLoader;
import org.springframework.util.Assert;

/**
 * {@link EnableAutoConfiguration Auto-configuration} for the management context. If the
 * {@code management.server.port} is the same as the {@code server.port} the management
 * context will be the same as the main application context. If the
 * {@code management.server.port} is different to the {@code server.port} the management
 * context will be a separate context that has the main application context as its parent.
 *
 * @author Andy Wilkinson
 * @since 2.0.0
 */
@Configuration(proxyBeanMethods = false)
@AutoConfigureOrder(Ordered.LOWEST_PRECEDENCE)
@EnableConfigurationProperties({ WebEndpointProperties.class, ManagementServerProperties.class })
public class ManagementContextAutoConfiguration {

	@Configuration(proxyBeanMethods = false)
	@ConditionalOnManagementPort(ManagementPortType.SAME)
	static class SameManagementContextConfiguration implements SmartInitializingSingleton {

		private final Environment environment;

		SameManagementContextConfiguration(Environment environment) {
			this.environment = environment;
		}

		@Override
		public void afterSingletonsInstantiated() {
			verifySslConfiguration();
			verifyAddressConfiguration();
			if (this.environment instanceof ConfigurableEnvironment) {
				addLocalManagementPortPropertyAlias((ConfigurableEnvironment) this.environment);
			}
		}

		private void verifySslConfiguration() {
			Boolean enabled = this.environment.getProperty("management.server.ssl.enabled", Boolean.class, false);
			Assert.state(!enabled, "Management-specific SSL cannot be configured as the management "
					+ "server is not listening on a separate port");
		}

		private void verifyAddressConfiguration() {
			Object address = this.environment.getProperty("management.server.address");
			Assert.state(address == null, "Management-specific server address cannot be configured as the management "
					+ "server is not listening on a separate port");
		}

		/**
		 * Add an alias for 'local.management.port' that actually resolves using
		 * 'local.server.port'.
		 * @param environment the environment
		 */
		private void addLocalManagementPortPropertyAlias(ConfigurableEnvironment environment) {
			environment.getPropertySources().addLast(new PropertySource<Object>("Management Server") {

				@Override
				public Object getProperty(String name) {
					if ("local.management.port".equals(name)) {
						return environment.getProperty("local.server.port");
					}
					return null;
				}

			});
		}

		@Configuration(proxyBeanMethods = false)
		@EnableManagementContext(ManagementContextType.SAME)
		static class EnableSameManagementContextConfiguration {

		}

	}

	@Configuration(proxyBeanMethods = false)
	@ConditionalOnManagementPort(ManagementPortType.DIFFERENT)
	static class DifferentManagementContextConfiguration implements ApplicationListener<WebServerInitializedEvent> {

		private final ApplicationContext applicationContext;

		private final ManagementContextFactory managementContextFactory;

		DifferentManagementContextConfiguration(ApplicationContext applicationContext,
				ManagementContextFactory managementContextFactory) {
			this.applicationContext = applicationContext;
			this.managementContextFactory = managementContextFactory;
		}

		@Override
		public void onApplicationEvent(WebServerInitializedEvent event) {
			if (event.getApplicationContext().equals(this.applicationContext)) {
				ConfigurableWebServerApplicationContext managementContext = this.managementContextFactory
						.createManagementContext(this.applicationContext,
								EnableChildManagementContextConfiguration.class,
								PropertyPlaceholderAutoConfiguration.class);
				if (isLazyInitialization()) {
					managementContext.addBeanFactoryPostProcessor(new LazyInitializationBeanFactoryPostProcessor());
				}
				managementContext.setServerNamespace("management");
				managementContext.setId(this.applicationContext.getId() + ":management");
				setClassLoaderIfPossible(managementContext);
				CloseManagementContextListener.addIfPossible(this.applicationContext, managementContext);
				managementContext.refresh();
			}
		}

		protected boolean isLazyInitialization() {
			AbstractApplicationContext context = (AbstractApplicationContext) this.applicationContext;
			List<BeanFactoryPostProcessor> postProcessors = context.getBeanFactoryPostProcessors();
			return postProcessors.stream().anyMatch(LazyInitializationBeanFactoryPostProcessor.class::isInstance);
		}

		private void setClassLoaderIfPossible(ConfigurableApplicationContext child) {
			if (child instanceof DefaultResourceLoader) {
				((DefaultResourceLoader) child).setClassLoader(this.applicationContext.getClassLoader());
			}
		}

	}

	/**
	 * {@link ApplicationListener} to propagate the {@link ContextClosedEvent} and
	 * {@link ApplicationFailedEvent} from a parent to a child.
	 */
	private static class CloseManagementContextListener implements ApplicationListener<ApplicationEvent> {

		private final ApplicationContext parentContext;

		private final ConfigurableApplicationContext childContext;

		CloseManagementContextListener(ApplicationContext parentContext, ConfigurableApplicationContext childContext) {
			this.parentContext = parentContext;
			this.childContext = childContext;
		}

		@Override
		public void onApplicationEvent(ApplicationEvent event) {
			if (event instanceof ContextClosedEvent) {
				onContextClosedEvent((ContextClosedEvent) event);
			}
			if (event instanceof ApplicationFailedEvent) {
				onApplicationFailedEvent((ApplicationFailedEvent) event);
			}
		}

		private void onContextClosedEvent(ContextClosedEvent event) {
			propagateCloseIfNecessary(event.getApplicationContext());
		}

		private void onApplicationFailedEvent(ApplicationFailedEvent event) {
			propagateCloseIfNecessary(event.getApplicationContext());
		}

		private void propagateCloseIfNecessary(ApplicationContext applicationContext) {
			if (applicationContext == this.parentContext) {
				this.childContext.close();
			}
		}

		static void addIfPossible(ApplicationContext parentContext, ConfigurableApplicationContext childContext) {
			if (parentContext instanceof ConfigurableApplicationContext) {
				add((ConfigurableApplicationContext) parentContext, childContext);
			}
		}

		private static void add(ConfigurableApplicationContext parentContext,
				ConfigurableApplicationContext childContext) {
			parentContext.addApplicationListener(new CloseManagementContextListener(parentContext, childContext));
		}

	}

}
>>>>>>> 6755b480
<|MERGE_RESOLUTION|>--- conflicted
+++ resolved
@@ -1,6 +1,5 @@
-<<<<<<< HEAD
 /*
- * Copyright 2012-2019 the original author or authors.
+ * Copyright 2012-2020 the original author or authors.
  *
  * Licensed under the Apache License, Version 2.0 (the "License");
  * you may not use this file except in compliance with the License.
@@ -74,6 +73,7 @@
 		@Override
 		public void afterSingletonsInstantiated() {
 			verifySslConfiguration();
+			verifyAddressConfiguration();
 			if (this.environment instanceof ConfigurableEnvironment) {
 				addLocalManagementPortPropertyAlias((ConfigurableEnvironment) this.environment);
 			}
@@ -82,6 +82,12 @@
 		private void verifySslConfiguration() {
 			Boolean enabled = this.environment.getProperty("management.server.ssl.enabled", Boolean.class, false);
 			Assert.state(!enabled, "Management-specific SSL cannot be configured as the management "
+					+ "server is not listening on a separate port");
+		}
+
+		private void verifyAddressConfiguration() {
+			Object address = this.environment.getProperty("management.server.address");
+			Assert.state(address == null, "Management-specific server address cannot be configured as the management "
 					+ "server is not listening on a separate port");
 		}
 
@@ -210,225 +216,4 @@
 
 	}
 
-}
-=======
-/*
- * Copyright 2012-2020 the original author or authors.
- *
- * Licensed under the Apache License, Version 2.0 (the "License");
- * you may not use this file except in compliance with the License.
- * You may obtain a copy of the License at
- *
- *      https://www.apache.org/licenses/LICENSE-2.0
- *
- * Unless required by applicable law or agreed to in writing, software
- * distributed under the License is distributed on an "AS IS" BASIS,
- * WITHOUT WARRANTIES OR CONDITIONS OF ANY KIND, either express or implied.
- * See the License for the specific language governing permissions and
- * limitations under the License.
- */
-
-package org.springframework.boot.actuate.autoconfigure.web.server;
-
-import java.util.List;
-
-import org.springframework.beans.factory.SmartInitializingSingleton;
-import org.springframework.beans.factory.config.BeanFactoryPostProcessor;
-import org.springframework.boot.LazyInitializationBeanFactoryPostProcessor;
-import org.springframework.boot.actuate.autoconfigure.endpoint.web.WebEndpointProperties;
-import org.springframework.boot.actuate.autoconfigure.web.ManagementContextFactory;
-import org.springframework.boot.actuate.autoconfigure.web.ManagementContextType;
-import org.springframework.boot.autoconfigure.AutoConfigureOrder;
-import org.springframework.boot.autoconfigure.EnableAutoConfiguration;
-import org.springframework.boot.autoconfigure.context.PropertyPlaceholderAutoConfiguration;
-import org.springframework.boot.context.event.ApplicationFailedEvent;
-import org.springframework.boot.context.properties.EnableConfigurationProperties;
-import org.springframework.boot.web.context.ConfigurableWebServerApplicationContext;
-import org.springframework.boot.web.context.WebServerInitializedEvent;
-import org.springframework.context.ApplicationContext;
-import org.springframework.context.ApplicationEvent;
-import org.springframework.context.ApplicationListener;
-import org.springframework.context.ConfigurableApplicationContext;
-import org.springframework.context.annotation.Configuration;
-import org.springframework.context.event.ContextClosedEvent;
-import org.springframework.context.support.AbstractApplicationContext;
-import org.springframework.core.Ordered;
-import org.springframework.core.env.ConfigurableEnvironment;
-import org.springframework.core.env.Environment;
-import org.springframework.core.env.PropertySource;
-import org.springframework.core.io.DefaultResourceLoader;
-import org.springframework.util.Assert;
-
-/**
- * {@link EnableAutoConfiguration Auto-configuration} for the management context. If the
- * {@code management.server.port} is the same as the {@code server.port} the management
- * context will be the same as the main application context. If the
- * {@code management.server.port} is different to the {@code server.port} the management
- * context will be a separate context that has the main application context as its parent.
- *
- * @author Andy Wilkinson
- * @since 2.0.0
- */
-@Configuration(proxyBeanMethods = false)
-@AutoConfigureOrder(Ordered.LOWEST_PRECEDENCE)
-@EnableConfigurationProperties({ WebEndpointProperties.class, ManagementServerProperties.class })
-public class ManagementContextAutoConfiguration {
-
-	@Configuration(proxyBeanMethods = false)
-	@ConditionalOnManagementPort(ManagementPortType.SAME)
-	static class SameManagementContextConfiguration implements SmartInitializingSingleton {
-
-		private final Environment environment;
-
-		SameManagementContextConfiguration(Environment environment) {
-			this.environment = environment;
-		}
-
-		@Override
-		public void afterSingletonsInstantiated() {
-			verifySslConfiguration();
-			verifyAddressConfiguration();
-			if (this.environment instanceof ConfigurableEnvironment) {
-				addLocalManagementPortPropertyAlias((ConfigurableEnvironment) this.environment);
-			}
-		}
-
-		private void verifySslConfiguration() {
-			Boolean enabled = this.environment.getProperty("management.server.ssl.enabled", Boolean.class, false);
-			Assert.state(!enabled, "Management-specific SSL cannot be configured as the management "
-					+ "server is not listening on a separate port");
-		}
-
-		private void verifyAddressConfiguration() {
-			Object address = this.environment.getProperty("management.server.address");
-			Assert.state(address == null, "Management-specific server address cannot be configured as the management "
-					+ "server is not listening on a separate port");
-		}
-
-		/**
-		 * Add an alias for 'local.management.port' that actually resolves using
-		 * 'local.server.port'.
-		 * @param environment the environment
-		 */
-		private void addLocalManagementPortPropertyAlias(ConfigurableEnvironment environment) {
-			environment.getPropertySources().addLast(new PropertySource<Object>("Management Server") {
-
-				@Override
-				public Object getProperty(String name) {
-					if ("local.management.port".equals(name)) {
-						return environment.getProperty("local.server.port");
-					}
-					return null;
-				}
-
-			});
-		}
-
-		@Configuration(proxyBeanMethods = false)
-		@EnableManagementContext(ManagementContextType.SAME)
-		static class EnableSameManagementContextConfiguration {
-
-		}
-
-	}
-
-	@Configuration(proxyBeanMethods = false)
-	@ConditionalOnManagementPort(ManagementPortType.DIFFERENT)
-	static class DifferentManagementContextConfiguration implements ApplicationListener<WebServerInitializedEvent> {
-
-		private final ApplicationContext applicationContext;
-
-		private final ManagementContextFactory managementContextFactory;
-
-		DifferentManagementContextConfiguration(ApplicationContext applicationContext,
-				ManagementContextFactory managementContextFactory) {
-			this.applicationContext = applicationContext;
-			this.managementContextFactory = managementContextFactory;
-		}
-
-		@Override
-		public void onApplicationEvent(WebServerInitializedEvent event) {
-			if (event.getApplicationContext().equals(this.applicationContext)) {
-				ConfigurableWebServerApplicationContext managementContext = this.managementContextFactory
-						.createManagementContext(this.applicationContext,
-								EnableChildManagementContextConfiguration.class,
-								PropertyPlaceholderAutoConfiguration.class);
-				if (isLazyInitialization()) {
-					managementContext.addBeanFactoryPostProcessor(new LazyInitializationBeanFactoryPostProcessor());
-				}
-				managementContext.setServerNamespace("management");
-				managementContext.setId(this.applicationContext.getId() + ":management");
-				setClassLoaderIfPossible(managementContext);
-				CloseManagementContextListener.addIfPossible(this.applicationContext, managementContext);
-				managementContext.refresh();
-			}
-		}
-
-		protected boolean isLazyInitialization() {
-			AbstractApplicationContext context = (AbstractApplicationContext) this.applicationContext;
-			List<BeanFactoryPostProcessor> postProcessors = context.getBeanFactoryPostProcessors();
-			return postProcessors.stream().anyMatch(LazyInitializationBeanFactoryPostProcessor.class::isInstance);
-		}
-
-		private void setClassLoaderIfPossible(ConfigurableApplicationContext child) {
-			if (child instanceof DefaultResourceLoader) {
-				((DefaultResourceLoader) child).setClassLoader(this.applicationContext.getClassLoader());
-			}
-		}
-
-	}
-
-	/**
-	 * {@link ApplicationListener} to propagate the {@link ContextClosedEvent} and
-	 * {@link ApplicationFailedEvent} from a parent to a child.
-	 */
-	private static class CloseManagementContextListener implements ApplicationListener<ApplicationEvent> {
-
-		private final ApplicationContext parentContext;
-
-		private final ConfigurableApplicationContext childContext;
-
-		CloseManagementContextListener(ApplicationContext parentContext, ConfigurableApplicationContext childContext) {
-			this.parentContext = parentContext;
-			this.childContext = childContext;
-		}
-
-		@Override
-		public void onApplicationEvent(ApplicationEvent event) {
-			if (event instanceof ContextClosedEvent) {
-				onContextClosedEvent((ContextClosedEvent) event);
-			}
-			if (event instanceof ApplicationFailedEvent) {
-				onApplicationFailedEvent((ApplicationFailedEvent) event);
-			}
-		}
-
-		private void onContextClosedEvent(ContextClosedEvent event) {
-			propagateCloseIfNecessary(event.getApplicationContext());
-		}
-
-		private void onApplicationFailedEvent(ApplicationFailedEvent event) {
-			propagateCloseIfNecessary(event.getApplicationContext());
-		}
-
-		private void propagateCloseIfNecessary(ApplicationContext applicationContext) {
-			if (applicationContext == this.parentContext) {
-				this.childContext.close();
-			}
-		}
-
-		static void addIfPossible(ApplicationContext parentContext, ConfigurableApplicationContext childContext) {
-			if (parentContext instanceof ConfigurableApplicationContext) {
-				add((ConfigurableApplicationContext) parentContext, childContext);
-			}
-		}
-
-		private static void add(ConfigurableApplicationContext parentContext,
-				ConfigurableApplicationContext childContext) {
-			parentContext.addApplicationListener(new CloseManagementContextListener(parentContext, childContext));
-		}
-
-	}
-
-}
->>>>>>> 6755b480
+}