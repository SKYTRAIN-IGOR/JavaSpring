/*
 * Copyright 2012-2019 the original author or authors.
 *
 * Licensed under the Apache License, Version 2.0 (the "License");
 * you may not use this file except in compliance with the License.
 * You may obtain a copy of the License at
 *
 *      https://www.apache.org/licenses/LICENSE-2.0
 *
 * Unless required by applicable law or agreed to in writing, software
 * distributed under the License is distributed on an "AS IS" BASIS,
 * WITHOUT WARRANTIES OR CONDITIONS OF ANY KIND, either express or implied.
 * See the License for the specific language governing permissions and
 * limitations under the License.
 */

package org.springframework.boot.actuate.autoconfigure.health;

import java.util.Map;

import org.springframework.beans.factory.annotation.Autowired;
import org.springframework.boot.actuate.health.CompositeHealthIndicator;
import org.springframework.boot.actuate.health.DefaultHealthIndicatorRegistry;
import org.springframework.boot.actuate.health.HealthAggregator;
import org.springframework.boot.actuate.health.HealthIndicator;
import org.springframework.boot.actuate.health.HealthIndicatorRegistry;
import org.springframework.core.ResolvableType;

/**
 * Base class for configurations that can combine source beans using a
 * {@link CompositeHealthIndicator}.
 *
 * @param <H> the health indicator type
 * @param <S> the bean source type
 * @author Stephane Nicoll
 * @since 2.0.0
 */
public abstract class CompositeHealthIndicatorConfiguration<H extends HealthIndicator, S> {

	@Autowired
	private HealthAggregator healthAggregator;

	protected HealthIndicator createHealthIndicator(Map<String, S> beans) {
		if (beans.size() == 1) {
			return createHealthIndicator(beans.values().iterator().next());
		}
<<<<<<< HEAD
		HealthIndicatorRegistry registry = new DefaultHealthIndicatorRegistry();
		beans.forEach(
				(name, source) -> registry.register(name, createHealthIndicator(source)));
		return new CompositeHealthIndicator(this.healthAggregator, registry);
=======
		CompositeHealthIndicator composite = new CompositeHealthIndicator(this.healthAggregator);
		beans.forEach((name, source) -> composite.addHealthIndicator(name, createHealthIndicator(source)));
		return composite;
>>>>>>> c6c139d9
	}

	@SuppressWarnings("unchecked")
	protected H createHealthIndicator(S source) {
		Class<?>[] generics = ResolvableType.forClass(CompositeHealthIndicatorConfiguration.class, getClass())
				.resolveGenerics();
		Class<H> indicatorClass = (Class<H>) generics[0];
		Class<S> sourceClass = (Class<S>) generics[1];
		try {
			return indicatorClass.getConstructor(sourceClass).newInstance(source);
		}
		catch (Exception ex) {
			throw new IllegalStateException(
					"Unable to create indicator " + indicatorClass + " for source " + sourceClass, ex);
		}
	}

}<|MERGE_RESOLUTION|>--- conflicted
+++ resolved
@@ -44,16 +44,9 @@
 		if (beans.size() == 1) {
 			return createHealthIndicator(beans.values().iterator().next());
 		}
-<<<<<<< HEAD
 		HealthIndicatorRegistry registry = new DefaultHealthIndicatorRegistry();
-		beans.forEach(
-				(name, source) -> registry.register(name, createHealthIndicator(source)));
+		beans.forEach((name, source) -> registry.register(name, createHealthIndicator(source)));
 		return new CompositeHealthIndicator(this.healthAggregator, registry);
-=======
-		CompositeHealthIndicator composite = new CompositeHealthIndicator(this.healthAggregator);
-		beans.forEach((name, source) -> composite.addHealthIndicator(name, createHealthIndicator(source)));
-		return composite;
->>>>>>> c6c139d9
 	}
 
 	@SuppressWarnings("unchecked")
