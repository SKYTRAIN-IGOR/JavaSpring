<<<<<<< HEAD
/*
 * Copyright 2012-2019 the original author or authors.
 *
 * Licensed under the Apache License, Version 2.0 (the "License");
 * you may not use this file except in compliance with the License.
 * You may obtain a copy of the License at
 *
 *      https://www.apache.org/licenses/LICENSE-2.0
 *
 * Unless required by applicable law or agreed to in writing, software
 * distributed under the License is distributed on an "AS IS" BASIS,
 * WITHOUT WARRANTIES OR CONDITIONS OF ANY KIND, either express or implied.
 * See the License for the specific language governing permissions and
 * limitations under the License.
 */

package org.springframework.boot.actuate.autoconfigure.metrics.export.elastic;

import org.springframework.boot.actuate.autoconfigure.metrics.export.properties.StepRegistryProperties;
import org.springframework.boot.context.properties.ConfigurationProperties;

/**
 * {@link ConfigurationProperties @ConfigurationProperties} for configuring Elastic
 * metrics export.
 *
 * @author Andy Wilkinson
 * @since 2.1.0
 */
@ConfigurationProperties(prefix = "management.metrics.export.elastic")
public class ElasticProperties extends StepRegistryProperties {

	/**
	 * Host to export metrics to.
	 */
	private String host = "http://localhost:9200";

	/**
	 * Index to export metrics to.
	 */
	private String index = "metrics";

	/**
	 * Index date format used for rolling indices. Appended to the index name, preceded by
	 * a '-'.
	 */
	private String indexDateFormat = "yyyy-MM";

	/**
	 * Name of the timestamp field.
	 */
	private String timestampFieldName = "@timestamp";

	/**
	 * Whether to create the index automatically if it does not exist.
	 */
	private boolean autoCreateIndex = true;

	/**
	 * Login user of the Elastic server.
	 */
	private String userName = "";

	/**
	 * Login password of the Elastic server.
	 */
	private String password = "";

	public String getHost() {
		return this.host;
	}

	public void setHost(String host) {
		this.host = host;
	}

	public String getIndex() {
		return this.index;
	}

	public void setIndex(String index) {
		this.index = index;
	}

	public String getIndexDateFormat() {
		return this.indexDateFormat;
	}

	public void setIndexDateFormat(String indexDateFormat) {
		this.indexDateFormat = indexDateFormat;
	}

	public String getTimestampFieldName() {
		return this.timestampFieldName;
	}

	public void setTimestampFieldName(String timestampFieldName) {
		this.timestampFieldName = timestampFieldName;
	}

	public boolean isAutoCreateIndex() {
		return this.autoCreateIndex;
	}

	public void setAutoCreateIndex(boolean autoCreateIndex) {
		this.autoCreateIndex = autoCreateIndex;
	}

	public String getUserName() {
		return this.userName;
	}

	public void setUserName(String userName) {
		this.userName = userName;
	}

	public String getPassword() {
		return this.password;
	}

	public void setPassword(String password) {
		this.password = password;
	}

}
=======
/*
 * Copyright 2012-2020 the original author or authors.
 *
 * Licensed under the Apache License, Version 2.0 (the "License");
 * you may not use this file except in compliance with the License.
 * You may obtain a copy of the License at
 *
 *      https://www.apache.org/licenses/LICENSE-2.0
 *
 * Unless required by applicable law or agreed to in writing, software
 * distributed under the License is distributed on an "AS IS" BASIS,
 * WITHOUT WARRANTIES OR CONDITIONS OF ANY KIND, either express or implied.
 * See the License for the specific language governing permissions and
 * limitations under the License.
 */

package org.springframework.boot.actuate.autoconfigure.metrics.export.elastic;

import org.springframework.boot.actuate.autoconfigure.metrics.export.properties.StepRegistryProperties;
import org.springframework.boot.context.properties.ConfigurationProperties;

/**
 * {@link ConfigurationProperties @ConfigurationProperties} for configuring Elastic
 * metrics export.
 *
 * @author Andy Wilkinson
 * @since 2.1.0
 */
@ConfigurationProperties(prefix = "management.metrics.export.elastic")
public class ElasticProperties extends StepRegistryProperties {

	/**
	 * Host to export metrics to.
	 */
	private String host = "http://localhost:9200";

	/**
	 * Index to export metrics to.
	 */
	private String index = "micrometer-metrics";

	/**
	 * Index date format used for rolling indices. Appended to the index name.
	 */
	private String indexDateFormat = "yyyy-MM";

	/**
	 * Prefix to separate the index name from the date format used for rolling indices.
	 */
	private String indexDateSeparator = "-";

	/**
	 * Name of the timestamp field.
	 */
	private String timestampFieldName = "@timestamp";

	/**
	 * Whether to create the index automatically if it does not exist.
	 */
	private boolean autoCreateIndex = true;

	/**
	 * Login user of the Elastic server.
	 */
	private String userName;

	/**
	 * Login password of the Elastic server.
	 */
	private String password;

	/**
	 * Ingest pipeline name. By default, events are not pre-processed.
	 */
	private String pipeline;

	public String getHost() {
		return this.host;
	}

	public void setHost(String host) {
		this.host = host;
	}

	public String getIndex() {
		return this.index;
	}

	public void setIndex(String index) {
		this.index = index;
	}

	public String getIndexDateFormat() {
		return this.indexDateFormat;
	}

	public void setIndexDateFormat(String indexDateFormat) {
		this.indexDateFormat = indexDateFormat;
	}

	public String getIndexDateSeparator() {
		return this.indexDateSeparator;
	}

	public void setIndexDateSeparator(String indexDateSeparator) {
		this.indexDateSeparator = indexDateSeparator;
	}

	public String getTimestampFieldName() {
		return this.timestampFieldName;
	}

	public void setTimestampFieldName(String timestampFieldName) {
		this.timestampFieldName = timestampFieldName;
	}

	public boolean isAutoCreateIndex() {
		return this.autoCreateIndex;
	}

	public void setAutoCreateIndex(boolean autoCreateIndex) {
		this.autoCreateIndex = autoCreateIndex;
	}

	public String getUserName() {
		return this.userName;
	}

	public void setUserName(String userName) {
		this.userName = userName;
	}

	public String getPassword() {
		return this.password;
	}

	public void setPassword(String password) {
		this.password = password;
	}

	public String getPipeline() {
		return this.pipeline;
	}

	public void setPipeline(String pipeline) {
		this.pipeline = pipeline;
	}

}
>>>>>>> 6755b480
<|MERGE_RESOLUTION|>--- conflicted
+++ resolved
@@ -1,129 +1,3 @@
-<<<<<<< HEAD
-/*
- * Copyright 2012-2019 the original author or authors.
- *
- * Licensed under the Apache License, Version 2.0 (the "License");
- * you may not use this file except in compliance with the License.
- * You may obtain a copy of the License at
- *
- *      https://www.apache.org/licenses/LICENSE-2.0
- *
- * Unless required by applicable law or agreed to in writing, software
- * distributed under the License is distributed on an "AS IS" BASIS,
- * WITHOUT WARRANTIES OR CONDITIONS OF ANY KIND, either express or implied.
- * See the License for the specific language governing permissions and
- * limitations under the License.
- */
-
-package org.springframework.boot.actuate.autoconfigure.metrics.export.elastic;
-
-import org.springframework.boot.actuate.autoconfigure.metrics.export.properties.StepRegistryProperties;
-import org.springframework.boot.context.properties.ConfigurationProperties;
-
-/**
- * {@link ConfigurationProperties @ConfigurationProperties} for configuring Elastic
- * metrics export.
- *
- * @author Andy Wilkinson
- * @since 2.1.0
- */
-@ConfigurationProperties(prefix = "management.metrics.export.elastic")
-public class ElasticProperties extends StepRegistryProperties {
-
-	/**
-	 * Host to export metrics to.
-	 */
-	private String host = "http://localhost:9200";
-
-	/**
-	 * Index to export metrics to.
-	 */
-	private String index = "metrics";
-
-	/**
-	 * Index date format used for rolling indices. Appended to the index name, preceded by
-	 * a '-'.
-	 */
-	private String indexDateFormat = "yyyy-MM";
-
-	/**
-	 * Name of the timestamp field.
-	 */
-	private String timestampFieldName = "@timestamp";
-
-	/**
-	 * Whether to create the index automatically if it does not exist.
-	 */
-	private boolean autoCreateIndex = true;
-
-	/**
-	 * Login user of the Elastic server.
-	 */
-	private String userName = "";
-
-	/**
-	 * Login password of the Elastic server.
-	 */
-	private String password = "";
-
-	public String getHost() {
-		return this.host;
-	}
-
-	public void setHost(String host) {
-		this.host = host;
-	}
-
-	public String getIndex() {
-		return this.index;
-	}
-
-	public void setIndex(String index) {
-		this.index = index;
-	}
-
-	public String getIndexDateFormat() {
-		return this.indexDateFormat;
-	}
-
-	public void setIndexDateFormat(String indexDateFormat) {
-		this.indexDateFormat = indexDateFormat;
-	}
-
-	public String getTimestampFieldName() {
-		return this.timestampFieldName;
-	}
-
-	public void setTimestampFieldName(String timestampFieldName) {
-		this.timestampFieldName = timestampFieldName;
-	}
-
-	public boolean isAutoCreateIndex() {
-		return this.autoCreateIndex;
-	}
-
-	public void setAutoCreateIndex(boolean autoCreateIndex) {
-		this.autoCreateIndex = autoCreateIndex;
-	}
-
-	public String getUserName() {
-		return this.userName;
-	}
-
-	public void setUserName(String userName) {
-		this.userName = userName;
-	}
-
-	public String getPassword() {
-		return this.password;
-	}
-
-	public void setPassword(String password) {
-		this.password = password;
-	}
-
-}
-=======
 /*
  * Copyright 2012-2020 the original author or authors.
  *
@@ -272,5 +146,4 @@
 		this.pipeline = pipeline;
 	}
 
-}
->>>>>>> 6755b480
+}