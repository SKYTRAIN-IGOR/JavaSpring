<<<<<<< HEAD
= Spring Boot - Actuator

Spring Boot Actuator includes a number of additional features to help you monitor and
manage your application when it's pushed to production. You can choose to manage and
monitor your application using HTTP or JMX endpoints. Auditing, health and metrics
gathering can be automatically applied to your application. The
https://docs.spring.io/spring-boot/docs/current/reference/htmlsingle/#production-ready[user guide]
covers the features in more detail.

== Enabling the Actuator
The simplest way to enable the features is to add a dependency to the
`spring-boot-starter-actuator` '`Starter`'. To add the actuator to a Maven-based project,
add the following '`Starter`' dependency:

[source,xml,indent=0]
----
	<dependencies>
		<dependency>
			<groupId>org.springframework.boot</groupId>
			<artifactId>spring-boot-starter-actuator</artifactId>
		</dependency>
	</dependencies>
----

For Gradle, use the following declaration:

[indent=0]
----
	dependencies {
		compile("org.springframework.boot:spring-boot-starter-actuator")
	}
----

== Features
* **Endpoints** Actuator endpoints allow you to monitor and interact with your
  application. Spring Boot includes a number of built-in endpoints and you can also add
  your own. For example the `health` endpoint provides basic application health
  information. Run up a basic application and look at `/actuator/health`.
* **Metrics** Spring Boot Actuator provides dimensional metrics by integrating with
  https://micrometer.io[Micrometer].
* **Audit** Spring Boot Actuator has a flexible audit framework that will publish events
  to an `AuditEventRepository`. Once Spring Security is in play it automatically publishes
  authentication events by default. This can be very useful for reporting, and also to
  implement a lock-out policy based on authentication failures.
=======
= Spring Boot - Actuator

Spring Boot Actuator includes a number of additional features to help you monitor and
manage your application when it's pushed to production. You can choose to manage and
monitor your application using HTTP or JMX endpoints. Auditing, health and metrics
gathering can be automatically applied to your application. The
https://docs.spring.io/spring-boot/docs/current/reference/htmlsingle/#production-ready[user guide]
covers the features in more detail.

== Enabling the Actuator
The recommended way to enable the features is to add a dependency to the
`spring-boot-starter-actuator` '`Starter`'. To add the actuator to a Maven-based project,
add the following '`Starter`' dependency:

[source,xml,indent=0]
----
	<dependencies>
		<dependency>
			<groupId>org.springframework.boot</groupId>
			<artifactId>spring-boot-starter-actuator</artifactId>
		</dependency>
	</dependencies>
----

For Gradle, use the following declaration:

[indent=0]
----
	dependencies {
		implementation 'org.springframework.boot:spring-boot-starter-actuator'
	}
----

== Features
* **Endpoints** Actuator endpoints allow you to monitor and interact with your
  application. Spring Boot includes a number of built-in endpoints and you can also add
  your own. For example the `health` endpoint provides basic application health
  information. Run up a basic application and look at `/actuator/health`.
* **Metrics** Spring Boot Actuator provides dimensional metrics by integrating with
  https://micrometer.io[Micrometer].
* **Audit** Spring Boot Actuator has a flexible audit framework that will publish events
  to an `AuditEventRepository`. Once Spring Security is in play it automatically publishes
  authentication events by default. This can be very useful for reporting, and also to
  implement a lock-out policy based on authentication failures.
>>>>>>> 6755b480
<|MERGE_RESOLUTION|>--- conflicted
+++ resolved
@@ -1,49 +1,3 @@
-<<<<<<< HEAD
-= Spring Boot - Actuator
-
-Spring Boot Actuator includes a number of additional features to help you monitor and
-manage your application when it's pushed to production. You can choose to manage and
-monitor your application using HTTP or JMX endpoints. Auditing, health and metrics
-gathering can be automatically applied to your application. The
-https://docs.spring.io/spring-boot/docs/current/reference/htmlsingle/#production-ready[user guide]
-covers the features in more detail.
-
-== Enabling the Actuator
-The simplest way to enable the features is to add a dependency to the
-`spring-boot-starter-actuator` '`Starter`'. To add the actuator to a Maven-based project,
-add the following '`Starter`' dependency:
-
-[source,xml,indent=0]
-----
-	<dependencies>
-		<dependency>
-			<groupId>org.springframework.boot</groupId>
-			<artifactId>spring-boot-starter-actuator</artifactId>
-		</dependency>
-	</dependencies>
-----
-
-For Gradle, use the following declaration:
-
-[indent=0]
-----
-	dependencies {
-		compile("org.springframework.boot:spring-boot-starter-actuator")
-	}
-----
-
-== Features
-* **Endpoints** Actuator endpoints allow you to monitor and interact with your
-  application. Spring Boot includes a number of built-in endpoints and you can also add
-  your own. For example the `health` endpoint provides basic application health
-  information. Run up a basic application and look at `/actuator/health`.
-* **Metrics** Spring Boot Actuator provides dimensional metrics by integrating with
-  https://micrometer.io[Micrometer].
-* **Audit** Spring Boot Actuator has a flexible audit framework that will publish events
-  to an `AuditEventRepository`. Once Spring Security is in play it automatically publishes
-  authentication events by default. This can be very useful for reporting, and also to
-  implement a lock-out policy based on authentication failures.
-=======
 = Spring Boot - Actuator
 
 Spring Boot Actuator includes a number of additional features to help you monitor and
@@ -87,5 +41,4 @@
 * **Audit** Spring Boot Actuator has a flexible audit framework that will publish events
   to an `AuditEventRepository`. Once Spring Security is in play it automatically publishes
   authentication events by default. This can be very useful for reporting, and also to
-  implement a lock-out policy based on authentication failures.
->>>>>>> 6755b480
+  implement a lock-out policy based on authentication failures.