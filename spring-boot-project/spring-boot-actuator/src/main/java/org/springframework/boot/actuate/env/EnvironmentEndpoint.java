--- conflicted
+++ resolved
@@ -1,376 +1,3 @@
-<<<<<<< HEAD
-/*
- * Copyright 2012-2019 the original author or authors.
- *
- * Licensed under the Apache License, Version 2.0 (the "License");
- * you may not use this file except in compliance with the License.
- * You may obtain a copy of the License at
- *
- *      https://www.apache.org/licenses/LICENSE-2.0
- *
- * Unless required by applicable law or agreed to in writing, software
- * distributed under the License is distributed on an "AS IS" BASIS,
- * WITHOUT WARRANTIES OR CONDITIONS OF ANY KIND, either express or implied.
- * See the License for the specific language governing permissions and
- * limitations under the License.
- */
-
-package org.springframework.boot.actuate.env;
-
-import java.util.ArrayList;
-import java.util.Arrays;
-import java.util.LinkedHashMap;
-import java.util.List;
-import java.util.Map;
-import java.util.function.Predicate;
-import java.util.regex.Pattern;
-import java.util.stream.Stream;
-
-import com.fasterxml.jackson.annotation.JsonInclude;
-
-import org.springframework.boot.actuate.endpoint.Sanitizer;
-import org.springframework.boot.actuate.endpoint.annotation.Endpoint;
-import org.springframework.boot.actuate.endpoint.annotation.ReadOperation;
-import org.springframework.boot.actuate.endpoint.annotation.Selector;
-import org.springframework.boot.context.properties.bind.PlaceholdersResolver;
-import org.springframework.boot.context.properties.bind.PropertySourcesPlaceholdersResolver;
-import org.springframework.boot.context.properties.source.ConfigurationPropertySources;
-import org.springframework.boot.origin.Origin;
-import org.springframework.boot.origin.OriginLookup;
-import org.springframework.core.env.CompositePropertySource;
-import org.springframework.core.env.ConfigurableEnvironment;
-import org.springframework.core.env.EnumerablePropertySource;
-import org.springframework.core.env.Environment;
-import org.springframework.core.env.MutablePropertySources;
-import org.springframework.core.env.PropertySource;
-import org.springframework.core.env.StandardEnvironment;
-import org.springframework.lang.Nullable;
-import org.springframework.util.PropertyPlaceholderHelper;
-import org.springframework.util.StringUtils;
-import org.springframework.util.SystemPropertyUtils;
-
-/**
- * {@link Endpoint @Endpoint} to expose {@link ConfigurableEnvironment environment}
- * information.
- *
- * @author Dave Syer
- * @author Phillip Webb
- * @author Christian Dupuis
- * @author Madhura Bhave
- * @author Stephane Nicoll
- * @since 2.0.0
- */
-@Endpoint(id = "env")
-public class EnvironmentEndpoint {
-
-	private final Sanitizer sanitizer = new Sanitizer();
-
-	private final Environment environment;
-
-	public EnvironmentEndpoint(Environment environment) {
-		this.environment = environment;
-	}
-
-	public void setKeysToSanitize(String... keysToSanitize) {
-		this.sanitizer.setKeysToSanitize(keysToSanitize);
-	}
-
-	@ReadOperation
-	public EnvironmentDescriptor environment(@Nullable String pattern) {
-		if (StringUtils.hasText(pattern)) {
-			return getEnvironmentDescriptor(Pattern.compile(pattern).asPredicate());
-		}
-		return getEnvironmentDescriptor((name) -> true);
-	}
-
-	@ReadOperation
-	public EnvironmentEntryDescriptor environmentEntry(@Selector String toMatch) {
-		return getEnvironmentEntryDescriptor(toMatch);
-	}
-
-	private EnvironmentDescriptor getEnvironmentDescriptor(Predicate<String> propertyNamePredicate) {
-		PlaceholdersResolver resolver = getResolver();
-		List<PropertySourceDescriptor> propertySources = new ArrayList<>();
-		getPropertySourcesAsMap().forEach((sourceName, source) -> {
-			if (source instanceof EnumerablePropertySource) {
-				propertySources.add(describeSource(sourceName, (EnumerablePropertySource<?>) source, resolver,
-						propertyNamePredicate));
-			}
-		});
-		return new EnvironmentDescriptor(Arrays.asList(this.environment.getActiveProfiles()), propertySources);
-	}
-
-	private EnvironmentEntryDescriptor getEnvironmentEntryDescriptor(String propertyName) {
-		Map<String, PropertyValueDescriptor> descriptors = getPropertySourceDescriptors(propertyName);
-		PropertySummaryDescriptor summary = getPropertySummaryDescriptor(descriptors);
-		return new EnvironmentEntryDescriptor(summary, Arrays.asList(this.environment.getActiveProfiles()),
-				toPropertySourceDescriptors(descriptors));
-	}
-
-	private List<PropertySourceEntryDescriptor> toPropertySourceDescriptors(
-			Map<String, PropertyValueDescriptor> descriptors) {
-		List<PropertySourceEntryDescriptor> result = new ArrayList<>();
-		descriptors.forEach((name, property) -> result.add(new PropertySourceEntryDescriptor(name, property)));
-		return result;
-	}
-
-	private PropertySummaryDescriptor getPropertySummaryDescriptor(Map<String, PropertyValueDescriptor> descriptors) {
-		for (Map.Entry<String, PropertyValueDescriptor> entry : descriptors.entrySet()) {
-			if (entry.getValue() != null) {
-				return new PropertySummaryDescriptor(entry.getKey(), entry.getValue().getValue());
-			}
-		}
-		return null;
-	}
-
-	private Map<String, PropertyValueDescriptor> getPropertySourceDescriptors(String propertyName) {
-		Map<String, PropertyValueDescriptor> propertySources = new LinkedHashMap<>();
-		PlaceholdersResolver resolver = getResolver();
-		getPropertySourcesAsMap().forEach((sourceName, source) -> propertySources.put(sourceName,
-				source.containsProperty(propertyName) ? describeValueOf(propertyName, source, resolver) : null));
-		return propertySources;
-	}
-
-	private PropertySourceDescriptor describeSource(String sourceName, EnumerablePropertySource<?> source,
-			PlaceholdersResolver resolver, Predicate<String> namePredicate) {
-		Map<String, PropertyValueDescriptor> properties = new LinkedHashMap<>();
-		Stream.of(source.getPropertyNames()).filter(namePredicate)
-				.forEach((name) -> properties.put(name, describeValueOf(name, source, resolver)));
-		return new PropertySourceDescriptor(sourceName, properties);
-	}
-
-	@SuppressWarnings("unchecked")
-	private PropertyValueDescriptor describeValueOf(String name, PropertySource<?> source,
-			PlaceholdersResolver resolver) {
-		Object resolved = resolver.resolvePlaceholders(source.getProperty(name));
-		String origin = ((source instanceof OriginLookup) ? getOrigin((OriginLookup<Object>) source, name) : null);
-		return new PropertyValueDescriptor(sanitize(name, resolved), origin);
-	}
-
-	private String getOrigin(OriginLookup<Object> lookup, String name) {
-		Origin origin = lookup.getOrigin(name);
-		return (origin != null) ? origin.toString() : null;
-	}
-
-	private PlaceholdersResolver getResolver() {
-		return new PropertySourcesPlaceholdersSanitizingResolver(getPropertySources(), this.sanitizer);
-	}
-
-	private Map<String, PropertySource<?>> getPropertySourcesAsMap() {
-		Map<String, PropertySource<?>> map = new LinkedHashMap<>();
-		for (PropertySource<?> source : getPropertySources()) {
-			if (!ConfigurationPropertySources.isAttachedConfigurationPropertySource(source)) {
-				extract("", map, source);
-			}
-		}
-		return map;
-	}
-
-	private MutablePropertySources getPropertySources() {
-		if (this.environment instanceof ConfigurableEnvironment) {
-			return ((ConfigurableEnvironment) this.environment).getPropertySources();
-		}
-		return new StandardEnvironment().getPropertySources();
-	}
-
-	private void extract(String root, Map<String, PropertySource<?>> map, PropertySource<?> source) {
-		if (source instanceof CompositePropertySource) {
-			for (PropertySource<?> nest : ((CompositePropertySource) source).getPropertySources()) {
-				extract(source.getName() + ":", map, nest);
-			}
-		}
-		else {
-			map.put(root + source.getName(), source);
-		}
-	}
-
-	public Object sanitize(String name, Object object) {
-		return this.sanitizer.sanitize(name, object);
-	}
-
-	/**
-	 * {@link PropertySourcesPlaceholdersResolver} that sanitizes sensitive placeholders
-	 * if present.
-	 */
-	private static class PropertySourcesPlaceholdersSanitizingResolver extends PropertySourcesPlaceholdersResolver {
-
-		private final Sanitizer sanitizer;
-
-		PropertySourcesPlaceholdersSanitizingResolver(Iterable<PropertySource<?>> sources, Sanitizer sanitizer) {
-			super(sources, new PropertyPlaceholderHelper(SystemPropertyUtils.PLACEHOLDER_PREFIX,
-					SystemPropertyUtils.PLACEHOLDER_SUFFIX, SystemPropertyUtils.VALUE_SEPARATOR, true));
-			this.sanitizer = sanitizer;
-		}
-
-		@Override
-		protected String resolvePlaceholder(String placeholder) {
-			String value = super.resolvePlaceholder(placeholder);
-			if (value == null) {
-				return null;
-			}
-			return (String) this.sanitizer.sanitize(placeholder, value);
-		}
-
-	}
-
-	/**
-	 * A description of an {@link Environment}.
-	 */
-	public static final class EnvironmentDescriptor {
-
-		private final List<String> activeProfiles;
-
-		private final List<PropertySourceDescriptor> propertySources;
-
-		private EnvironmentDescriptor(List<String> activeProfiles, List<PropertySourceDescriptor> propertySources) {
-			this.activeProfiles = activeProfiles;
-			this.propertySources = propertySources;
-		}
-
-		public List<String> getActiveProfiles() {
-			return this.activeProfiles;
-		}
-
-		public List<PropertySourceDescriptor> getPropertySources() {
-			return this.propertySources;
-		}
-
-	}
-
-	/**
-	 * A description of an entry of the {@link Environment}.
-	 */
-	@JsonInclude(JsonInclude.Include.NON_NULL)
-	public static final class EnvironmentEntryDescriptor {
-
-		private final PropertySummaryDescriptor property;
-
-		private final List<String> activeProfiles;
-
-		private final List<PropertySourceEntryDescriptor> propertySources;
-
-		private EnvironmentEntryDescriptor(PropertySummaryDescriptor property, List<String> activeProfiles,
-				List<PropertySourceEntryDescriptor> propertySources) {
-			this.property = property;
-			this.activeProfiles = activeProfiles;
-			this.propertySources = propertySources;
-		}
-
-		public PropertySummaryDescriptor getProperty() {
-			return this.property;
-		}
-
-		public List<String> getActiveProfiles() {
-			return this.activeProfiles;
-		}
-
-		public List<PropertySourceEntryDescriptor> getPropertySources() {
-			return this.propertySources;
-		}
-
-	}
-
-	/**
-	 * A summary of a particular entry of the {@link Environment}.
-	 */
-	@JsonInclude(JsonInclude.Include.NON_NULL)
-	public static final class PropertySummaryDescriptor {
-
-		private final String source;
-
-		private final Object value;
-
-		public PropertySummaryDescriptor(String source, Object value) {
-			this.source = source;
-			this.value = value;
-		}
-
-		public String getSource() {
-			return this.source;
-		}
-
-		public Object getValue() {
-			return this.value;
-		}
-
-	}
-
-	/**
-	 * A description of a {@link PropertySource}.
-	 */
-	public static final class PropertySourceDescriptor {
-
-		private final String name;
-
-		private final Map<String, PropertyValueDescriptor> properties;
-
-		private PropertySourceDescriptor(String name, Map<String, PropertyValueDescriptor> properties) {
-			this.name = name;
-			this.properties = properties;
-		}
-
-		public String getName() {
-			return this.name;
-		}
-
-		public Map<String, PropertyValueDescriptor> getProperties() {
-			return this.properties;
-		}
-
-	}
-
-	/**
-	 * A description of a particular entry of {@link PropertySource}.
-	 */
-	@JsonInclude(JsonInclude.Include.NON_NULL)
-	public static final class PropertySourceEntryDescriptor {
-
-		private final String name;
-
-		private final PropertyValueDescriptor property;
-
-		private PropertySourceEntryDescriptor(String name, PropertyValueDescriptor property) {
-			this.name = name;
-			this.property = property;
-		}
-
-		public String getName() {
-			return this.name;
-		}
-
-		public PropertyValueDescriptor getProperty() {
-			return this.property;
-		}
-
-	}
-
-	/**
-	 * A description of a property's value, including its origin if available.
-	 */
-	@JsonInclude(JsonInclude.Include.NON_NULL)
-	public static final class PropertyValueDescriptor {
-
-		private final Object value;
-
-		private final String origin;
-
-		private PropertyValueDescriptor(Object value, String origin) {
-			this.value = value;
-			this.origin = origin;
-		}
-
-		public Object getValue() {
-			return this.value;
-		}
-
-		public String getOrigin() {
-			return this.origin;
-		}
-
-	}
-
-}
-=======
 /*
  * Copyright 2012-2020 the original author or authors.
  *
@@ -758,5 +385,4 @@
 
 	}
 
-}
->>>>>>> 6755b480
+}