<<<<<<< HEAD
/*
 * Copyright 2012-2019 the original author or authors.
 *
 * Licensed under the Apache License, Version 2.0 (the "License");
 * you may not use this file except in compliance with the License.
 * You may obtain a copy of the License at
 *
 *      https://www.apache.org/licenses/LICENSE-2.0
 *
 * Unless required by applicable law or agreed to in writing, software
 * distributed under the License is distributed on an "AS IS" BASIS,
 * WITHOUT WARRANTIES OR CONDITIONS OF ANY KIND, either express or implied.
 * See the License for the specific language governing permissions and
 * limitations under the License.
 */

package org.springframework.boot.actuate.trace.http;

import java.net.URI;
import java.security.Principal;
import java.util.LinkedHashMap;
import java.util.List;
import java.util.Map;
import java.util.Set;
import java.util.function.Consumer;
import java.util.function.Predicate;
import java.util.function.Supplier;
import java.util.stream.Collectors;

import org.springframework.http.HttpHeaders;

/**
 * Traces an HTTP request-response exchange.
 *
 * @author Andy Wilkinson
 * @since 2.0.0
 */
public class HttpExchangeTracer {

	private final Set<Include> includes;

	/**
	 * Creates a new {@code HttpExchangeTracer} that will use the given {@code includes}
	 * to determine the contents of its traces.
	 * @param includes the includes
	 */
	public HttpExchangeTracer(Set<Include> includes) {
		this.includes = includes;
	}

	/**
	 * Begins the tracing of the exchange that was initiated by the given {@code request}
	 * being received.
	 * @param request the received request
	 * @return the HTTP trace for the
	 */
	public final HttpTrace receivedRequest(TraceableRequest request) {
		return new HttpTrace(new FilteredTraceableRequest(request));
	}

	/**
	 * Ends the tracing of the exchange that is being concluded by sending the given
	 * {@code response}.
	 * @param trace the trace for the exchange
	 * @param response the response that concludes the exchange
	 * @param principal a supplier for the exchange's principal
	 * @param sessionId a supplier for the id of the exchange's session
	 */
	public final void sendingResponse(HttpTrace trace, TraceableResponse response, Supplier<Principal> principal,
			Supplier<String> sessionId) {
		setIfIncluded(Include.TIME_TAKEN, () -> System.currentTimeMillis() - trace.getTimestamp().toEpochMilli(),
				trace::setTimeTaken);
		setIfIncluded(Include.SESSION_ID, sessionId, trace::setSessionId);
		setIfIncluded(Include.PRINCIPAL, principal, trace::setPrincipal);
		trace.setResponse(new HttpTrace.Response(new FilteredTraceableResponse(response)));
	}

	/**
	 * Post-process the given mutable map of request {@code headers}.
	 * @param headers the headers to post-process
	 */
	protected void postProcessRequestHeaders(Map<String, List<String>> headers) {

	}

	private <T> T getIfIncluded(Include include, Supplier<T> valueSupplier) {
		return this.includes.contains(include) ? valueSupplier.get() : null;
	}

	private <T> void setIfIncluded(Include include, Supplier<T> supplier, Consumer<T> consumer) {
		if (this.includes.contains(include)) {
			consumer.accept(supplier.get());
		}
	}

	private Map<String, List<String>> getHeadersIfIncluded(Include include,
			Supplier<Map<String, List<String>>> headersSupplier, Predicate<String> headerPredicate) {
		if (!this.includes.contains(include)) {
			return new LinkedHashMap<>();
		}
		return headersSupplier.get().entrySet().stream().filter((entry) -> headerPredicate.test(entry.getKey()))
				.collect(Collectors.toMap(Map.Entry::getKey, Map.Entry::getValue));
	}

	private final class FilteredTraceableRequest implements TraceableRequest {

		private final TraceableRequest delegate;

		private FilteredTraceableRequest(TraceableRequest delegate) {
			this.delegate = delegate;
		}

		@Override
		public String getMethod() {
			return this.delegate.getMethod();
		}

		@Override
		public URI getUri() {
			return this.delegate.getUri();
		}

		@Override
		public Map<String, List<String>> getHeaders() {
			Map<String, List<String>> headers = getHeadersIfIncluded(Include.REQUEST_HEADERS, this.delegate::getHeaders,
					this::includedHeader);
			postProcessRequestHeaders(headers);
			return headers;
		}

		private boolean includedHeader(String name) {
			if (name.equalsIgnoreCase(HttpHeaders.COOKIE)) {
				return HttpExchangeTracer.this.includes.contains(Include.COOKIE_HEADERS);
			}
			if (name.equalsIgnoreCase(HttpHeaders.AUTHORIZATION)) {
				return HttpExchangeTracer.this.includes.contains(Include.AUTHORIZATION_HEADER);
			}
			return true;
		}

		@Override
		public String getRemoteAddress() {
			return getIfIncluded(Include.REMOTE_ADDRESS, this.delegate::getRemoteAddress);
		}

	}

	private final class FilteredTraceableResponse implements TraceableResponse {

		private final TraceableResponse delegate;

		private FilteredTraceableResponse(TraceableResponse delegate) {
			this.delegate = delegate;
		}

		@Override
		public int getStatus() {
			return this.delegate.getStatus();
		}

		@Override
		public Map<String, List<String>> getHeaders() {
			return getHeadersIfIncluded(Include.RESPONSE_HEADERS, this.delegate::getHeaders, this::includedHeader);
		}

		private boolean includedHeader(String name) {
			if (name.equalsIgnoreCase(HttpHeaders.SET_COOKIE)) {
				return HttpExchangeTracer.this.includes.contains(Include.COOKIE_HEADERS);
			}
			return true;
		}

	}

}
=======
/*
 * Copyright 2012-2020 the original author or authors.
 *
 * Licensed under the Apache License, Version 2.0 (the "License");
 * you may not use this file except in compliance with the License.
 * You may obtain a copy of the License at
 *
 *      https://www.apache.org/licenses/LICENSE-2.0
 *
 * Unless required by applicable law or agreed to in writing, software
 * distributed under the License is distributed on an "AS IS" BASIS,
 * WITHOUT WARRANTIES OR CONDITIONS OF ANY KIND, either express or implied.
 * See the License for the specific language governing permissions and
 * limitations under the License.
 */

package org.springframework.boot.actuate.trace.http;

import java.net.URI;
import java.security.Principal;
import java.util.LinkedHashMap;
import java.util.List;
import java.util.Map;
import java.util.Set;
import java.util.concurrent.TimeUnit;
import java.util.function.Consumer;
import java.util.function.Predicate;
import java.util.function.Supplier;
import java.util.stream.Collectors;

import org.springframework.http.HttpHeaders;

/**
 * Traces an HTTP request-response exchange.
 *
 * @author Andy Wilkinson
 * @since 2.0.0
 */
public class HttpExchangeTracer {

	private final Set<Include> includes;

	/**
	 * Creates a new {@code HttpExchangeTracer} that will use the given {@code includes}
	 * to determine the contents of its traces.
	 * @param includes the includes
	 */
	public HttpExchangeTracer(Set<Include> includes) {
		this.includes = includes;
	}

	/**
	 * Begins the tracing of the exchange that was initiated by the given {@code request}
	 * being received.
	 * @param request the received request
	 * @return the HTTP trace for the
	 */
	public final HttpTrace receivedRequest(TraceableRequest request) {
		return new HttpTrace(new FilteredTraceableRequest(request));
	}

	/**
	 * Ends the tracing of the exchange that is being concluded by sending the given
	 * {@code response}.
	 * @param trace the trace for the exchange
	 * @param response the response that concludes the exchange
	 * @param principal a supplier for the exchange's principal
	 * @param sessionId a supplier for the id of the exchange's session
	 */
	public final void sendingResponse(HttpTrace trace, TraceableResponse response, Supplier<Principal> principal,
			Supplier<String> sessionId) {
		setIfIncluded(Include.TIME_TAKEN, () -> calculateTimeTaken(trace), trace::setTimeTaken);
		setIfIncluded(Include.SESSION_ID, sessionId, trace::setSessionId);
		setIfIncluded(Include.PRINCIPAL, principal, trace::setPrincipal);
		trace.setResponse(new HttpTrace.Response(new FilteredTraceableResponse(response)));
	}

	/**
	 * Post-process the given mutable map of request {@code headers}.
	 * @param headers the headers to post-process
	 */
	protected void postProcessRequestHeaders(Map<String, List<String>> headers) {

	}

	private <T> T getIfIncluded(Include include, Supplier<T> valueSupplier) {
		return this.includes.contains(include) ? valueSupplier.get() : null;
	}

	private <T> void setIfIncluded(Include include, Supplier<T> supplier, Consumer<T> consumer) {
		if (this.includes.contains(include)) {
			consumer.accept(supplier.get());
		}
	}

	private Map<String, List<String>> getHeadersIfIncluded(Include include,
			Supplier<Map<String, List<String>>> headersSupplier, Predicate<String> headerPredicate) {
		if (!this.includes.contains(include)) {
			return new LinkedHashMap<>();
		}
		return headersSupplier.get().entrySet().stream().filter((entry) -> headerPredicate.test(entry.getKey()))
				.collect(Collectors.toMap(Map.Entry::getKey, Map.Entry::getValue));
	}

	private long calculateTimeTaken(HttpTrace trace) {
		return TimeUnit.NANOSECONDS.toMillis(System.nanoTime() - trace.getStartNanoTime());
	}

	private final class FilteredTraceableRequest implements TraceableRequest {

		private final TraceableRequest delegate;

		private FilteredTraceableRequest(TraceableRequest delegate) {
			this.delegate = delegate;
		}

		@Override
		public String getMethod() {
			return this.delegate.getMethod();
		}

		@Override
		public URI getUri() {
			return this.delegate.getUri();
		}

		@Override
		public Map<String, List<String>> getHeaders() {
			Map<String, List<String>> headers = getHeadersIfIncluded(Include.REQUEST_HEADERS, this.delegate::getHeaders,
					this::includedHeader);
			postProcessRequestHeaders(headers);
			return headers;
		}

		private boolean includedHeader(String name) {
			if (name.equalsIgnoreCase(HttpHeaders.COOKIE)) {
				return HttpExchangeTracer.this.includes.contains(Include.COOKIE_HEADERS);
			}
			if (name.equalsIgnoreCase(HttpHeaders.AUTHORIZATION)) {
				return HttpExchangeTracer.this.includes.contains(Include.AUTHORIZATION_HEADER);
			}
			return true;
		}

		@Override
		public String getRemoteAddress() {
			return getIfIncluded(Include.REMOTE_ADDRESS, this.delegate::getRemoteAddress);
		}

	}

	private final class FilteredTraceableResponse implements TraceableResponse {

		private final TraceableResponse delegate;

		private FilteredTraceableResponse(TraceableResponse delegate) {
			this.delegate = delegate;
		}

		@Override
		public int getStatus() {
			return this.delegate.getStatus();
		}

		@Override
		public Map<String, List<String>> getHeaders() {
			return getHeadersIfIncluded(Include.RESPONSE_HEADERS, this.delegate::getHeaders, this::includedHeader);
		}

		private boolean includedHeader(String name) {
			if (name.equalsIgnoreCase(HttpHeaders.SET_COOKIE)) {
				return HttpExchangeTracer.this.includes.contains(Include.COOKIE_HEADERS);
			}
			return true;
		}

	}

}
>>>>>>> 6755b480
<|MERGE_RESOLUTION|>--- conflicted
+++ resolved
@@ -1,180 +1,3 @@
-<<<<<<< HEAD
-/*
- * Copyright 2012-2019 the original author or authors.
- *
- * Licensed under the Apache License, Version 2.0 (the "License");
- * you may not use this file except in compliance with the License.
- * You may obtain a copy of the License at
- *
- *      https://www.apache.org/licenses/LICENSE-2.0
- *
- * Unless required by applicable law or agreed to in writing, software
- * distributed under the License is distributed on an "AS IS" BASIS,
- * WITHOUT WARRANTIES OR CONDITIONS OF ANY KIND, either express or implied.
- * See the License for the specific language governing permissions and
- * limitations under the License.
- */
-
-package org.springframework.boot.actuate.trace.http;
-
-import java.net.URI;
-import java.security.Principal;
-import java.util.LinkedHashMap;
-import java.util.List;
-import java.util.Map;
-import java.util.Set;
-import java.util.function.Consumer;
-import java.util.function.Predicate;
-import java.util.function.Supplier;
-import java.util.stream.Collectors;
-
-import org.springframework.http.HttpHeaders;
-
-/**
- * Traces an HTTP request-response exchange.
- *
- * @author Andy Wilkinson
- * @since 2.0.0
- */
-public class HttpExchangeTracer {
-
-	private final Set<Include> includes;
-
-	/**
-	 * Creates a new {@code HttpExchangeTracer} that will use the given {@code includes}
-	 * to determine the contents of its traces.
-	 * @param includes the includes
-	 */
-	public HttpExchangeTracer(Set<Include> includes) {
-		this.includes = includes;
-	}
-
-	/**
-	 * Begins the tracing of the exchange that was initiated by the given {@code request}
-	 * being received.
-	 * @param request the received request
-	 * @return the HTTP trace for the
-	 */
-	public final HttpTrace receivedRequest(TraceableRequest request) {
-		return new HttpTrace(new FilteredTraceableRequest(request));
-	}
-
-	/**
-	 * Ends the tracing of the exchange that is being concluded by sending the given
-	 * {@code response}.
-	 * @param trace the trace for the exchange
-	 * @param response the response that concludes the exchange
-	 * @param principal a supplier for the exchange's principal
-	 * @param sessionId a supplier for the id of the exchange's session
-	 */
-	public final void sendingResponse(HttpTrace trace, TraceableResponse response, Supplier<Principal> principal,
-			Supplier<String> sessionId) {
-		setIfIncluded(Include.TIME_TAKEN, () -> System.currentTimeMillis() - trace.getTimestamp().toEpochMilli(),
-				trace::setTimeTaken);
-		setIfIncluded(Include.SESSION_ID, sessionId, trace::setSessionId);
-		setIfIncluded(Include.PRINCIPAL, principal, trace::setPrincipal);
-		trace.setResponse(new HttpTrace.Response(new FilteredTraceableResponse(response)));
-	}
-
-	/**
-	 * Post-process the given mutable map of request {@code headers}.
-	 * @param headers the headers to post-process
-	 */
-	protected void postProcessRequestHeaders(Map<String, List<String>> headers) {
-
-	}
-
-	private <T> T getIfIncluded(Include include, Supplier<T> valueSupplier) {
-		return this.includes.contains(include) ? valueSupplier.get() : null;
-	}
-
-	private <T> void setIfIncluded(Include include, Supplier<T> supplier, Consumer<T> consumer) {
-		if (this.includes.contains(include)) {
-			consumer.accept(supplier.get());
-		}
-	}
-
-	private Map<String, List<String>> getHeadersIfIncluded(Include include,
-			Supplier<Map<String, List<String>>> headersSupplier, Predicate<String> headerPredicate) {
-		if (!this.includes.contains(include)) {
-			return new LinkedHashMap<>();
-		}
-		return headersSupplier.get().entrySet().stream().filter((entry) -> headerPredicate.test(entry.getKey()))
-				.collect(Collectors.toMap(Map.Entry::getKey, Map.Entry::getValue));
-	}
-
-	private final class FilteredTraceableRequest implements TraceableRequest {
-
-		private final TraceableRequest delegate;
-
-		private FilteredTraceableRequest(TraceableRequest delegate) {
-			this.delegate = delegate;
-		}
-
-		@Override
-		public String getMethod() {
-			return this.delegate.getMethod();
-		}
-
-		@Override
-		public URI getUri() {
-			return this.delegate.getUri();
-		}
-
-		@Override
-		public Map<String, List<String>> getHeaders() {
-			Map<String, List<String>> headers = getHeadersIfIncluded(Include.REQUEST_HEADERS, this.delegate::getHeaders,
-					this::includedHeader);
-			postProcessRequestHeaders(headers);
-			return headers;
-		}
-
-		private boolean includedHeader(String name) {
-			if (name.equalsIgnoreCase(HttpHeaders.COOKIE)) {
-				return HttpExchangeTracer.this.includes.contains(Include.COOKIE_HEADERS);
-			}
-			if (name.equalsIgnoreCase(HttpHeaders.AUTHORIZATION)) {
-				return HttpExchangeTracer.this.includes.contains(Include.AUTHORIZATION_HEADER);
-			}
-			return true;
-		}
-
-		@Override
-		public String getRemoteAddress() {
-			return getIfIncluded(Include.REMOTE_ADDRESS, this.delegate::getRemoteAddress);
-		}
-
-	}
-
-	private final class FilteredTraceableResponse implements TraceableResponse {
-
-		private final TraceableResponse delegate;
-
-		private FilteredTraceableResponse(TraceableResponse delegate) {
-			this.delegate = delegate;
-		}
-
-		@Override
-		public int getStatus() {
-			return this.delegate.getStatus();
-		}
-
-		@Override
-		public Map<String, List<String>> getHeaders() {
-			return getHeadersIfIncluded(Include.RESPONSE_HEADERS, this.delegate::getHeaders, this::includedHeader);
-		}
-
-		private boolean includedHeader(String name) {
-			if (name.equalsIgnoreCase(HttpHeaders.SET_COOKIE)) {
-				return HttpExchangeTracer.this.includes.contains(Include.COOKIE_HEADERS);
-			}
-			return true;
-		}
-
-	}
-
-}
-=======
 /*
  * Copyright 2012-2020 the original author or authors.
  *
@@ -353,5 +176,4 @@
 
 	}
 
-}
->>>>>>> 6755b480
+}