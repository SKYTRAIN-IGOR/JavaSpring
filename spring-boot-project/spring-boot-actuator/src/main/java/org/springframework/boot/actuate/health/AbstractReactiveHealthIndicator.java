<<<<<<< HEAD
/*
 * Copyright 2012-2017 the original author or authors.
 *
 * Licensed under the Apache License, Version 2.0 (the "License");
 * you may not use this file except in compliance with the License.
 * You may obtain a copy of the License at
 *
 *      https://www.apache.org/licenses/LICENSE-2.0
 *
 * Unless required by applicable law or agreed to in writing, software
 * distributed under the License is distributed on an "AS IS" BASIS,
 * WITHOUT WARRANTIES OR CONDITIONS OF ANY KIND, either express or implied.
 * See the License for the specific language governing permissions and
 * limitations under the License.
 */

package org.springframework.boot.actuate.health;

import reactor.core.publisher.Mono;

/**
 * Base {@link ReactiveHealthIndicator} implementations that encapsulates creation of
 * {@link Health} instance and error handling.
 *
 * @author Stephane Nicoll
 * @author Nikolay Rybak
 * @since 2.0.0
 */
public abstract class AbstractReactiveHealthIndicator implements ReactiveHealthIndicator {

	@Override
	public final Mono<Health> health() {
		try {
			return doHealthCheck(new Health.Builder()).onErrorResume(this::handleFailure);
		}
		catch (Exception ex) {
			return handleFailure(ex);
		}
	}

	private Mono<Health> handleFailure(Throwable ex) {
		return Mono.just(new Health.Builder().down(ex).build());
	}

	/**
	 * Actual health check logic. If an error occurs in the pipeline it will be handled
	 * automatically.
	 * @param builder the {@link Health.Builder} to report health status and details
	 * @return a {@link Mono} that provides the {@link Health}
	 */
	protected abstract Mono<Health> doHealthCheck(Health.Builder builder);

}
=======
/*
 * Copyright 2012-2019 the original author or authors.
 *
 * Licensed under the Apache License, Version 2.0 (the "License");
 * you may not use this file except in compliance with the License.
 * You may obtain a copy of the License at
 *
 *      https://www.apache.org/licenses/LICENSE-2.0
 *
 * Unless required by applicable law or agreed to in writing, software
 * distributed under the License is distributed on an "AS IS" BASIS,
 * WITHOUT WARRANTIES OR CONDITIONS OF ANY KIND, either express or implied.
 * See the License for the specific language governing permissions and
 * limitations under the License.
 */

package org.springframework.boot.actuate.health;

import java.util.function.Function;

import org.apache.commons.logging.Log;
import org.apache.commons.logging.LogFactory;
import reactor.core.publisher.Mono;

import org.springframework.util.Assert;
import org.springframework.util.StringUtils;

/**
 * Base {@link ReactiveHealthIndicator} implementations that encapsulates creation of
 * {@link Health} instance and error handling.
 *
 * @author Stephane Nicoll
 * @author Nikolay Rybak
 * @since 2.0.0
 */
public abstract class AbstractReactiveHealthIndicator implements ReactiveHealthIndicator {

	private static final String NO_MESSAGE = null;

	private static final String DEFAULT_MESSAGE = "Health check failed";

	private final Log logger = LogFactory.getLog(getClass());

	private final Function<Throwable, String> healthCheckFailedMessage;

	/**
	 * Create a new {@link AbstractReactiveHealthIndicator} instance with a default
	 * {@code healthCheckFailedMessage}.
	 * @since 2.1.7
	 */
	protected AbstractReactiveHealthIndicator() {
		this(NO_MESSAGE);
	}

	/**
	 * Create a new {@link AbstractReactiveHealthIndicator} instance with a specific
	 * message to log when the health check fails.
	 * @param healthCheckFailedMessage the message to log on health check failure
	 * @since 2.1.7
	 */
	protected AbstractReactiveHealthIndicator(String healthCheckFailedMessage) {
		this.healthCheckFailedMessage = (ex) -> healthCheckFailedMessage;
	}

	/**
	 * Create a new {@link AbstractReactiveHealthIndicator} instance with a specific
	 * message to log when the health check fails.
	 * @param healthCheckFailedMessage the message to log on health check failure
	 * @since 2.1.7
	 */
	protected AbstractReactiveHealthIndicator(Function<Throwable, String> healthCheckFailedMessage) {
		Assert.notNull(healthCheckFailedMessage, "HealthCheckFailedMessage must not be null");
		this.healthCheckFailedMessage = healthCheckFailedMessage;
	}

	@Override
	public final Mono<Health> health() {
		try {
			return doHealthCheck(new Health.Builder()).onErrorResume(this::handleFailure);
		}
		catch (Exception ex) {
			return handleFailure(ex);
		}
	}

	private Mono<Health> handleFailure(Throwable ex) {
		if (this.logger.isWarnEnabled()) {
			String message = this.healthCheckFailedMessage.apply(ex);
			this.logger.warn(StringUtils.hasText(message) ? message : DEFAULT_MESSAGE, ex);
		}
		return Mono.just(new Health.Builder().down(ex).build());
	}

	/**
	 * Actual health check logic. If an error occurs in the pipeline it will be handled
	 * automatically.
	 * @param builder the {@link Health.Builder} to report health status and details
	 * @return a {@link Mono} that provides the {@link Health}
	 */
	protected abstract Mono<Health> doHealthCheck(Health.Builder builder);

}
>>>>>>> 6755b480
<|MERGE_RESOLUTION|>--- conflicted
+++ resolved
@@ -1,58 +1,3 @@
-<<<<<<< HEAD
-/*
- * Copyright 2012-2017 the original author or authors.
- *
- * Licensed under the Apache License, Version 2.0 (the "License");
- * you may not use this file except in compliance with the License.
- * You may obtain a copy of the License at
- *
- *      https://www.apache.org/licenses/LICENSE-2.0
- *
- * Unless required by applicable law or agreed to in writing, software
- * distributed under the License is distributed on an "AS IS" BASIS,
- * WITHOUT WARRANTIES OR CONDITIONS OF ANY KIND, either express or implied.
- * See the License for the specific language governing permissions and
- * limitations under the License.
- */
-
-package org.springframework.boot.actuate.health;
-
-import reactor.core.publisher.Mono;
-
-/**
- * Base {@link ReactiveHealthIndicator} implementations that encapsulates creation of
- * {@link Health} instance and error handling.
- *
- * @author Stephane Nicoll
- * @author Nikolay Rybak
- * @since 2.0.0
- */
-public abstract class AbstractReactiveHealthIndicator implements ReactiveHealthIndicator {
-
-	@Override
-	public final Mono<Health> health() {
-		try {
-			return doHealthCheck(new Health.Builder()).onErrorResume(this::handleFailure);
-		}
-		catch (Exception ex) {
-			return handleFailure(ex);
-		}
-	}
-
-	private Mono<Health> handleFailure(Throwable ex) {
-		return Mono.just(new Health.Builder().down(ex).build());
-	}
-
-	/**
-	 * Actual health check logic. If an error occurs in the pipeline it will be handled
-	 * automatically.
-	 * @param builder the {@link Health.Builder} to report health status and details
-	 * @return a {@link Mono} that provides the {@link Health}
-	 */
-	protected abstract Mono<Health> doHealthCheck(Health.Builder builder);
-
-}
-=======
 /*
  * Copyright 2012-2019 the original author or authors.
  *
@@ -154,5 +99,4 @@
 	 */
 	protected abstract Mono<Health> doHealthCheck(Health.Builder builder);
 
-}
->>>>>>> 6755b480
+}