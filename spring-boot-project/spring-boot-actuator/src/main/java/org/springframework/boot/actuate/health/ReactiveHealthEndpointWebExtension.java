<<<<<<< HEAD
/*
 * Copyright 2012-2019 the original author or authors.
 *
 * Licensed under the Apache License, Version 2.0 (the "License");
 * you may not use this file except in compliance with the License.
 * You may obtain a copy of the License at
 *
 *      https://www.apache.org/licenses/LICENSE-2.0
 *
 * Unless required by applicable law or agreed to in writing, software
 * distributed under the License is distributed on an "AS IS" BASIS,
 * WITHOUT WARRANTIES OR CONDITIONS OF ANY KIND, either express or implied.
 * See the License for the specific language governing permissions and
 * limitations under the License.
 */

package org.springframework.boot.actuate.health;

import reactor.core.publisher.Mono;

import org.springframework.boot.actuate.endpoint.SecurityContext;
import org.springframework.boot.actuate.endpoint.annotation.ReadOperation;
import org.springframework.boot.actuate.endpoint.annotation.Selector;
import org.springframework.boot.actuate.endpoint.web.WebEndpointResponse;
import org.springframework.boot.actuate.endpoint.web.annotation.EndpointWebExtension;

/**
 * Reactive {@link EndpointWebExtension @EndpointWebExtension} for the
 * {@link HealthEndpoint}.
 *
 * @author Stephane Nicoll
 * @since 2.0.0
 */
@EndpointWebExtension(endpoint = HealthEndpoint.class)
public class ReactiveHealthEndpointWebExtension {

	private final ReactiveHealthIndicator delegate;

	private final HealthWebEndpointResponseMapper responseMapper;

	public ReactiveHealthEndpointWebExtension(ReactiveHealthIndicator delegate,
			HealthWebEndpointResponseMapper responseMapper) {
		this.delegate = delegate;
		this.responseMapper = responseMapper;
	}

	@ReadOperation
	public Mono<WebEndpointResponse<Health>> health(SecurityContext securityContext) {
		return this.delegate.health().map((health) -> this.responseMapper.map(health, securityContext));
	}

	@ReadOperation
	public Mono<WebEndpointResponse<Health>> healthForComponent(SecurityContext securityContext,
			@Selector String component) {
		return responseFromIndicator(getNestedHealthIndicator(this.delegate, component), securityContext);
	}

	@ReadOperation
	public Mono<WebEndpointResponse<Health>> healthForComponentInstance(SecurityContext securityContext,
			@Selector String component, @Selector String instance) {
		ReactiveHealthIndicator indicator = getNestedHealthIndicator(this.delegate, component);
		if (indicator != null) {
			indicator = getNestedHealthIndicator(indicator, instance);
		}
		return responseFromIndicator(indicator, securityContext);
	}

	public Mono<WebEndpointResponse<Health>> health(SecurityContext securityContext, ShowDetails showDetails) {
		return this.delegate.health().map((health) -> this.responseMapper.map(health, securityContext, showDetails));
	}

	private Mono<WebEndpointResponse<Health>> responseFromIndicator(ReactiveHealthIndicator indicator,
			SecurityContext securityContext) {
		return (indicator != null)
				? indicator.health().map((health) -> this.responseMapper.map(health, securityContext)) : Mono.empty();
	}

	private ReactiveHealthIndicator getNestedHealthIndicator(ReactiveHealthIndicator healthIndicator, String name) {
		if (healthIndicator instanceof CompositeReactiveHealthIndicator) {
			return ((CompositeReactiveHealthIndicator) healthIndicator).getRegistry().get(name);
		}
		return null;
	}

}
=======
/*
 * Copyright 2012-2020 the original author or authors.
 *
 * Licensed under the Apache License, Version 2.0 (the "License");
 * you may not use this file except in compliance with the License.
 * You may obtain a copy of the License at
 *
 *      https://www.apache.org/licenses/LICENSE-2.0
 *
 * Unless required by applicable law or agreed to in writing, software
 * distributed under the License is distributed on an "AS IS" BASIS,
 * WITHOUT WARRANTIES OR CONDITIONS OF ANY KIND, either express or implied.
 * See the License for the specific language governing permissions and
 * limitations under the License.
 */

package org.springframework.boot.actuate.health;

import java.util.Arrays;
import java.util.Map;
import java.util.Set;

import reactor.core.publisher.Flux;
import reactor.core.publisher.Mono;

import org.springframework.boot.actuate.endpoint.SecurityContext;
import org.springframework.boot.actuate.endpoint.annotation.ReadOperation;
import org.springframework.boot.actuate.endpoint.annotation.Selector;
import org.springframework.boot.actuate.endpoint.annotation.Selector.Match;
import org.springframework.boot.actuate.endpoint.http.ApiVersion;
import org.springframework.boot.actuate.endpoint.web.WebEndpointResponse;
import org.springframework.boot.actuate.endpoint.web.annotation.EndpointWebExtension;

/**
 * Reactive {@link EndpointWebExtension @EndpointWebExtension} for the
 * {@link HealthEndpoint}.
 *
 * @author Stephane Nicoll
 * @author Phillip Webb
 * @author Scott Frederick
 * @since 2.0.0
 */
@EndpointWebExtension(endpoint = HealthEndpoint.class)
public class ReactiveHealthEndpointWebExtension
		extends HealthEndpointSupport<ReactiveHealthContributor, Mono<? extends HealthComponent>> {

	private static final String[] NO_PATH = {};

	/**
	 * Create a new {@link ReactiveHealthEndpointWebExtension} instance.
	 * @param registry the health contributor registry
	 * @param groups the health endpoint groups
	 */
	public ReactiveHealthEndpointWebExtension(ReactiveHealthContributorRegistry registry, HealthEndpointGroups groups) {
		super(registry, groups);
	}

	@ReadOperation
	public Mono<WebEndpointResponse<? extends HealthComponent>> health(ApiVersion apiVersion,
			SecurityContext securityContext) {
		return health(apiVersion, securityContext, false, NO_PATH);
	}

	@ReadOperation
	public Mono<WebEndpointResponse<? extends HealthComponent>> health(ApiVersion apiVersion,
			SecurityContext securityContext, @Selector(match = Match.ALL_REMAINING) String... path) {
		return health(apiVersion, securityContext, false, path);
	}

	public Mono<WebEndpointResponse<? extends HealthComponent>> health(ApiVersion apiVersion,
			SecurityContext securityContext, boolean showAll, String... path) {
		HealthResult<Mono<? extends HealthComponent>> result = getHealth(apiVersion, securityContext, showAll, path);
		if (result == null) {
			return (Arrays.equals(path, NO_PATH))
					? Mono.just(new WebEndpointResponse<>(DEFAULT_HEALTH, WebEndpointResponse.STATUS_OK))
					: Mono.just(new WebEndpointResponse<>(WebEndpointResponse.STATUS_NOT_FOUND));
		}
		HealthEndpointGroup group = result.getGroup();
		return result.getHealth().map((health) -> {
			int statusCode = group.getHttpCodeStatusMapper().getStatusCode(health.getStatus());
			return new WebEndpointResponse<>(health, statusCode);
		});
	}

	@Override
	protected Mono<? extends HealthComponent> getHealth(ReactiveHealthContributor contributor, boolean includeDetails) {
		return ((ReactiveHealthIndicator) contributor).getHealth(includeDetails);
	}

	@Override
	protected Mono<? extends HealthComponent> aggregateContributions(ApiVersion apiVersion,
			Map<String, Mono<? extends HealthComponent>> contributions, StatusAggregator statusAggregator,
			boolean showComponents, Set<String> groupNames) {
		return Flux.fromIterable(contributions.entrySet()).flatMap(NamedHealthComponent::create)
				.collectMap(NamedHealthComponent::getName, NamedHealthComponent::getHealth).map((components) -> this
						.getCompositeHealth(apiVersion, components, statusAggregator, showComponents, groupNames));
	}

	/**
	 * A named {@link HealthComponent}.
	 */
	private static final class NamedHealthComponent {

		private final String name;

		private final HealthComponent health;

		private NamedHealthComponent(Object... pair) {
			this.name = (String) pair[0];
			this.health = (HealthComponent) pair[1];
		}

		String getName() {
			return this.name;
		}

		HealthComponent getHealth() {
			return this.health;
		}

		static Mono<NamedHealthComponent> create(Map.Entry<String, Mono<? extends HealthComponent>> entry) {
			Mono<String> name = Mono.just(entry.getKey());
			Mono<? extends HealthComponent> health = entry.getValue();
			return Mono.zip(NamedHealthComponent::new, name, health);
		}

	}

}
>>>>>>> 6755b480
<|MERGE_RESOLUTION|>--- conflicted
+++ resolved
@@ -1,90 +1,3 @@
-<<<<<<< HEAD
-/*
- * Copyright 2012-2019 the original author or authors.
- *
- * Licensed under the Apache License, Version 2.0 (the "License");
- * you may not use this file except in compliance with the License.
- * You may obtain a copy of the License at
- *
- *      https://www.apache.org/licenses/LICENSE-2.0
- *
- * Unless required by applicable law or agreed to in writing, software
- * distributed under the License is distributed on an "AS IS" BASIS,
- * WITHOUT WARRANTIES OR CONDITIONS OF ANY KIND, either express or implied.
- * See the License for the specific language governing permissions and
- * limitations under the License.
- */
-
-package org.springframework.boot.actuate.health;
-
-import reactor.core.publisher.Mono;
-
-import org.springframework.boot.actuate.endpoint.SecurityContext;
-import org.springframework.boot.actuate.endpoint.annotation.ReadOperation;
-import org.springframework.boot.actuate.endpoint.annotation.Selector;
-import org.springframework.boot.actuate.endpoint.web.WebEndpointResponse;
-import org.springframework.boot.actuate.endpoint.web.annotation.EndpointWebExtension;
-
-/**
- * Reactive {@link EndpointWebExtension @EndpointWebExtension} for the
- * {@link HealthEndpoint}.
- *
- * @author Stephane Nicoll
- * @since 2.0.0
- */
-@EndpointWebExtension(endpoint = HealthEndpoint.class)
-public class ReactiveHealthEndpointWebExtension {
-
-	private final ReactiveHealthIndicator delegate;
-
-	private final HealthWebEndpointResponseMapper responseMapper;
-
-	public ReactiveHealthEndpointWebExtension(ReactiveHealthIndicator delegate,
-			HealthWebEndpointResponseMapper responseMapper) {
-		this.delegate = delegate;
-		this.responseMapper = responseMapper;
-	}
-
-	@ReadOperation
-	public Mono<WebEndpointResponse<Health>> health(SecurityContext securityContext) {
-		return this.delegate.health().map((health) -> this.responseMapper.map(health, securityContext));
-	}
-
-	@ReadOperation
-	public Mono<WebEndpointResponse<Health>> healthForComponent(SecurityContext securityContext,
-			@Selector String component) {
-		return responseFromIndicator(getNestedHealthIndicator(this.delegate, component), securityContext);
-	}
-
-	@ReadOperation
-	public Mono<WebEndpointResponse<Health>> healthForComponentInstance(SecurityContext securityContext,
-			@Selector String component, @Selector String instance) {
-		ReactiveHealthIndicator indicator = getNestedHealthIndicator(this.delegate, component);
-		if (indicator != null) {
-			indicator = getNestedHealthIndicator(indicator, instance);
-		}
-		return responseFromIndicator(indicator, securityContext);
-	}
-
-	public Mono<WebEndpointResponse<Health>> health(SecurityContext securityContext, ShowDetails showDetails) {
-		return this.delegate.health().map((health) -> this.responseMapper.map(health, securityContext, showDetails));
-	}
-
-	private Mono<WebEndpointResponse<Health>> responseFromIndicator(ReactiveHealthIndicator indicator,
-			SecurityContext securityContext) {
-		return (indicator != null)
-				? indicator.health().map((health) -> this.responseMapper.map(health, securityContext)) : Mono.empty();
-	}
-
-	private ReactiveHealthIndicator getNestedHealthIndicator(ReactiveHealthIndicator healthIndicator, String name) {
-		if (healthIndicator instanceof CompositeReactiveHealthIndicator) {
-			return ((CompositeReactiveHealthIndicator) healthIndicator).getRegistry().get(name);
-		}
-		return null;
-	}
-
-}
-=======
 /*
  * Copyright 2012-2020 the original author or authors.
  *
@@ -213,5 +126,4 @@
 
 	}
 
-}
->>>>>>> 6755b480
+}