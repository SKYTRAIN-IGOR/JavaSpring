<<<<<<< HEAD
/*
 * Copyright 2012-2019 the original author or authors.
 *
 * Licensed under the Apache License, Version 2.0 (the "License");
 * you may not use this file except in compliance with the License.
 * You may obtain a copy of the License at
 *
 *      https://www.apache.org/licenses/LICENSE-2.0
 *
 * Unless required by applicable law or agreed to in writing, software
 * distributed under the License is distributed on an "AS IS" BASIS,
 * WITHOUT WARRANTIES OR CONDITIONS OF ANY KIND, either express or implied.
 * See the License for the specific language governing permissions and
 * limitations under the License.
 */

package org.springframework.boot.actuate.web.mappings.reactive;

import java.util.ArrayList;
import java.util.Arrays;
import java.util.HashMap;
import java.util.List;
import java.util.Map;
import java.util.Map.Entry;
import java.util.function.Function;
import java.util.stream.Collectors;
import java.util.stream.Stream;

import reactor.core.publisher.Mono;

import org.springframework.boot.actuate.web.mappings.HandlerMethodDescription;
import org.springframework.boot.actuate.web.mappings.MappingDescriptionProvider;
import org.springframework.context.ApplicationContext;
import org.springframework.core.io.Resource;
import org.springframework.web.method.HandlerMethod;
import org.springframework.web.reactive.DispatcherHandler;
import org.springframework.web.reactive.HandlerMapping;
import org.springframework.web.reactive.function.server.HandlerFunction;
import org.springframework.web.reactive.function.server.RequestPredicate;
import org.springframework.web.reactive.function.server.RouterFunction;
import org.springframework.web.reactive.function.server.RouterFunctions.Visitor;
import org.springframework.web.reactive.function.server.ServerRequest;
import org.springframework.web.reactive.function.server.support.RouterFunctionMapping;
import org.springframework.web.reactive.handler.AbstractUrlHandlerMapping;
import org.springframework.web.reactive.result.method.RequestMappingInfo;
import org.springframework.web.reactive.result.method.RequestMappingInfoHandlerMapping;
import org.springframework.web.util.pattern.PathPattern;

/**
 * A {@link MappingDescriptionProvider} that introspects the {@link HandlerMapping
 * HandlerMappings} that are known to a {@link DispatcherHandler}.
 *
 * @author Andy Wilkinson
 * @since 2.0.0
 */
public class DispatcherHandlersMappingDescriptionProvider implements MappingDescriptionProvider {

	private static final List<HandlerMappingDescriptionProvider<? extends HandlerMapping>> descriptionProviders = Arrays
			.asList(new RequestMappingInfoHandlerMappingDescriptionProvider(),
					new UrlHandlerMappingDescriptionProvider(), new RouterFunctionMappingDescriptionProvider());

	@Override
	public String getMappingName() {
		return "dispatcherHandlers";
	}

	@Override
	public Map<String, List<DispatcherHandlerMappingDescription>> describeMappings(ApplicationContext context) {
		Map<String, List<DispatcherHandlerMappingDescription>> mappings = new HashMap<>();
		context.getBeansOfType(DispatcherHandler.class)
				.forEach((name, handler) -> mappings.put(name, describeMappings(handler)));
		return mappings;
	}

	private List<DispatcherHandlerMappingDescription> describeMappings(DispatcherHandler dispatcherHandler) {
		return dispatcherHandler.getHandlerMappings().stream().flatMap(this::describe).collect(Collectors.toList());
	}

	@SuppressWarnings("unchecked")
	private <T extends HandlerMapping> Stream<DispatcherHandlerMappingDescription> describe(T handlerMapping) {
		for (HandlerMappingDescriptionProvider<?> descriptionProvider : descriptionProviders) {
			if (descriptionProvider.getMappingClass().isInstance(handlerMapping)) {
				return ((HandlerMappingDescriptionProvider<T>) descriptionProvider).describe(handlerMapping).stream();

			}
		}
		return Stream.empty();
	}

	private interface HandlerMappingDescriptionProvider<T extends HandlerMapping> {

		Class<T> getMappingClass();

		List<DispatcherHandlerMappingDescription> describe(T handlerMapping);

	}

	private static final class RequestMappingInfoHandlerMappingDescriptionProvider
			implements HandlerMappingDescriptionProvider<RequestMappingInfoHandlerMapping> {

		@Override
		public Class<RequestMappingInfoHandlerMapping> getMappingClass() {
			return RequestMappingInfoHandlerMapping.class;
		}

		@Override
		public List<DispatcherHandlerMappingDescription> describe(RequestMappingInfoHandlerMapping handlerMapping) {
			Map<RequestMappingInfo, HandlerMethod> handlerMethods = handlerMapping.getHandlerMethods();
			return handlerMethods.entrySet().stream().map(this::describe).collect(Collectors.toList());
		}

		private DispatcherHandlerMappingDescription describe(Entry<RequestMappingInfo, HandlerMethod> mapping) {
			DispatcherHandlerMappingDetails handlerMapping = new DispatcherHandlerMappingDetails();
			handlerMapping.setHandlerMethod(new HandlerMethodDescription(mapping.getValue()));
			handlerMapping.setRequestMappingConditions(new RequestMappingConditionsDescription(mapping.getKey()));
			return new DispatcherHandlerMappingDescription(mapping.getKey().toString(), mapping.getValue().toString(),
					handlerMapping);
		}

	}

	private static final class UrlHandlerMappingDescriptionProvider
			implements HandlerMappingDescriptionProvider<AbstractUrlHandlerMapping> {

		@Override
		public Class<AbstractUrlHandlerMapping> getMappingClass() {
			return AbstractUrlHandlerMapping.class;
		}

		@Override
		public List<DispatcherHandlerMappingDescription> describe(AbstractUrlHandlerMapping handlerMapping) {
			return handlerMapping.getHandlerMap().entrySet().stream().map(this::describe).collect(Collectors.toList());
		}

		private DispatcherHandlerMappingDescription describe(Entry<PathPattern, Object> mapping) {
			return new DispatcherHandlerMappingDescription(mapping.getKey().getPatternString(),
					mapping.getValue().toString(), null);
		}

	}

	private static final class RouterFunctionMappingDescriptionProvider
			implements HandlerMappingDescriptionProvider<RouterFunctionMapping> {

		@Override
		public Class<RouterFunctionMapping> getMappingClass() {
			return RouterFunctionMapping.class;
		}

		@Override
		public List<DispatcherHandlerMappingDescription> describe(RouterFunctionMapping handlerMapping) {
			MappingDescriptionVisitor visitor = new MappingDescriptionVisitor();
			RouterFunction<?> routerFunction = handlerMapping.getRouterFunction();
			if (routerFunction != null) {
				routerFunction.accept(visitor);
			}
			return visitor.descriptions;
		}

	}

	private static final class MappingDescriptionVisitor implements Visitor {

		private final List<DispatcherHandlerMappingDescription> descriptions = new ArrayList<>();

		@Override
		public void startNested(RequestPredicate predicate) {
		}

		@Override
		public void endNested(RequestPredicate predicate) {
		}

		@Override
		public void route(RequestPredicate predicate, HandlerFunction<?> handlerFunction) {
			DispatcherHandlerMappingDetails details = new DispatcherHandlerMappingDetails();
			details.setHandlerFunction(new HandlerFunctionDescription(handlerFunction));
			this.descriptions.add(
					new DispatcherHandlerMappingDescription(predicate.toString(), handlerFunction.toString(), details));
		}

		@Override
		public void resources(Function<ServerRequest, Mono<Resource>> lookupFunction) {
		}

		@Override
		public void unknown(RouterFunction<?> routerFunction) {
		}

	}

}
=======
/*
 * Copyright 2012-2020 the original author or authors.
 *
 * Licensed under the Apache License, Version 2.0 (the "License");
 * you may not use this file except in compliance with the License.
 * You may obtain a copy of the License at
 *
 *      https://www.apache.org/licenses/LICENSE-2.0
 *
 * Unless required by applicable law or agreed to in writing, software
 * distributed under the License is distributed on an "AS IS" BASIS,
 * WITHOUT WARRANTIES OR CONDITIONS OF ANY KIND, either express or implied.
 * See the License for the specific language governing permissions and
 * limitations under the License.
 */

package org.springframework.boot.actuate.web.mappings.reactive;

import java.util.ArrayList;
import java.util.Arrays;
import java.util.HashMap;
import java.util.List;
import java.util.Map;
import java.util.Map.Entry;
import java.util.function.Function;
import java.util.stream.Collectors;
import java.util.stream.Stream;

import reactor.core.publisher.Mono;

import org.springframework.boot.actuate.web.mappings.HandlerMethodDescription;
import org.springframework.boot.actuate.web.mappings.MappingDescriptionProvider;
import org.springframework.context.ApplicationContext;
import org.springframework.core.io.Resource;
import org.springframework.web.method.HandlerMethod;
import org.springframework.web.reactive.DispatcherHandler;
import org.springframework.web.reactive.HandlerMapping;
import org.springframework.web.reactive.function.server.HandlerFunction;
import org.springframework.web.reactive.function.server.RequestPredicate;
import org.springframework.web.reactive.function.server.RouterFunction;
import org.springframework.web.reactive.function.server.RouterFunctions.Visitor;
import org.springframework.web.reactive.function.server.ServerRequest;
import org.springframework.web.reactive.function.server.support.RouterFunctionMapping;
import org.springframework.web.reactive.handler.AbstractUrlHandlerMapping;
import org.springframework.web.reactive.result.method.RequestMappingInfo;
import org.springframework.web.reactive.result.method.RequestMappingInfoHandlerMapping;
import org.springframework.web.util.pattern.PathPattern;

/**
 * A {@link MappingDescriptionProvider} that introspects the {@link HandlerMapping
 * HandlerMappings} that are known to a {@link DispatcherHandler}.
 *
 * @author Andy Wilkinson
 * @since 2.0.0
 */
public class DispatcherHandlersMappingDescriptionProvider implements MappingDescriptionProvider {

	private static final List<HandlerMappingDescriptionProvider<? extends HandlerMapping>> descriptionProviders = Arrays
			.asList(new RequestMappingInfoHandlerMappingDescriptionProvider(),
					new UrlHandlerMappingDescriptionProvider(), new RouterFunctionMappingDescriptionProvider());

	@Override
	public String getMappingName() {
		return "dispatcherHandlers";
	}

	@Override
	public Map<String, List<DispatcherHandlerMappingDescription>> describeMappings(ApplicationContext context) {
		Map<String, List<DispatcherHandlerMappingDescription>> mappings = new HashMap<>();
		context.getBeansOfType(DispatcherHandler.class)
				.forEach((name, handler) -> mappings.put(name, describeMappings(handler)));
		return mappings;
	}

	private List<DispatcherHandlerMappingDescription> describeMappings(DispatcherHandler dispatcherHandler) {
		return dispatcherHandler.getHandlerMappings().stream().flatMap(this::describe).collect(Collectors.toList());
	}

	@SuppressWarnings("unchecked")
	private <T extends HandlerMapping> Stream<DispatcherHandlerMappingDescription> describe(T handlerMapping) {
		for (HandlerMappingDescriptionProvider<?> descriptionProvider : descriptionProviders) {
			if (descriptionProvider.getMappingClass().isInstance(handlerMapping)) {
				return ((HandlerMappingDescriptionProvider<T>) descriptionProvider).describe(handlerMapping).stream();
			}
		}
		return Stream.empty();
	}

	private interface HandlerMappingDescriptionProvider<T extends HandlerMapping> {

		Class<T> getMappingClass();

		List<DispatcherHandlerMappingDescription> describe(T handlerMapping);

	}

	private static final class RequestMappingInfoHandlerMappingDescriptionProvider
			implements HandlerMappingDescriptionProvider<RequestMappingInfoHandlerMapping> {

		@Override
		public Class<RequestMappingInfoHandlerMapping> getMappingClass() {
			return RequestMappingInfoHandlerMapping.class;
		}

		@Override
		public List<DispatcherHandlerMappingDescription> describe(RequestMappingInfoHandlerMapping handlerMapping) {
			Map<RequestMappingInfo, HandlerMethod> handlerMethods = handlerMapping.getHandlerMethods();
			return handlerMethods.entrySet().stream().map(this::describe).collect(Collectors.toList());
		}

		private DispatcherHandlerMappingDescription describe(Entry<RequestMappingInfo, HandlerMethod> mapping) {
			DispatcherHandlerMappingDetails handlerMapping = new DispatcherHandlerMappingDetails();
			handlerMapping.setHandlerMethod(new HandlerMethodDescription(mapping.getValue()));
			handlerMapping.setRequestMappingConditions(new RequestMappingConditionsDescription(mapping.getKey()));
			return new DispatcherHandlerMappingDescription(mapping.getKey().toString(), mapping.getValue().toString(),
					handlerMapping);
		}

	}

	private static final class UrlHandlerMappingDescriptionProvider
			implements HandlerMappingDescriptionProvider<AbstractUrlHandlerMapping> {

		@Override
		public Class<AbstractUrlHandlerMapping> getMappingClass() {
			return AbstractUrlHandlerMapping.class;
		}

		@Override
		public List<DispatcherHandlerMappingDescription> describe(AbstractUrlHandlerMapping handlerMapping) {
			return handlerMapping.getHandlerMap().entrySet().stream().map(this::describe).collect(Collectors.toList());
		}

		private DispatcherHandlerMappingDescription describe(Entry<PathPattern, Object> mapping) {
			return new DispatcherHandlerMappingDescription(mapping.getKey().getPatternString(),
					mapping.getValue().toString(), null);
		}

	}

	private static final class RouterFunctionMappingDescriptionProvider
			implements HandlerMappingDescriptionProvider<RouterFunctionMapping> {

		@Override
		public Class<RouterFunctionMapping> getMappingClass() {
			return RouterFunctionMapping.class;
		}

		@Override
		public List<DispatcherHandlerMappingDescription> describe(RouterFunctionMapping handlerMapping) {
			MappingDescriptionVisitor visitor = new MappingDescriptionVisitor();
			RouterFunction<?> routerFunction = handlerMapping.getRouterFunction();
			if (routerFunction != null) {
				routerFunction.accept(visitor);
			}
			return visitor.descriptions;
		}

	}

	private static final class MappingDescriptionVisitor implements Visitor {

		private final List<DispatcherHandlerMappingDescription> descriptions = new ArrayList<>();

		@Override
		public void startNested(RequestPredicate predicate) {
		}

		@Override
		public void endNested(RequestPredicate predicate) {
		}

		@Override
		public void route(RequestPredicate predicate, HandlerFunction<?> handlerFunction) {
			DispatcherHandlerMappingDetails details = new DispatcherHandlerMappingDetails();
			details.setHandlerFunction(new HandlerFunctionDescription(handlerFunction));
			this.descriptions.add(
					new DispatcherHandlerMappingDescription(predicate.toString(), handlerFunction.toString(), details));
		}

		@Override
		public void resources(Function<ServerRequest, Mono<Resource>> lookupFunction) {
		}

		@Override
		public void attributes(Map<String, Object> attributes) {
			// TODO Auto-generated method stub
			throw new UnsupportedOperationException("Auto-generated method stub");
		}

		@Override
		public void unknown(RouterFunction<?> routerFunction) {
		}

	}

}
>>>>>>> 6755b480
<|MERGE_RESOLUTION|>--- conflicted
+++ resolved
@@ -1,197 +1,3 @@
-<<<<<<< HEAD
-/*
- * Copyright 2012-2019 the original author or authors.
- *
- * Licensed under the Apache License, Version 2.0 (the "License");
- * you may not use this file except in compliance with the License.
- * You may obtain a copy of the License at
- *
- *      https://www.apache.org/licenses/LICENSE-2.0
- *
- * Unless required by applicable law or agreed to in writing, software
- * distributed under the License is distributed on an "AS IS" BASIS,
- * WITHOUT WARRANTIES OR CONDITIONS OF ANY KIND, either express or implied.
- * See the License for the specific language governing permissions and
- * limitations under the License.
- */
-
-package org.springframework.boot.actuate.web.mappings.reactive;
-
-import java.util.ArrayList;
-import java.util.Arrays;
-import java.util.HashMap;
-import java.util.List;
-import java.util.Map;
-import java.util.Map.Entry;
-import java.util.function.Function;
-import java.util.stream.Collectors;
-import java.util.stream.Stream;
-
-import reactor.core.publisher.Mono;
-
-import org.springframework.boot.actuate.web.mappings.HandlerMethodDescription;
-import org.springframework.boot.actuate.web.mappings.MappingDescriptionProvider;
-import org.springframework.context.ApplicationContext;
-import org.springframework.core.io.Resource;
-import org.springframework.web.method.HandlerMethod;
-import org.springframework.web.reactive.DispatcherHandler;
-import org.springframework.web.reactive.HandlerMapping;
-import org.springframework.web.reactive.function.server.HandlerFunction;
-import org.springframework.web.reactive.function.server.RequestPredicate;
-import org.springframework.web.reactive.function.server.RouterFunction;
-import org.springframework.web.reactive.function.server.RouterFunctions.Visitor;
-import org.springframework.web.reactive.function.server.ServerRequest;
-import org.springframework.web.reactive.function.server.support.RouterFunctionMapping;
-import org.springframework.web.reactive.handler.AbstractUrlHandlerMapping;
-import org.springframework.web.reactive.result.method.RequestMappingInfo;
-import org.springframework.web.reactive.result.method.RequestMappingInfoHandlerMapping;
-import org.springframework.web.util.pattern.PathPattern;
-
-/**
- * A {@link MappingDescriptionProvider} that introspects the {@link HandlerMapping
- * HandlerMappings} that are known to a {@link DispatcherHandler}.
- *
- * @author Andy Wilkinson
- * @since 2.0.0
- */
-public class DispatcherHandlersMappingDescriptionProvider implements MappingDescriptionProvider {
-
-	private static final List<HandlerMappingDescriptionProvider<? extends HandlerMapping>> descriptionProviders = Arrays
-			.asList(new RequestMappingInfoHandlerMappingDescriptionProvider(),
-					new UrlHandlerMappingDescriptionProvider(), new RouterFunctionMappingDescriptionProvider());
-
-	@Override
-	public String getMappingName() {
-		return "dispatcherHandlers";
-	}
-
-	@Override
-	public Map<String, List<DispatcherHandlerMappingDescription>> describeMappings(ApplicationContext context) {
-		Map<String, List<DispatcherHandlerMappingDescription>> mappings = new HashMap<>();
-		context.getBeansOfType(DispatcherHandler.class)
-				.forEach((name, handler) -> mappings.put(name, describeMappings(handler)));
-		return mappings;
-	}
-
-	private List<DispatcherHandlerMappingDescription> describeMappings(DispatcherHandler dispatcherHandler) {
-		return dispatcherHandler.getHandlerMappings().stream().flatMap(this::describe).collect(Collectors.toList());
-	}
-
-	@SuppressWarnings("unchecked")
-	private <T extends HandlerMapping> Stream<DispatcherHandlerMappingDescription> describe(T handlerMapping) {
-		for (HandlerMappingDescriptionProvider<?> descriptionProvider : descriptionProviders) {
-			if (descriptionProvider.getMappingClass().isInstance(handlerMapping)) {
-				return ((HandlerMappingDescriptionProvider<T>) descriptionProvider).describe(handlerMapping).stream();
-
-			}
-		}
-		return Stream.empty();
-	}
-
-	private interface HandlerMappingDescriptionProvider<T extends HandlerMapping> {
-
-		Class<T> getMappingClass();
-
-		List<DispatcherHandlerMappingDescription> describe(T handlerMapping);
-
-	}
-
-	private static final class RequestMappingInfoHandlerMappingDescriptionProvider
-			implements HandlerMappingDescriptionProvider<RequestMappingInfoHandlerMapping> {
-
-		@Override
-		public Class<RequestMappingInfoHandlerMapping> getMappingClass() {
-			return RequestMappingInfoHandlerMapping.class;
-		}
-
-		@Override
-		public List<DispatcherHandlerMappingDescription> describe(RequestMappingInfoHandlerMapping handlerMapping) {
-			Map<RequestMappingInfo, HandlerMethod> handlerMethods = handlerMapping.getHandlerMethods();
-			return handlerMethods.entrySet().stream().map(this::describe).collect(Collectors.toList());
-		}
-
-		private DispatcherHandlerMappingDescription describe(Entry<RequestMappingInfo, HandlerMethod> mapping) {
-			DispatcherHandlerMappingDetails handlerMapping = new DispatcherHandlerMappingDetails();
-			handlerMapping.setHandlerMethod(new HandlerMethodDescription(mapping.getValue()));
-			handlerMapping.setRequestMappingConditions(new RequestMappingConditionsDescription(mapping.getKey()));
-			return new DispatcherHandlerMappingDescription(mapping.getKey().toString(), mapping.getValue().toString(),
-					handlerMapping);
-		}
-
-	}
-
-	private static final class UrlHandlerMappingDescriptionProvider
-			implements HandlerMappingDescriptionProvider<AbstractUrlHandlerMapping> {
-
-		@Override
-		public Class<AbstractUrlHandlerMapping> getMappingClass() {
-			return AbstractUrlHandlerMapping.class;
-		}
-
-		@Override
-		public List<DispatcherHandlerMappingDescription> describe(AbstractUrlHandlerMapping handlerMapping) {
-			return handlerMapping.getHandlerMap().entrySet().stream().map(this::describe).collect(Collectors.toList());
-		}
-
-		private DispatcherHandlerMappingDescription describe(Entry<PathPattern, Object> mapping) {
-			return new DispatcherHandlerMappingDescription(mapping.getKey().getPatternString(),
-					mapping.getValue().toString(), null);
-		}
-
-	}
-
-	private static final class RouterFunctionMappingDescriptionProvider
-			implements HandlerMappingDescriptionProvider<RouterFunctionMapping> {
-
-		@Override
-		public Class<RouterFunctionMapping> getMappingClass() {
-			return RouterFunctionMapping.class;
-		}
-
-		@Override
-		public List<DispatcherHandlerMappingDescription> describe(RouterFunctionMapping handlerMapping) {
-			MappingDescriptionVisitor visitor = new MappingDescriptionVisitor();
-			RouterFunction<?> routerFunction = handlerMapping.getRouterFunction();
-			if (routerFunction != null) {
-				routerFunction.accept(visitor);
-			}
-			return visitor.descriptions;
-		}
-
-	}
-
-	private static final class MappingDescriptionVisitor implements Visitor {
-
-		private final List<DispatcherHandlerMappingDescription> descriptions = new ArrayList<>();
-
-		@Override
-		public void startNested(RequestPredicate predicate) {
-		}
-
-		@Override
-		public void endNested(RequestPredicate predicate) {
-		}
-
-		@Override
-		public void route(RequestPredicate predicate, HandlerFunction<?> handlerFunction) {
-			DispatcherHandlerMappingDetails details = new DispatcherHandlerMappingDetails();
-			details.setHandlerFunction(new HandlerFunctionDescription(handlerFunction));
-			this.descriptions.add(
-					new DispatcherHandlerMappingDescription(predicate.toString(), handlerFunction.toString(), details));
-		}
-
-		@Override
-		public void resources(Function<ServerRequest, Mono<Resource>> lookupFunction) {
-		}
-
-		@Override
-		public void unknown(RouterFunction<?> routerFunction) {
-		}
-
-	}
-
-}
-=======
 /*
  * Copyright 2012-2020 the original author or authors.
  *
@@ -388,5 +194,4 @@
 
 	}
 
-}
->>>>>>> 6755b480
+}