/*
 * Copyright 2012-2019 the original author or authors.
 *
 * Licensed under the Apache License, Version 2.0 (the "License");
 * you may not use this file except in compliance with the License.
 * You may obtain a copy of the License at
 *
 *      http://www.apache.org/licenses/LICENSE-2.0
 *
 * Unless required by applicable law or agreed to in writing, software
 * distributed under the License is distributed on an "AS IS" BASIS,
 * WITHOUT WARRANTIES OR CONDITIONS OF ANY KIND, either express or implied.
 * See the License for the specific language governing permissions and
 * limitations under the License.
 */

package org.springframework.boot.actuate.web.trace.reactive;

import java.util.LinkedHashMap;
import java.util.List;
import java.util.Map;

import org.springframework.boot.actuate.trace.http.TraceableResponse;
import org.springframework.http.HttpStatus;
import org.springframework.http.server.reactive.ServerHttpResponse;

/**
 * An adapter that exposes a {@link ServerHttpResponse} as a {@link TraceableResponse}.
 *
 * @author Andy Wilkinson
 */
class TraceableServerHttpResponse implements TraceableResponse {

	private final int status;

	private final Map<String, List<String>> headers;

	TraceableServerHttpResponse(ServerHttpResponse response) {
		this.status = (response.getStatusCode() != null)
				? response.getStatusCode().value() : 200;
		this.headers = new LinkedHashMap<>(response.getHeaders());

	}

	@Override
	public int getStatus() {
<<<<<<< HEAD
		HttpStatus status = (this.response.getStatusCode() != null)
				? this.response.getStatusCode() : HttpStatus.OK;
		return status.value();
=======
		return this.status;
>>>>>>> 72c8e5d3
	}

	@Override
	public Map<String, List<String>> getHeaders() {
		return this.headers;
	}

}<|MERGE_RESOLUTION|>--- conflicted
+++ resolved
@@ -37,20 +37,13 @@
 
 	TraceableServerHttpResponse(ServerHttpResponse response) {
 		this.status = (response.getStatusCode() != null)
-				? response.getStatusCode().value() : 200;
+				? response.getStatusCode().value() : HttpStatus.OK.value();
 		this.headers = new LinkedHashMap<>(response.getHeaders());
-
 	}
 
 	@Override
 	public int getStatus() {
-<<<<<<< HEAD
-		HttpStatus status = (this.response.getStatusCode() != null)
-				? this.response.getStatusCode() : HttpStatus.OK;
-		return status.value();
-=======
 		return this.status;
->>>>>>> 72c8e5d3
 	}
 
 	@Override
