--- conflicted
+++ resolved
@@ -1,133 +1,3 @@
-<<<<<<< HEAD
-/*
- * Copyright 2012-2019 the original author or authors.
- *
- * Licensed under the Apache License, Version 2.0 (the "License");
- * you may not use this file except in compliance with the License.
- * You may obtain a copy of the License at
- *
- *      https://www.apache.org/licenses/LICENSE-2.0
- *
- * Unless required by applicable law or agreed to in writing, software
- * distributed under the License is distributed on an "AS IS" BASIS,
- * WITHOUT WARRANTIES OR CONDITIONS OF ANY KIND, either express or implied.
- * See the License for the specific language governing permissions and
- * limitations under the License.
- */
-
-package org.springframework.boot.actuate.endpoint.web.servlet;
-
-import java.lang.reflect.Method;
-import java.util.Collection;
-import java.util.Collections;
-import java.util.LinkedHashMap;
-import java.util.List;
-import java.util.Map;
-import java.util.Set;
-
-import org.springframework.boot.actuate.endpoint.web.EndpointMapping;
-import org.springframework.boot.actuate.endpoint.web.annotation.ControllerEndpoint;
-import org.springframework.boot.actuate.endpoint.web.annotation.ExposableControllerEndpoint;
-import org.springframework.boot.actuate.endpoint.web.annotation.RestControllerEndpoint;
-import org.springframework.util.Assert;
-import org.springframework.web.cors.CorsConfiguration;
-import org.springframework.web.servlet.HandlerMapping;
-import org.springframework.web.servlet.mvc.condition.PatternsRequestCondition;
-import org.springframework.web.servlet.mvc.method.RequestMappingInfo;
-import org.springframework.web.servlet.mvc.method.annotation.RequestMappingHandlerMapping;
-
-/**
- * {@link HandlerMapping} that exposes {@link ControllerEndpoint @ControllerEndpoint} and
- * {@link RestControllerEndpoint @RestControllerEndpoint} annotated endpoints over Spring
- * MVC.
- *
- * @author Phillip Webb
- * @since 2.0.0
- */
-public class ControllerEndpointHandlerMapping extends RequestMappingHandlerMapping {
-
-	private final EndpointMapping endpointMapping;
-
-	private final CorsConfiguration corsConfiguration;
-
-	private final Map<Object, ExposableControllerEndpoint> handlers;
-
-	/**
-	 * Create a new {@link ControllerEndpointHandlerMapping} instance providing mappings
-	 * for the specified endpoints.
-	 * @param endpointMapping the base mapping for all endpoints
-	 * @param endpoints the web endpoints
-	 * @param corsConfiguration the CORS configuration for the endpoints or {@code null}
-	 */
-	public ControllerEndpointHandlerMapping(EndpointMapping endpointMapping,
-			Collection<ExposableControllerEndpoint> endpoints, CorsConfiguration corsConfiguration) {
-		Assert.notNull(endpointMapping, "EndpointMapping must not be null");
-		Assert.notNull(endpoints, "Endpoints must not be null");
-		this.endpointMapping = endpointMapping;
-		this.handlers = getHandlers(endpoints);
-		this.corsConfiguration = corsConfiguration;
-		setOrder(-100);
-		setUseSuffixPatternMatch(false);
-	}
-
-	private Map<Object, ExposableControllerEndpoint> getHandlers(Collection<ExposableControllerEndpoint> endpoints) {
-		Map<Object, ExposableControllerEndpoint> handlers = new LinkedHashMap<>();
-		endpoints.forEach((endpoint) -> handlers.put(endpoint.getController(), endpoint));
-		return Collections.unmodifiableMap(handlers);
-	}
-
-	@Override
-	protected void initHandlerMethods() {
-		this.handlers.keySet().forEach(this::detectHandlerMethods);
-	}
-
-	@Override
-	protected void registerHandlerMethod(Object handler, Method method, RequestMappingInfo mapping) {
-		ExposableControllerEndpoint endpoint = this.handlers.get(handler);
-		mapping = withEndpointMappedPatterns(endpoint, mapping);
-		super.registerHandlerMethod(handler, method, mapping);
-	}
-
-	private RequestMappingInfo withEndpointMappedPatterns(ExposableControllerEndpoint endpoint,
-			RequestMappingInfo mapping) {
-		Set<String> patterns = mapping.getPatternsCondition().getPatterns();
-		if (patterns.isEmpty()) {
-			patterns = Collections.singleton("");
-		}
-		String[] endpointMappedPatterns = patterns.stream()
-				.map((pattern) -> getEndpointMappedPattern(endpoint, pattern)).toArray(String[]::new);
-		return withNewPatterns(mapping, endpointMappedPatterns);
-	}
-
-	private String getEndpointMappedPattern(ExposableControllerEndpoint endpoint, String pattern) {
-		return this.endpointMapping.createSubPath(endpoint.getRootPath() + pattern);
-	}
-
-	private RequestMappingInfo withNewPatterns(RequestMappingInfo mapping, String[] patterns) {
-		PatternsRequestCondition patternsCondition = new PatternsRequestCondition(patterns, null, null,
-				useSuffixPatternMatch(), useTrailingSlashMatch(), null);
-		return new RequestMappingInfo(patternsCondition, mapping.getMethodsCondition(), mapping.getParamsCondition(),
-				mapping.getHeadersCondition(), mapping.getConsumesCondition(), mapping.getProducesCondition(),
-				mapping.getCustomCondition());
-	}
-
-	@Override
-	protected boolean hasCorsConfigurationSource(Object handler) {
-		return this.corsConfiguration != null;
-	}
-
-	@Override
-	protected CorsConfiguration initCorsConfiguration(Object handler, Method method, RequestMappingInfo mapping) {
-		return this.corsConfiguration;
-	}
-
-	@Override
-	protected void extendInterceptors(List<Object> interceptors) {
-		interceptors.add(new SkipPathExtensionContentNegotiation());
-	}
-
-}
-=======
 /*
  * Copyright 2012-2021 the original author or authors.
  *
@@ -247,5 +117,4 @@
 		interceptors.add(new SkipPathExtensionContentNegotiation());
 	}
 
-}
->>>>>>> 6755b480
+}