<<<<<<< HEAD
/*
 * Copyright 2012-2019 the original author or authors.
 *
 * Licensed under the Apache License, Version 2.0 (the "License");
 * you may not use this file except in compliance with the License.
 * You may obtain a copy of the License at
 *
 *      https://www.apache.org/licenses/LICENSE-2.0
 *
 * Unless required by applicable law or agreed to in writing, software
 * distributed under the License is distributed on an "AS IS" BASIS,
 * WITHOUT WARRANTIES OR CONDITIONS OF ANY KIND, either express or implied.
 * See the License for the specific language governing permissions and
 * limitations under the License.
 */

package org.springframework.boot.actuate.metrics.export.prometheus;

import java.io.IOException;
import java.io.StringWriter;
import java.io.Writer;

import io.prometheus.client.CollectorRegistry;
import io.prometheus.client.exporter.common.TextFormat;

import org.springframework.boot.actuate.endpoint.annotation.Endpoint;
import org.springframework.boot.actuate.endpoint.annotation.ReadOperation;
import org.springframework.boot.actuate.endpoint.web.annotation.WebEndpoint;

/**
 * {@link Endpoint @Endpoint} that outputs metrics in a format that can be scraped by the
 * Prometheus server.
 *
 * @author Jon Schneider
 * @since 2.0.0
 */
@WebEndpoint(id = "prometheus")
public class PrometheusScrapeEndpoint {

	private final CollectorRegistry collectorRegistry;

	public PrometheusScrapeEndpoint(CollectorRegistry collectorRegistry) {
		this.collectorRegistry = collectorRegistry;
	}

	@ReadOperation(produces = TextFormat.CONTENT_TYPE_004)
	public String scrape() {
		try {
			Writer writer = new StringWriter();
			TextFormat.write004(writer, this.collectorRegistry.metricFamilySamples());
			return writer.toString();
		}
		catch (IOException ex) {
			// This actually never happens since StringWriter::write() doesn't throw any
			// IOException
			throw new RuntimeException("Writing metrics failed", ex);
		}
	}

}
=======
/*
 * Copyright 2012-2020 the original author or authors.
 *
 * Licensed under the Apache License, Version 2.0 (the "License");
 * you may not use this file except in compliance with the License.
 * You may obtain a copy of the License at
 *
 *      https://www.apache.org/licenses/LICENSE-2.0
 *
 * Unless required by applicable law or agreed to in writing, software
 * distributed under the License is distributed on an "AS IS" BASIS,
 * WITHOUT WARRANTIES OR CONDITIONS OF ANY KIND, either express or implied.
 * See the License for the specific language governing permissions and
 * limitations under the License.
 */

package org.springframework.boot.actuate.metrics.export.prometheus;

import java.io.IOException;
import java.io.StringWriter;
import java.io.Writer;
import java.util.Enumeration;
import java.util.Set;

import io.prometheus.client.Collector.MetricFamilySamples;
import io.prometheus.client.CollectorRegistry;
import io.prometheus.client.exporter.common.TextFormat;

import org.springframework.boot.actuate.endpoint.annotation.Endpoint;
import org.springframework.boot.actuate.endpoint.annotation.ReadOperation;
import org.springframework.boot.actuate.endpoint.web.annotation.WebEndpoint;
import org.springframework.lang.Nullable;

/**
 * {@link Endpoint @Endpoint} that outputs metrics in a format that can be scraped by the
 * Prometheus server.
 *
 * @author Jon Schneider
 * @author Johnny Lim
 * @since 2.0.0
 */
@WebEndpoint(id = "prometheus")
public class PrometheusScrapeEndpoint {

	private final CollectorRegistry collectorRegistry;

	public PrometheusScrapeEndpoint(CollectorRegistry collectorRegistry) {
		this.collectorRegistry = collectorRegistry;
	}

	@ReadOperation(produces = TextFormat.CONTENT_TYPE_004)
	public String scrape(@Nullable Set<String> includedNames) {
		try {
			Writer writer = new StringWriter();
			Enumeration<MetricFamilySamples> samples = (includedNames != null)
					? this.collectorRegistry.filteredMetricFamilySamples(includedNames)
					: this.collectorRegistry.metricFamilySamples();
			TextFormat.write004(writer, samples);
			return writer.toString();
		}
		catch (IOException ex) {
			// This actually never happens since StringWriter::write() doesn't throw any
			// IOException
			throw new RuntimeException("Writing metrics failed", ex);
		}
	}

}
>>>>>>> 6755b480
<|MERGE_RESOLUTION|>--- conflicted
+++ resolved
@@ -1,65 +1,3 @@
-<<<<<<< HEAD
-/*
- * Copyright 2012-2019 the original author or authors.
- *
- * Licensed under the Apache License, Version 2.0 (the "License");
- * you may not use this file except in compliance with the License.
- * You may obtain a copy of the License at
- *
- *      https://www.apache.org/licenses/LICENSE-2.0
- *
- * Unless required by applicable law or agreed to in writing, software
- * distributed under the License is distributed on an "AS IS" BASIS,
- * WITHOUT WARRANTIES OR CONDITIONS OF ANY KIND, either express or implied.
- * See the License for the specific language governing permissions and
- * limitations under the License.
- */
-
-package org.springframework.boot.actuate.metrics.export.prometheus;
-
-import java.io.IOException;
-import java.io.StringWriter;
-import java.io.Writer;
-
-import io.prometheus.client.CollectorRegistry;
-import io.prometheus.client.exporter.common.TextFormat;
-
-import org.springframework.boot.actuate.endpoint.annotation.Endpoint;
-import org.springframework.boot.actuate.endpoint.annotation.ReadOperation;
-import org.springframework.boot.actuate.endpoint.web.annotation.WebEndpoint;
-
-/**
- * {@link Endpoint @Endpoint} that outputs metrics in a format that can be scraped by the
- * Prometheus server.
- *
- * @author Jon Schneider
- * @since 2.0.0
- */
-@WebEndpoint(id = "prometheus")
-public class PrometheusScrapeEndpoint {
-
-	private final CollectorRegistry collectorRegistry;
-
-	public PrometheusScrapeEndpoint(CollectorRegistry collectorRegistry) {
-		this.collectorRegistry = collectorRegistry;
-	}
-
-	@ReadOperation(produces = TextFormat.CONTENT_TYPE_004)
-	public String scrape() {
-		try {
-			Writer writer = new StringWriter();
-			TextFormat.write004(writer, this.collectorRegistry.metricFamilySamples());
-			return writer.toString();
-		}
-		catch (IOException ex) {
-			// This actually never happens since StringWriter::write() doesn't throw any
-			// IOException
-			throw new RuntimeException("Writing metrics failed", ex);
-		}
-	}
-
-}
-=======
 /*
  * Copyright 2012-2020 the original author or authors.
  *
@@ -127,5 +65,4 @@
 		}
 	}
 
-}
->>>>>>> 6755b480
+}