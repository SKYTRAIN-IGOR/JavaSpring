--- conflicted
+++ resolved
@@ -1,70 +1,3 @@
-<<<<<<< HEAD
-/*
- * Copyright 2012-2019 the original author or authors.
- *
- * Licensed under the Apache License, Version 2.0 (the "License");
- * you may not use this file except in compliance with the License.
- * You may obtain a copy of the License at
- *
- *      https://www.apache.org/licenses/LICENSE-2.0
- *
- * Unless required by applicable law or agreed to in writing, software
- * distributed under the License is distributed on an "AS IS" BASIS,
- * WITHOUT WARRANTIES OR CONDITIONS OF ANY KIND, either express or implied.
- * See the License for the specific language governing permissions and
- * limitations under the License.
- */
-
-package org.springframework.boot.actuate.endpoint.invoke.reflect;
-
-import java.lang.reflect.Method;
-
-import org.junit.jupiter.api.Test;
-
-import org.springframework.lang.Nullable;
-import org.springframework.util.ReflectionUtils;
-
-import static org.assertj.core.api.Assertions.assertThat;
-
-/**
- * Tests for {@link OperationMethodParameter}.
- *
- * @author Phillip Webb
- */
-class OperationMethodParameterTests {
-
-	private Method method = ReflectionUtils.findMethod(getClass(), "example", String.class, String.class);
-
-	@Test
-	void getNameShouldReturnName() {
-		OperationMethodParameter parameter = new OperationMethodParameter("name", this.method.getParameters()[0]);
-		assertThat(parameter.getName()).isEqualTo("name");
-	}
-
-	@Test
-	void getTypeShouldReturnType() {
-		OperationMethodParameter parameter = new OperationMethodParameter("name", this.method.getParameters()[0]);
-		assertThat(parameter.getType()).isEqualTo(String.class);
-	}
-
-	@Test
-	void isMandatoryWhenNoAnnotationShouldReturnTrue() {
-		OperationMethodParameter parameter = new OperationMethodParameter("name", this.method.getParameters()[0]);
-		assertThat(parameter.isMandatory()).isTrue();
-	}
-
-	@Test
-	void isMandatoryWhenNullableAnnotationShouldReturnFalse() {
-		OperationMethodParameter parameter = new OperationMethodParameter("name", this.method.getParameters()[1]);
-		assertThat(parameter.isMandatory()).isFalse();
-	}
-
-	void example(String one, @Nullable String two) {
-
-	}
-
-}
-=======
 /*
  * Copyright 2012-2021 the original author or authors.
  *
@@ -179,5 +112,4 @@
 
 	}
 
-}
->>>>>>> 6755b480
+}