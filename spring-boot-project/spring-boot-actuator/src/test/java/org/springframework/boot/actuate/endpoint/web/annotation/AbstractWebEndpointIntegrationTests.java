--- conflicted
+++ resolved
@@ -1,828 +1,3 @@
-<<<<<<< HEAD
-/*
- * Copyright 2012-2019 the original author or authors.
- *
- * Licensed under the Apache License, Version 2.0 (the "License");
- * you may not use this file except in compliance with the License.
- * You may obtain a copy of the License at
- *
- *      https://www.apache.org/licenses/LICENSE-2.0
- *
- * Unless required by applicable law or agreed to in writing, software
- * distributed under the License is distributed on an "AS IS" BASIS,
- * WITHOUT WARRANTIES OR CONDITIONS OF ANY KIND, either express or implied.
- * See the License for the specific language governing permissions and
- * limitations under the License.
- */
-
-package org.springframework.boot.actuate.endpoint.web.annotation;
-
-import java.net.InetSocketAddress;
-import java.security.Principal;
-import java.time.Duration;
-import java.util.Collections;
-import java.util.HashMap;
-import java.util.List;
-import java.util.Map;
-import java.util.function.BiConsumer;
-import java.util.function.Consumer;
-import java.util.function.Supplier;
-
-import org.junit.jupiter.api.Test;
-import reactor.core.publisher.Mono;
-
-import org.springframework.boot.actuate.endpoint.SecurityContext;
-import org.springframework.boot.actuate.endpoint.annotation.DeleteOperation;
-import org.springframework.boot.actuate.endpoint.annotation.Endpoint;
-import org.springframework.boot.actuate.endpoint.annotation.ReadOperation;
-import org.springframework.boot.actuate.endpoint.annotation.Selector;
-import org.springframework.boot.actuate.endpoint.annotation.WriteOperation;
-import org.springframework.boot.actuate.endpoint.web.WebEndpointResponse;
-import org.springframework.context.ApplicationContext;
-import org.springframework.context.ConfigurableApplicationContext;
-import org.springframework.context.annotation.AnnotationConfigRegistry;
-import org.springframework.context.annotation.Bean;
-import org.springframework.context.annotation.Configuration;
-import org.springframework.context.annotation.Import;
-import org.springframework.core.env.MapPropertySource;
-import org.springframework.core.io.ByteArrayResource;
-import org.springframework.core.io.Resource;
-import org.springframework.http.HttpStatus;
-import org.springframework.http.MediaType;
-import org.springframework.lang.Nullable;
-import org.springframework.test.web.reactive.server.WebTestClient;
-
-import static org.assertj.core.api.Assertions.assertThat;
-import static org.mockito.Mockito.verify;
-
-/**
- * Abstract base class for web endpoint integration tests.
- *
- * @param <T> the type of application context used by the tests
- * @author Andy Wilkinson
- */
-public abstract class AbstractWebEndpointIntegrationTests<T extends ConfigurableApplicationContext & AnnotationConfigRegistry> {
-
-	private static final Duration TIMEOUT = Duration.ofMinutes(6);
-
-	private static final String ACTUATOR_MEDIA_TYPE_PATTERN = "application/vnd.test\\+json(;charset=UTF-8)?";
-
-	private static final String JSON_MEDIA_TYPE_PATTERN = "application/json(;charset=UTF-8)?";
-
-	private final Supplier<T> applicationContextSupplier;
-
-	private final Consumer<T> authenticatedContextCustomizer;
-
-	protected AbstractWebEndpointIntegrationTests(Supplier<T> applicationContextSupplier,
-			Consumer<T> authenticatedContextCustomizer) {
-		this.applicationContextSupplier = applicationContextSupplier;
-		this.authenticatedContextCustomizer = authenticatedContextCustomizer;
-	}
-
-	@Test
-	void readOperation() {
-		load(TestEndpointConfiguration.class, (client) -> client.get().uri("/test").exchange().expectStatus().isOk()
-				.expectBody().jsonPath("All").isEqualTo(true));
-	}
-
-	@Test
-	void readOperationWithEndpointsMappedToTheRoot() {
-		load(TestEndpointConfiguration.class, "", (client) -> client.get().uri("/test").exchange().expectStatus().isOk()
-				.expectBody().jsonPath("All").isEqualTo(true));
-	}
-
-	@Test
-	void readOperationWithSelector() {
-		load(TestEndpointConfiguration.class, (client) -> client.get().uri("/test/one").exchange().expectStatus().isOk()
-				.expectBody().jsonPath("part").isEqualTo("one"));
-	}
-
-	@Test
-	void readOperationWithSelectorContainingADot() {
-		load(TestEndpointConfiguration.class, (client) -> client.get().uri("/test/foo.bar").exchange().expectStatus()
-				.isOk().expectBody().jsonPath("part").isEqualTo("foo.bar"));
-	}
-
-	@Test
-	void linksToOtherEndpointsAreProvided() {
-		load(TestEndpointConfiguration.class,
-				(client) -> client.get().uri("").exchange().expectStatus().isOk().expectBody()
-						.jsonPath("_links.length()").isEqualTo(3).jsonPath("_links.self.href").isNotEmpty()
-						.jsonPath("_links.self.templated").isEqualTo(false).jsonPath("_links.test.href").isNotEmpty()
-						.jsonPath("_links.test.templated").isEqualTo(false).jsonPath("_links.test-part.href")
-						.isNotEmpty().jsonPath("_links.test-part.templated").isEqualTo(true));
-	}
-
-	@Test
-	void linksMappingIsDisabledWhenEndpointPathIsEmpty() {
-		load(TestEndpointConfiguration.class, "",
-				(client) -> client.get().uri("").exchange().expectStatus().isNotFound());
-	}
-
-	@Test
-	void operationWithTrailingSlashShouldMatch() {
-		load(TestEndpointConfiguration.class, (client) -> client.get().uri("/test/").exchange().expectStatus().isOk()
-				.expectBody().jsonPath("All").isEqualTo(true));
-	}
-
-	@Test
-	void readOperationWithSingleQueryParameters() {
-		load(QueryEndpointConfiguration.class, (client) -> client.get().uri("/query?one=1&two=2").exchange()
-				.expectStatus().isOk().expectBody().jsonPath("query").isEqualTo("1 2"));
-	}
-
-	@Test
-	void readOperationWithSingleQueryParametersAndMultipleValues() {
-		load(QueryEndpointConfiguration.class, (client) -> client.get().uri("/query?one=1&one=1&two=2").exchange()
-				.expectStatus().isOk().expectBody().jsonPath("query").isEqualTo("1,1 2"));
-	}
-
-	@Test
-	void readOperationWithListQueryParameterAndSingleValue() {
-		load(QueryWithListEndpointConfiguration.class, (client) -> client.get().uri("/query?one=1&two=2").exchange()
-				.expectStatus().isOk().expectBody().jsonPath("query").isEqualTo("1 [2]"));
-	}
-
-	@Test
-	void readOperationWithListQueryParameterAndMultipleValues() {
-		load(QueryWithListEndpointConfiguration.class, (client) -> client.get().uri("/query?one=1&two=2&two=2")
-				.exchange().expectStatus().isOk().expectBody().jsonPath("query").isEqualTo("1 [2, 2]"));
-	}
-
-	@Test
-	void readOperationWithMappingFailureProducesBadRequestResponse() {
-		load(QueryEndpointConfiguration.class, (client) -> {
-			WebTestClient.BodyContentSpec body = client.get().uri("/query?two=two").accept(MediaType.APPLICATION_JSON)
-					.exchange().expectStatus().isBadRequest().expectBody();
-			validateErrorBody(body, HttpStatus.BAD_REQUEST, "/endpoints/query", "Missing parameters: one");
-		});
-	}
-
-	@Test
-	void writeOperation() {
-		load(TestEndpointConfiguration.class, (client) -> {
-			Map<String, Object> body = new HashMap<>();
-			body.put("foo", "one");
-			body.put("bar", "two");
-			client.post().uri("/test").syncBody(body).exchange().expectStatus().isNoContent().expectBody().isEmpty();
-		});
-	}
-
-	@Test
-	void writeOperationWithVoidResponse() {
-		load(VoidWriteResponseEndpointConfiguration.class, (context, client) -> {
-			client.post().uri("/voidwrite").exchange().expectStatus().isNoContent().expectBody().isEmpty();
-			verify(context.getBean(EndpointDelegate.class)).write();
-		});
-	}
-
-	@Test
-	void deleteOperation() {
-		load(TestEndpointConfiguration.class, (client) -> client.delete().uri("/test/one").exchange().expectStatus()
-				.isOk().expectBody().jsonPath("part").isEqualTo("one"));
-	}
-
-	@Test
-	void deleteOperationWithVoidResponse() {
-		load(VoidDeleteResponseEndpointConfiguration.class, (context, client) -> {
-			client.delete().uri("/voiddelete").exchange().expectStatus().isNoContent().expectBody().isEmpty();
-			verify(context.getBean(EndpointDelegate.class)).delete();
-		});
-	}
-
-	@Test
-	void nullIsPassedToTheOperationWhenArgumentIsNotFoundInPostRequestBody() {
-		load(TestEndpointConfiguration.class, (context, client) -> {
-			Map<String, Object> body = new HashMap<>();
-			body.put("foo", "one");
-			client.post().uri("/test").syncBody(body).exchange().expectStatus().isNoContent().expectBody().isEmpty();
-			verify(context.getBean(EndpointDelegate.class)).write("one", null);
-		});
-	}
-
-	@Test
-	void nullsArePassedToTheOperationWhenPostRequestHasNoBody() {
-		load(TestEndpointConfiguration.class, (context, client) -> {
-			client.post().uri("/test").contentType(MediaType.APPLICATION_JSON).exchange().expectStatus().isNoContent()
-					.expectBody().isEmpty();
-			verify(context.getBean(EndpointDelegate.class)).write(null, null);
-		});
-	}
-
-	@Test
-	void nullResponseFromReadOperationResultsInNotFoundResponseStatus() {
-		load(NullReadResponseEndpointConfiguration.class,
-				(context, client) -> client.get().uri("/nullread").exchange().expectStatus().isNotFound());
-	}
-
-	@Test
-	void nullResponseFromDeleteOperationResultsInNoContentResponseStatus() {
-		load(NullDeleteResponseEndpointConfiguration.class,
-				(context, client) -> client.delete().uri("/nulldelete").exchange().expectStatus().isNoContent());
-	}
-
-	@Test
-	void nullResponseFromWriteOperationResultsInNoContentResponseStatus() {
-		load(NullWriteResponseEndpointConfiguration.class,
-				(context, client) -> client.post().uri("/nullwrite").exchange().expectStatus().isNoContent());
-	}
-
-	@Test
-	void readOperationWithResourceResponse() {
-		load(ResourceEndpointConfiguration.class, (context, client) -> {
-			byte[] responseBody = client.get().uri("/resource").exchange().expectStatus().isOk().expectHeader()
-					.contentType(MediaType.APPLICATION_OCTET_STREAM).returnResult(byte[].class)
-					.getResponseBodyContent();
-			assertThat(responseBody).containsExactly(0, 1, 2, 3, 4, 5, 6, 7, 8, 9);
-		});
-	}
-
-	@Test
-	void readOperationWithResourceWebOperationResponse() {
-		load(ResourceWebEndpointResponseEndpointConfiguration.class, (context, client) -> {
-			byte[] responseBody = client.get().uri("/resource").exchange().expectStatus().isOk().expectHeader()
-					.contentType(MediaType.APPLICATION_OCTET_STREAM).returnResult(byte[].class)
-					.getResponseBodyContent();
-			assertThat(responseBody).containsExactly(0, 1, 2, 3, 4, 5, 6, 7, 8, 9);
-		});
-	}
-
-	@Test
-	void readOperationWithMonoResponse() {
-		load(MonoResponseEndpointConfiguration.class, (client) -> client.get().uri("/mono").exchange().expectStatus()
-				.isOk().expectBody().jsonPath("a").isEqualTo("alpha"));
-	}
-
-	@Test
-	void readOperationWithCustomMediaType() {
-		load(CustomMediaTypesEndpointConfiguration.class, (client) -> client.get().uri("/custommediatypes").exchange()
-				.expectStatus().isOk().expectHeader().valueMatches("Content-Type", "text/plain(;charset=.*)?"));
-	}
-
-	@Test
-	void readOperationWithMissingRequiredParametersReturnsBadRequestResponse() {
-		load(RequiredParameterEndpointConfiguration.class, (client) -> {
-			WebTestClient.BodyContentSpec body = client.get().uri("/requiredparameters")
-					.accept(MediaType.APPLICATION_JSON).exchange().expectStatus().isBadRequest().expectBody();
-			validateErrorBody(body, HttpStatus.BAD_REQUEST, "/endpoints/requiredparameters", "Missing parameters: foo");
-		});
-	}
-
-	@Test
-	void readOperationWithMissingNullableParametersIsOk() {
-		load(RequiredParameterEndpointConfiguration.class,
-				(client) -> client.get().uri("/requiredparameters?foo=hello").exchange().expectStatus().isOk());
-	}
-
-	@Test
-	void endpointsProducePrimaryMediaTypeByDefault() {
-		load(TestEndpointConfiguration.class, (client) -> client.get().uri("/test").exchange().expectStatus().isOk()
-				.expectHeader().valueMatches("Content-Type", ACTUATOR_MEDIA_TYPE_PATTERN));
-	}
-
-	@Test
-	void endpointsProduceSecondaryMediaTypeWhenRequested() {
-		load(TestEndpointConfiguration.class, (client) -> client.get().uri("/test").accept(MediaType.APPLICATION_JSON)
-				.exchange().expectStatus().isOk().expectHeader().valueMatches("Content-Type", JSON_MEDIA_TYPE_PATTERN));
-	}
-
-	@Test
-	void linksProducesPrimaryMediaTypeByDefault() {
-		load(TestEndpointConfiguration.class, (client) -> client.get().uri("").exchange().expectStatus().isOk()
-				.expectHeader().valueMatches("Content-Type", ACTUATOR_MEDIA_TYPE_PATTERN));
-	}
-
-	@Test
-	void linksProducesSecondaryMediaTypeWhenRequested() {
-		load(TestEndpointConfiguration.class, (client) -> client.get().uri("").accept(MediaType.APPLICATION_JSON)
-				.exchange().expectStatus().isOk().expectHeader().valueMatches("Content-Type", JSON_MEDIA_TYPE_PATTERN));
-	}
-
-	@Test
-	void principalIsNullWhenRequestHasNoPrincipal() {
-		load(PrincipalEndpointConfiguration.class,
-				(client) -> client.get().uri("/principal").accept(MediaType.APPLICATION_JSON).exchange().expectStatus()
-						.isOk().expectBody(String.class).isEqualTo("None"));
-	}
-
-	@Test
-	void principalIsAvailableWhenRequestHasAPrincipal() {
-		load((context) -> {
-			this.authenticatedContextCustomizer.accept(context);
-			context.register(PrincipalEndpointConfiguration.class);
-		}, (client) -> client.get().uri("/principal").accept(MediaType.APPLICATION_JSON).exchange().expectStatus()
-				.isOk().expectBody(String.class).isEqualTo("Alice"));
-	}
-
-	@Test
-	void operationWithAQueryNamedPrincipalCanBeAccessedWhenAuthenticated() {
-		load((context) -> {
-			this.authenticatedContextCustomizer.accept(context);
-			context.register(PrincipalQueryEndpointConfiguration.class);
-		}, (client) -> client.get().uri("/principalquery?principal=Zoe").accept(MediaType.APPLICATION_JSON).exchange()
-				.expectStatus().isOk().expectBody(String.class).isEqualTo("Zoe"));
-	}
-
-	@Test
-	void securityContextIsAvailableAndHasNullPrincipalWhenRequestHasNoPrincipal() {
-		load(SecurityContextEndpointConfiguration.class,
-				(client) -> client.get().uri("/securitycontext").accept(MediaType.APPLICATION_JSON).exchange()
-						.expectStatus().isOk().expectBody(String.class).isEqualTo("None"));
-	}
-
-	@Test
-	void securityContextIsAvailableAndHasPrincipalWhenRequestHasPrincipal() {
-		load((context) -> {
-			this.authenticatedContextCustomizer.accept(context);
-			context.register(SecurityContextEndpointConfiguration.class);
-		}, (client) -> client.get().uri("/securitycontext").accept(MediaType.APPLICATION_JSON).exchange().expectStatus()
-				.isOk().expectBody(String.class).isEqualTo("Alice"));
-	}
-
-	@Test
-	void userInRoleReturnsFalseWhenRequestHasNoPrincipal() {
-		load(UserInRoleEndpointConfiguration.class,
-				(client) -> client.get().uri("/userinrole?role=ADMIN").accept(MediaType.APPLICATION_JSON).exchange()
-						.expectStatus().isOk().expectBody(String.class).isEqualTo("ADMIN: false"));
-	}
-
-	@Test
-	void userInRoleReturnsFalseWhenUserIsNotInRole() {
-		load((context) -> {
-			this.authenticatedContextCustomizer.accept(context);
-			context.register(UserInRoleEndpointConfiguration.class);
-		}, (client) -> client.get().uri("/userinrole?role=ADMIN").accept(MediaType.APPLICATION_JSON).exchange()
-				.expectStatus().isOk().expectBody(String.class).isEqualTo("ADMIN: false"));
-	}
-
-	@Test
-	void userInRoleReturnsTrueWhenUserIsInRole() {
-		load((context) -> {
-			this.authenticatedContextCustomizer.accept(context);
-			context.register(UserInRoleEndpointConfiguration.class);
-		}, (client) -> client.get().uri("/userinrole?role=ACTUATOR").accept(MediaType.APPLICATION_JSON).exchange()
-				.expectStatus().isOk().expectBody(String.class).isEqualTo("ACTUATOR: true"));
-	}
-
-	protected abstract int getPort(T context);
-
-	protected void validateErrorBody(WebTestClient.BodyContentSpec body, HttpStatus status, String path,
-			String message) {
-		body.jsonPath("status").isEqualTo(status.value()).jsonPath("error").isEqualTo(status.getReasonPhrase())
-				.jsonPath("path").isEqualTo(path).jsonPath("message").isEqualTo(message);
-	}
-
-	private void load(Class<?> configuration, BiConsumer<ApplicationContext, WebTestClient> consumer) {
-		load((context) -> context.register(configuration), "/endpoints", consumer);
-	}
-
-	protected void load(Class<?> configuration, Consumer<WebTestClient> clientConsumer) {
-		load((context) -> context.register(configuration), "/endpoints",
-				(context, client) -> clientConsumer.accept(client));
-	}
-
-	protected void load(Consumer<T> contextCustomizer, Consumer<WebTestClient> clientConsumer) {
-		load(contextCustomizer, "/endpoints", (context, client) -> clientConsumer.accept(client));
-	}
-
-	protected void load(Class<?> configuration, String endpointPath, Consumer<WebTestClient> clientConsumer) {
-		load((context) -> context.register(configuration), endpointPath,
-				(context, client) -> clientConsumer.accept(client));
-	}
-
-	private void load(Consumer<T> contextCustomizer, String endpointPath,
-			BiConsumer<ApplicationContext, WebTestClient> consumer) {
-		T applicationContext = this.applicationContextSupplier.get();
-		contextCustomizer.accept(applicationContext);
-		applicationContext.getEnvironment().getPropertySources()
-				.addLast(new MapPropertySource("test", Collections.singletonMap("endpointPath", endpointPath)));
-		applicationContext.refresh();
-		try {
-			InetSocketAddress address = new InetSocketAddress(getPort(applicationContext));
-			String url = "http://" + address.getHostString() + ":" + address.getPort() + endpointPath;
-			consumer.accept(applicationContext,
-					WebTestClient.bindToServer().baseUrl(url).responseTimeout(TIMEOUT).build());
-		}
-		finally {
-			applicationContext.close();
-		}
-	}
-
-	@Configuration(proxyBeanMethods = false)
-	@Import(BaseConfiguration.class)
-	protected static class TestEndpointConfiguration {
-
-		@Bean
-		public TestEndpoint testEndpoint(EndpointDelegate endpointDelegate) {
-			return new TestEndpoint(endpointDelegate);
-		}
-
-	}
-
-	@Configuration(proxyBeanMethods = false)
-	@Import(BaseConfiguration.class)
-	static class QueryEndpointConfiguration {
-
-		@Bean
-		QueryEndpoint queryEndpoint() {
-			return new QueryEndpoint();
-		}
-
-	}
-
-	@Configuration(proxyBeanMethods = false)
-	@Import(BaseConfiguration.class)
-	static class QueryWithListEndpointConfiguration {
-
-		@Bean
-		QueryWithListEndpoint queryEndpoint() {
-			return new QueryWithListEndpoint();
-		}
-
-	}
-
-	@Configuration(proxyBeanMethods = false)
-	@Import(BaseConfiguration.class)
-	static class VoidWriteResponseEndpointConfiguration {
-
-		@Bean
-		VoidWriteResponseEndpoint voidWriteResponseEndpoint(EndpointDelegate delegate) {
-			return new VoidWriteResponseEndpoint(delegate);
-		}
-
-	}
-
-	@Configuration(proxyBeanMethods = false)
-	@Import(BaseConfiguration.class)
-	static class VoidDeleteResponseEndpointConfiguration {
-
-		@Bean
-		VoidDeleteResponseEndpoint voidDeleteResponseEndpoint(EndpointDelegate delegate) {
-			return new VoidDeleteResponseEndpoint(delegate);
-		}
-
-	}
-
-	@Configuration(proxyBeanMethods = false)
-	@Import(BaseConfiguration.class)
-	static class NullWriteResponseEndpointConfiguration {
-
-		@Bean
-		NullWriteResponseEndpoint nullWriteResponseEndpoint(EndpointDelegate delegate) {
-			return new NullWriteResponseEndpoint(delegate);
-		}
-
-	}
-
-	@Configuration(proxyBeanMethods = false)
-	@Import(BaseConfiguration.class)
-	static class NullReadResponseEndpointConfiguration {
-
-		@Bean
-		NullReadResponseEndpoint nullResponseEndpoint() {
-			return new NullReadResponseEndpoint();
-		}
-
-	}
-
-	@Configuration(proxyBeanMethods = false)
-	@Import(BaseConfiguration.class)
-	static class NullDeleteResponseEndpointConfiguration {
-
-		@Bean
-		NullDeleteResponseEndpoint nullDeleteResponseEndpoint() {
-			return new NullDeleteResponseEndpoint();
-		}
-
-	}
-
-	@Configuration(proxyBeanMethods = false)
-	@Import(BaseConfiguration.class)
-	protected static class ResourceEndpointConfiguration {
-
-		@Bean
-		public ResourceEndpoint resourceEndpoint() {
-			return new ResourceEndpoint();
-		}
-
-	}
-
-	@Configuration(proxyBeanMethods = false)
-	@Import(BaseConfiguration.class)
-	static class ResourceWebEndpointResponseEndpointConfiguration {
-
-		@Bean
-		ResourceWebEndpointResponseEndpoint resourceEndpoint() {
-			return new ResourceWebEndpointResponseEndpoint();
-		}
-
-	}
-
-	@Configuration(proxyBeanMethods = false)
-	@Import(BaseConfiguration.class)
-	static class MonoResponseEndpointConfiguration {
-
-		@Bean
-		MonoResponseEndpoint testEndpoint(EndpointDelegate endpointDelegate) {
-			return new MonoResponseEndpoint();
-		}
-
-	}
-
-	@Configuration(proxyBeanMethods = false)
-	@Import(BaseConfiguration.class)
-	static class CustomMediaTypesEndpointConfiguration {
-
-		@Bean
-		CustomMediaTypesEndpoint customMediaTypesEndpoint() {
-			return new CustomMediaTypesEndpoint();
-		}
-
-	}
-
-	@Configuration(proxyBeanMethods = false)
-	@Import(BaseConfiguration.class)
-	static class RequiredParameterEndpointConfiguration {
-
-		@Bean
-		RequiredParametersEndpoint requiredParametersEndpoint() {
-			return new RequiredParametersEndpoint();
-		}
-
-	}
-
-	@Configuration(proxyBeanMethods = false)
-	@Import(BaseConfiguration.class)
-	static class PrincipalEndpointConfiguration {
-
-		@Bean
-		PrincipalEndpoint principalEndpoint() {
-			return new PrincipalEndpoint();
-		}
-
-	}
-
-	@Configuration(proxyBeanMethods = false)
-	@Import(BaseConfiguration.class)
-	static class PrincipalQueryEndpointConfiguration {
-
-		@Bean
-		PrincipalQueryEndpoint principalQueryEndpoint() {
-			return new PrincipalQueryEndpoint();
-		}
-
-	}
-
-	@Configuration(proxyBeanMethods = false)
-	@Import(BaseConfiguration.class)
-	static class SecurityContextEndpointConfiguration {
-
-		@Bean
-		SecurityContextEndpoint securityContextEndpoint() {
-			return new SecurityContextEndpoint();
-		}
-
-	}
-
-	@Configuration(proxyBeanMethods = false)
-	@Import(BaseConfiguration.class)
-	static class UserInRoleEndpointConfiguration {
-
-		@Bean
-		UserInRoleEndpoint userInRoleEndpoint() {
-			return new UserInRoleEndpoint();
-		}
-
-	}
-
-	@Endpoint(id = "test")
-	static class TestEndpoint {
-
-		private final EndpointDelegate endpointDelegate;
-
-		TestEndpoint(EndpointDelegate endpointDelegate) {
-			this.endpointDelegate = endpointDelegate;
-		}
-
-		@ReadOperation
-		Map<String, Object> readAll() {
-			return Collections.singletonMap("All", true);
-		}
-
-		@ReadOperation
-		Map<String, Object> readPart(@Selector String part) {
-			return Collections.singletonMap("part", part);
-		}
-
-		@WriteOperation
-		void write(@Nullable String foo, @Nullable String bar) {
-			this.endpointDelegate.write(foo, bar);
-		}
-
-		@DeleteOperation
-		Map<String, Object> deletePart(@Selector String part) {
-			return Collections.singletonMap("part", part);
-		}
-
-	}
-
-	@Endpoint(id = "query")
-	static class QueryEndpoint {
-
-		@ReadOperation
-		Map<String, String> query(String one, Integer two) {
-			return Collections.singletonMap("query", one + " " + two);
-		}
-
-		@ReadOperation
-		Map<String, String> queryWithParameterList(@Selector String list, String one, List<String> two) {
-			return Collections.singletonMap("query", list + " " + one + " " + two);
-		}
-
-	}
-
-	@Endpoint(id = "query")
-	static class QueryWithListEndpoint {
-
-		@ReadOperation
-		Map<String, String> queryWithParameterList(String one, List<String> two) {
-			return Collections.singletonMap("query", one + " " + two);
-		}
-
-	}
-
-	@Endpoint(id = "voidwrite")
-	static class VoidWriteResponseEndpoint {
-
-		private final EndpointDelegate delegate;
-
-		VoidWriteResponseEndpoint(EndpointDelegate delegate) {
-			this.delegate = delegate;
-		}
-
-		@WriteOperation
-		void write() {
-			this.delegate.write();
-		}
-
-	}
-
-	@Endpoint(id = "voiddelete")
-	static class VoidDeleteResponseEndpoint {
-
-		private final EndpointDelegate delegate;
-
-		VoidDeleteResponseEndpoint(EndpointDelegate delegate) {
-			this.delegate = delegate;
-		}
-
-		@DeleteOperation
-		void delete() {
-			this.delegate.delete();
-		}
-
-	}
-
-	@Endpoint(id = "nullwrite")
-	static class NullWriteResponseEndpoint {
-
-		private final EndpointDelegate delegate;
-
-		NullWriteResponseEndpoint(EndpointDelegate delegate) {
-			this.delegate = delegate;
-		}
-
-		@WriteOperation
-		Object write() {
-			this.delegate.write();
-			return null;
-		}
-
-	}
-
-	@Endpoint(id = "nullread")
-	static class NullReadResponseEndpoint {
-
-		@ReadOperation
-		String readReturningNull() {
-			return null;
-		}
-
-	}
-
-	@Endpoint(id = "nulldelete")
-	static class NullDeleteResponseEndpoint {
-
-		@DeleteOperation
-		String deleteReturningNull() {
-			return null;
-		}
-
-	}
-
-	@Endpoint(id = "resource")
-	static class ResourceEndpoint {
-
-		@ReadOperation
-		Resource read() {
-			return new ByteArrayResource(new byte[] { 0, 1, 2, 3, 4, 5, 6, 7, 8, 9 });
-		}
-
-	}
-
-	@Endpoint(id = "resource")
-	static class ResourceWebEndpointResponseEndpoint {
-
-		@ReadOperation
-		WebEndpointResponse<Resource> read() {
-			return new WebEndpointResponse<>(new ByteArrayResource(new byte[] { 0, 1, 2, 3, 4, 5, 6, 7, 8, 9 }), 200);
-		}
-
-	}
-
-	@Endpoint(id = "mono")
-	static class MonoResponseEndpoint {
-
-		@ReadOperation
-		Mono<Map<String, String>> operation() {
-			return Mono.just(Collections.singletonMap("a", "alpha"));
-		}
-
-	}
-
-	@Endpoint(id = "custommediatypes")
-	static class CustomMediaTypesEndpoint {
-
-		@ReadOperation(produces = "text/plain")
-		String read() {
-			return "read";
-		}
-
-	}
-
-	@Endpoint(id = "requiredparameters")
-	static class RequiredParametersEndpoint {
-
-		@ReadOperation
-		String read(String foo, @Nullable String bar) {
-			return foo;
-		}
-
-	}
-
-	@Endpoint(id = "principal")
-	static class PrincipalEndpoint {
-
-		@ReadOperation
-		String read(@Nullable Principal principal) {
-			return (principal != null) ? principal.getName() : "None";
-		}
-
-	}
-
-	@Endpoint(id = "principalquery")
-	static class PrincipalQueryEndpoint {
-
-		@ReadOperation
-		String read(String principal) {
-			return principal;
-		}
-
-	}
-
-	@Endpoint(id = "securitycontext")
-	static class SecurityContextEndpoint {
-
-		@ReadOperation
-		String read(SecurityContext securityContext) {
-			Principal principal = securityContext.getPrincipal();
-			return (principal != null) ? principal.getName() : "None";
-		}
-
-	}
-
-	@Endpoint(id = "userinrole")
-	static class UserInRoleEndpoint {
-
-		@ReadOperation
-		String read(SecurityContext securityContext, String role) {
-			return role + ": " + securityContext.isUserInRole(role);
-		}
-
-	}
-
-	interface EndpointDelegate {
-
-		void write();
-
-		void write(String foo, String bar);
-
-		void delete();
-
-	}
-
-}
-=======
 /*
  * Copyright 2012-2020 the original author or authors.
  *
@@ -1712,5 +887,4 @@
 
 	}
 
-}
->>>>>>> 6755b480
+}