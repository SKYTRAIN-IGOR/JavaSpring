--- conflicted
+++ resolved
@@ -1,121 +1,3 @@
-<<<<<<< HEAD
-/*
- * Copyright 2012-2019 the original author or authors.
- *
- * Licensed under the Apache License, Version 2.0 (the "License");
- * you may not use this file except in compliance with the License.
- * You may obtain a copy of the License at
- *
- *      https://www.apache.org/licenses/LICENSE-2.0
- *
- * Unless required by applicable law or agreed to in writing, software
- * distributed under the License is distributed on an "AS IS" BASIS,
- * WITHOUT WARRANTIES OR CONDITIONS OF ANY KIND, either express or implied.
- * See the License for the specific language governing permissions and
- * limitations under the License.
- */
-
-package org.springframework.boot.actuate.metrics.web.reactive.server;
-
-import java.time.Duration;
-
-import io.micrometer.core.instrument.MockClock;
-import io.micrometer.core.instrument.simple.SimpleConfig;
-import io.micrometer.core.instrument.simple.SimpleMeterRegistry;
-import org.junit.jupiter.api.BeforeEach;
-import org.junit.jupiter.api.Test;
-import reactor.core.publisher.Mono;
-
-import org.springframework.boot.actuate.metrics.AutoTimer;
-import org.springframework.mock.http.server.reactive.MockServerHttpRequest;
-import org.springframework.mock.web.server.MockServerWebExchange;
-import org.springframework.web.reactive.HandlerMapping;
-import org.springframework.web.util.pattern.PathPatternParser;
-
-import static org.assertj.core.api.Assertions.assertThat;
-
-/**
- * Tests for {@link MetricsWebFilter}
- *
- * @author Brian Clozel
- */
-class MetricsWebFilterTests {
-
-	private static final String REQUEST_METRICS_NAME = "http.server.requests";
-
-	private SimpleMeterRegistry registry;
-
-	private MetricsWebFilter webFilter;
-
-	@BeforeEach
-	void setup() {
-		MockClock clock = new MockClock();
-		this.registry = new SimpleMeterRegistry(SimpleConfig.DEFAULT, clock);
-		this.webFilter = new MetricsWebFilter(this.registry, new DefaultWebFluxTagsProvider(), REQUEST_METRICS_NAME,
-				AutoTimer.ENABLED);
-	}
-
-	@Test
-	void filterAddsTagsToRegistry() {
-		MockServerWebExchange exchange = createExchange("/projects/spring-boot", "/projects/{project}");
-		this.webFilter.filter(exchange, (serverWebExchange) -> exchange.getResponse().setComplete())
-				.block(Duration.ofSeconds(30));
-		assertMetricsContainsTag("uri", "/projects/{project}");
-		assertMetricsContainsTag("status", "200");
-	}
-
-	@Test
-	void filterAddsTagsToRegistryForExceptions() {
-		MockServerWebExchange exchange = createExchange("/projects/spring-boot", "/projects/{project}");
-		this.webFilter.filter(exchange, (serverWebExchange) -> Mono.error(new IllegalStateException("test error")))
-				.onErrorResume((t) -> {
-					exchange.getResponse().setStatusCodeValue(500);
-					return exchange.getResponse().setComplete();
-				}).block(Duration.ofSeconds(30));
-		assertMetricsContainsTag("uri", "/projects/{project}");
-		assertMetricsContainsTag("status", "500");
-		assertMetricsContainsTag("exception", "IllegalStateException");
-	}
-
-	@Test
-	void filterAddsNonEmptyTagsToRegistryForAnonymousExceptions() {
-		final Exception anonymous = new Exception("test error") {
-		};
-
-		MockServerWebExchange exchange = createExchange("/projects/spring-boot", "/projects/{project}");
-		this.webFilter.filter(exchange, (serverWebExchange) -> Mono.error(anonymous)).onErrorResume((t) -> {
-			exchange.getResponse().setStatusCodeValue(500);
-			return exchange.getResponse().setComplete();
-		}).block(Duration.ofSeconds(30));
-		assertMetricsContainsTag("uri", "/projects/{project}");
-		assertMetricsContainsTag("status", "500");
-		assertMetricsContainsTag("exception", anonymous.getClass().getName());
-	}
-
-	@Test
-	void filterAddsTagsToRegistryForExceptionsAndCommittedResponse() {
-		MockServerWebExchange exchange = createExchange("/projects/spring-boot", "/projects/{project}");
-		this.webFilter.filter(exchange, (serverWebExchange) -> {
-			exchange.getResponse().setStatusCodeValue(500);
-			return exchange.getResponse().setComplete().then(Mono.error(new IllegalStateException("test error")));
-		}).onErrorResume((t) -> Mono.empty()).block(Duration.ofSeconds(30));
-		assertMetricsContainsTag("uri", "/projects/{project}");
-		assertMetricsContainsTag("status", "500");
-	}
-
-	private MockServerWebExchange createExchange(String path, String pathPattern) {
-		PathPatternParser parser = new PathPatternParser();
-		MockServerWebExchange exchange = MockServerWebExchange.from(MockServerHttpRequest.get(path).build());
-		exchange.getAttributes().put(HandlerMapping.BEST_MATCHING_PATTERN_ATTRIBUTE, parser.parse(pathPattern));
-		return exchange;
-	}
-
-	private void assertMetricsContainsTag(String tagKey, String tagValue) {
-		assertThat(this.registry.get(REQUEST_METRICS_NAME).tag(tagKey, tagValue).timer().count()).isEqualTo(1);
-	}
-
-}
-=======
 /*
  * Copyright 2012-2020 the original author or authors.
  *
@@ -245,5 +127,4 @@
 		assertThat(this.registry.get(REQUEST_METRICS_NAME).tag(tagKey, tagValue).timer().count()).isEqualTo(1);
 	}
 
-}
->>>>>>> 6755b480
+}