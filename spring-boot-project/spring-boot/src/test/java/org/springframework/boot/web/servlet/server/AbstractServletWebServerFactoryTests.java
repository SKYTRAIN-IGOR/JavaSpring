<<<<<<< HEAD
/*
 * Copyright 2012-2019 the original author or authors.
 *
 * Licensed under the Apache License, Version 2.0 (the "License");
 * you may not use this file except in compliance with the License.
 * You may obtain a copy of the License at
 *
 *      https://www.apache.org/licenses/LICENSE-2.0
 *
 * Unless required by applicable law or agreed to in writing, software
 * distributed under the License is distributed on an "AS IS" BASIS,
 * WITHOUT WARRANTIES OR CONDITIONS OF ANY KIND, either express or implied.
 * See the License for the specific language governing permissions and
 * limitations under the License.
 */

package org.springframework.boot.web.servlet.server;

import java.io.File;
import java.io.FileInputStream;
import java.io.FileWriter;
import java.io.IOException;
import java.io.InputStream;
import java.io.PrintWriter;
import java.net.InetSocketAddress;
import java.net.MalformedURLException;
import java.net.ServerSocket;
import java.net.URI;
import java.net.URISyntaxException;
import java.net.URL;
import java.nio.charset.Charset;
import java.nio.charset.StandardCharsets;
import java.security.KeyStore;
import java.security.KeyStoreException;
import java.security.NoSuchAlgorithmException;
import java.security.cert.CertificateException;
import java.security.cert.X509Certificate;
import java.time.Duration;
import java.util.Arrays;
import java.util.Collection;
import java.util.Collections;
import java.util.Date;
import java.util.EnumSet;
import java.util.HashMap;
import java.util.Locale;
import java.util.Map;
import java.util.concurrent.atomic.AtomicBoolean;
import java.util.concurrent.atomic.AtomicReference;
import java.util.zip.GZIPInputStream;

import javax.net.ssl.SSLContext;
import javax.net.ssl.SSLException;
import javax.servlet.Filter;
import javax.servlet.FilterChain;
import javax.servlet.FilterConfig;
import javax.servlet.GenericServlet;
import javax.servlet.ServletContext;
import javax.servlet.ServletContextEvent;
import javax.servlet.ServletContextListener;
import javax.servlet.ServletException;
import javax.servlet.ServletRequest;
import javax.servlet.ServletResponse;
import javax.servlet.SessionCookieConfig;
import javax.servlet.http.HttpServlet;
import javax.servlet.http.HttpServletRequest;
import javax.servlet.http.HttpServletResponse;
import javax.servlet.http.HttpSession;

import org.apache.http.client.HttpClient;
import org.apache.http.client.entity.InputStreamFactory;
import org.apache.http.client.protocol.HttpClientContext;
import org.apache.http.conn.ssl.SSLConnectionSocketFactory;
import org.apache.http.conn.ssl.TrustSelfSignedStrategy;
import org.apache.http.impl.client.HttpClientBuilder;
import org.apache.http.impl.client.HttpClients;
import org.apache.http.protocol.HttpContext;
import org.apache.http.ssl.SSLContextBuilder;
import org.apache.http.ssl.TrustStrategy;
import org.apache.jasper.EmbeddedServletOptions;
import org.apache.jasper.servlet.JspServlet;
import org.junit.jupiter.api.AfterEach;
import org.junit.jupiter.api.Assumptions;
import org.junit.jupiter.api.Test;
import org.junit.jupiter.api.extension.ExtendWith;
import org.junit.jupiter.api.io.TempDir;
import org.mockito.InOrder;

import org.springframework.boot.system.ApplicationHome;
import org.springframework.boot.system.ApplicationTemp;
import org.springframework.boot.testsupport.system.CapturedOutput;
import org.springframework.boot.testsupport.system.OutputCaptureExtension;
import org.springframework.boot.testsupport.web.servlet.ExampleFilter;
import org.springframework.boot.testsupport.web.servlet.ExampleServlet;
import org.springframework.boot.web.server.Compression;
import org.springframework.boot.web.server.ErrorPage;
import org.springframework.boot.web.server.MimeMappings;
import org.springframework.boot.web.server.Ssl;
import org.springframework.boot.web.server.Ssl.ClientAuth;
import org.springframework.boot.web.server.SslStoreProvider;
import org.springframework.boot.web.server.WebServer;
import org.springframework.boot.web.server.WebServerException;
import org.springframework.boot.web.servlet.FilterRegistrationBean;
import org.springframework.boot.web.servlet.ServletContextInitializer;
import org.springframework.boot.web.servlet.ServletRegistrationBean;
import org.springframework.boot.web.servlet.server.Session.SessionTrackingMode;
import org.springframework.core.io.ClassPathResource;
import org.springframework.core.io.Resource;
import org.springframework.http.HttpMethod;
import org.springframework.http.HttpStatus;
import org.springframework.http.client.ClientHttpRequest;
import org.springframework.http.client.ClientHttpResponse;
import org.springframework.http.client.HttpComponentsClientHttpRequestFactory;
import org.springframework.test.util.ReflectionTestUtils;
import org.springframework.util.FileCopyUtils;
import org.springframework.util.SocketUtils;
import org.springframework.util.StreamUtils;

import static org.assertj.core.api.Assertions.assertThat;
import static org.assertj.core.api.Assertions.assertThatExceptionOfType;
import static org.assertj.core.api.Assertions.assertThatIOException;
import static org.assertj.core.api.Assertions.assertThatIllegalArgumentException;
import static org.assertj.core.api.Assertions.assertThatIllegalStateException;
import static org.junit.jupiter.api.Assertions.fail;
import static org.mockito.ArgumentMatchers.any;
import static org.mockito.BDDMockito.given;
import static org.mockito.Mockito.atLeastOnce;
import static org.mockito.Mockito.inOrder;
import static org.mockito.Mockito.mock;
import static org.mockito.Mockito.verify;

/**
 * Base for testing classes that extends {@link AbstractServletWebServerFactory}.
 *
 * @author Phillip Webb
 * @author Greg Turnquist
 * @author Andy Wilkinson
 * @author Raja Kolli
 */
@ExtendWith(OutputCaptureExtension.class)
public abstract class AbstractServletWebServerFactoryTests {

	@TempDir
	protected File tempDir;

	protected WebServer webServer;

	private final HttpClientContext httpClientContext = HttpClientContext.create();

	@AfterEach
	void tearDown() {
		if (this.webServer != null) {
			try {
				this.webServer.stop();
			}
			catch (Exception ex) {
				// Ignore
			}
		}
	}

	@Test
	void startServlet() throws Exception {
		AbstractServletWebServerFactory factory = getFactory();
		this.webServer = factory.getWebServer(exampleServletRegistration());
		this.webServer.start();
		assertThat(getResponse(getLocalUrl("/hello"))).isEqualTo("Hello World");
	}

	@Test
	void startCalledTwice(CapturedOutput capturedOutput) throws Exception {
		AbstractServletWebServerFactory factory = getFactory();
		this.webServer = factory.getWebServer(exampleServletRegistration());
		this.webServer.start();
		int port = this.webServer.getPort();
		this.webServer.start();
		assertThat(this.webServer.getPort()).isEqualTo(port);
		assertThat(getResponse(getLocalUrl("/hello"))).isEqualTo("Hello World");
		assertThat(capturedOutput).containsOnlyOnce("started on port");
	}

	@Test
	void stopCalledTwice() {
		AbstractServletWebServerFactory factory = getFactory();
		this.webServer = factory.getWebServer(exampleServletRegistration());
		this.webServer.start();
		this.webServer.stop();
		this.webServer.stop();
	}

	@Test
	void emptyServerWhenPortIsMinusOne() {
		AbstractServletWebServerFactory factory = getFactory();
		factory.setPort(-1);
		this.webServer = factory.getWebServer(exampleServletRegistration());
		this.webServer.start();
		assertThat(this.webServer.getPort()).isLessThan(0); // Jetty is -2
	}

	@Test
	void stopServlet() throws Exception {
		AbstractServletWebServerFactory factory = getFactory();
		this.webServer = factory.getWebServer(exampleServletRegistration());
		this.webServer.start();
		int port = this.webServer.getPort();
		this.webServer.stop();
		assertThatIOException().isThrownBy(() -> getResponse(getLocalUrl(port, "/hello")));
	}

	@Test
	void startServletAndFilter() throws Exception {
		AbstractServletWebServerFactory factory = getFactory();
		this.webServer = factory.getWebServer(exampleServletRegistration(),
				new FilterRegistrationBean<>(new ExampleFilter()));
		this.webServer.start();
		assertThat(getResponse(getLocalUrl("/hello"))).isEqualTo("[Hello World]");
	}

	@Test
	void startBlocksUntilReadyToServe() {
		AbstractServletWebServerFactory factory = getFactory();
		final Date[] date = new Date[1];
		this.webServer = factory.getWebServer((servletContext) -> {
			try {
				Thread.sleep(500);
				date[0] = new Date();
			}
			catch (InterruptedException ex) {
				throw new ServletException(ex);
			}
		});
		this.webServer.start();
		assertThat(date[0]).isNotNull();
	}

	@Test
	void loadOnStartAfterContextIsInitialized() {
		AbstractServletWebServerFactory factory = getFactory();
		final InitCountingServlet servlet = new InitCountingServlet();
		this.webServer = factory
				.getWebServer((servletContext) -> servletContext.addServlet("test", servlet).setLoadOnStartup(1));
		assertThat(servlet.getInitCount()).isEqualTo(0);
		this.webServer.start();
		assertThat(servlet.getInitCount()).isEqualTo(1);
	}

	@Test
	void specificPort() throws Exception {
		AbstractServletWebServerFactory factory = getFactory();
		int specificPort = SocketUtils.findAvailableTcpPort(41000);
		factory.setPort(specificPort);
		this.webServer = factory.getWebServer(exampleServletRegistration());
		this.webServer.start();
		assertThat(getResponse("http://localhost:" + specificPort + "/hello")).isEqualTo("Hello World");
		assertThat(this.webServer.getPort()).isEqualTo(specificPort);
	}

	@Test
	void specificContextRoot() throws Exception {
		AbstractServletWebServerFactory factory = getFactory();
		factory.setContextPath("/say");
		this.webServer = factory.getWebServer(exampleServletRegistration());
		this.webServer.start();
		assertThat(getResponse(getLocalUrl("/say/hello"))).isEqualTo("Hello World");
	}

	@Test
	void contextPathIsLoggedOnStartup(CapturedOutput capturedOutput) {
		AbstractServletWebServerFactory factory = getFactory();
		factory.setContextPath("/custom");
		this.webServer = factory.getWebServer(exampleServletRegistration());
		this.webServer.start();
		assertThat(capturedOutput).containsOnlyOnce("with context path '/custom'");
	}

	@Test
	void contextPathMustStartWithSlash() {
		assertThatIllegalArgumentException().isThrownBy(() -> getFactory().setContextPath("missingslash"))
				.withMessageContaining("ContextPath must start with '/' and not end with '/'");
	}

	@Test
	void contextPathMustNotEndWithSlash() {
		assertThatIllegalArgumentException().isThrownBy(() -> getFactory().setContextPath("extraslash/"))
				.withMessageContaining("ContextPath must start with '/' and not end with '/'");
	}

	@Test
	void contextRootPathMustNotBeSlash() {
		assertThatIllegalArgumentException().isThrownBy(() -> getFactory().setContextPath("/"))
				.withMessageContaining("Root ContextPath must be specified using an empty string");
	}

	@Test
	void multipleConfigurations() throws Exception {
		AbstractServletWebServerFactory factory = getFactory();
		ServletContextInitializer[] initializers = new ServletContextInitializer[6];
		Arrays.setAll(initializers, (i) -> mock(ServletContextInitializer.class));
		factory.setInitializers(Arrays.asList(initializers[2], initializers[3]));
		factory.addInitializers(initializers[4], initializers[5]);
		this.webServer = factory.getWebServer(initializers[0], initializers[1]);
		this.webServer.start();
		InOrder ordered = inOrder((Object[]) initializers);
		for (ServletContextInitializer initializer : initializers) {
			ordered.verify(initializer).onStartup(any(ServletContext.class));
		}
	}

	@Test
	void documentRoot() throws Exception {
		AbstractServletWebServerFactory factory = getFactory();
		addTestTxtFile(factory);
		this.webServer = factory.getWebServer();
		this.webServer.start();
		assertThat(getResponse(getLocalUrl("/test.txt"))).isEqualTo("test");
	}

	@Test
	void mimeType() throws Exception {
		FileCopyUtils.copy("test", new FileWriter(new File(this.tempDir, "test.xxcss")));
		AbstractServletWebServerFactory factory = getFactory();
		factory.setDocumentRoot(this.tempDir);
		MimeMappings mimeMappings = new MimeMappings();
		mimeMappings.add("xxcss", "text/css");
		factory.setMimeMappings(mimeMappings);
		this.webServer = factory.getWebServer();
		this.webServer.start();
		ClientHttpResponse response = getClientResponse(getLocalUrl("/test.xxcss"));
		assertThat(response.getHeaders().getContentType().toString()).isEqualTo("text/css");
		response.close();
	}

	@Test
	void errorPage() throws Exception {
		AbstractServletWebServerFactory factory = getFactory();
		factory.addErrorPages(new ErrorPage(HttpStatus.INTERNAL_SERVER_ERROR, "/hello"));
		this.webServer = factory.getWebServer(exampleServletRegistration(), errorServletRegistration());
		this.webServer.start();
		assertThat(getResponse(getLocalUrl("/hello"))).isEqualTo("Hello World");
		assertThat(getResponse(getLocalUrl("/bang"))).isEqualTo("Hello World");
	}

	@Test
	void errorPageFromPutRequest() throws Exception {
		AbstractServletWebServerFactory factory = getFactory();
		factory.addErrorPages(new ErrorPage(HttpStatus.INTERNAL_SERVER_ERROR, "/hello"));
		this.webServer = factory.getWebServer(exampleServletRegistration(), errorServletRegistration());
		this.webServer.start();
		assertThat(getResponse(getLocalUrl("/hello"), HttpMethod.PUT)).isEqualTo("Hello World");
		assertThat(getResponse(getLocalUrl("/bang"), HttpMethod.PUT)).isEqualTo("Hello World");
	}

	@Test
	void basicSslFromClassPath() throws Exception {
		testBasicSslWithKeyStore("classpath:test.jks");
	}

	@Test
	void basicSslFromFileSystem() throws Exception {
		testBasicSslWithKeyStore("src/test/resources/test.jks");
	}

	@Test
	void sslDisabled() throws Exception {
		AbstractServletWebServerFactory factory = getFactory();
		Ssl ssl = getSsl(null, "password", "classpath:test.jks");
		ssl.setEnabled(false);
		factory.setSsl(ssl);
		this.webServer = factory.getWebServer(new ServletRegistrationBean<>(new ExampleServlet(true, false), "/hello"));
		this.webServer.start();
		SSLConnectionSocketFactory socketFactory = new SSLConnectionSocketFactory(
				new SSLContextBuilder().loadTrustMaterial(null, new TrustSelfSignedStrategy()).build());
		HttpClient httpClient = HttpClients.custom().setSSLSocketFactory(socketFactory).build();
		HttpComponentsClientHttpRequestFactory requestFactory = new HttpComponentsClientHttpRequestFactory(httpClient);
		assertThatExceptionOfType(SSLException.class)
				.isThrownBy(() -> getResponse(getLocalUrl("https", "/hello"), requestFactory));
	}

	@Test
	void sslGetScheme() throws Exception { // gh-2232
		AbstractServletWebServerFactory factory = getFactory();
		factory.setSsl(getSsl(null, "password", "src/test/resources/test.jks"));
		this.webServer = factory.getWebServer(new ServletRegistrationBean<>(new ExampleServlet(true, false), "/hello"));
		this.webServer.start();
		SSLConnectionSocketFactory socketFactory = new SSLConnectionSocketFactory(
				new SSLContextBuilder().loadTrustMaterial(null, new TrustSelfSignedStrategy()).build());
		HttpClient httpClient = HttpClients.custom().setSSLSocketFactory(socketFactory).build();
		HttpComponentsClientHttpRequestFactory requestFactory = new HttpComponentsClientHttpRequestFactory(httpClient);
		assertThat(getResponse(getLocalUrl("https", "/hello"), requestFactory)).contains("scheme=https");
	}

	@Test
	void sslKeyAlias() throws Exception {
		AbstractServletWebServerFactory factory = getFactory();
		Ssl ssl = getSsl(null, "password", "test-alias", "src/test/resources/test.jks");
		factory.setSsl(ssl);
		ServletRegistrationBean<ExampleServlet> registration = new ServletRegistrationBean<>(
				new ExampleServlet(true, false), "/hello");
		this.webServer = factory.getWebServer(registration);
		this.webServer.start();
		TrustStrategy trustStrategy = new SerialNumberValidatingTrustSelfSignedStrategy("5c7ae101");
		SSLContext sslContext = new SSLContextBuilder().loadTrustMaterial(null, trustStrategy).build();
		HttpClient httpClient = HttpClients.custom().setSSLSocketFactory(new SSLConnectionSocketFactory(sslContext))
				.build();
		String response = getResponse(getLocalUrl("https", "/hello"),
				new HttpComponentsClientHttpRequestFactory(httpClient));
		assertThat(response).contains("scheme=https");
	}

	@Test
	void serverHeaderIsDisabledByDefaultWhenUsingSsl() throws Exception {
		AbstractServletWebServerFactory factory = getFactory();
		factory.setSsl(getSsl(null, "password", "src/test/resources/test.jks"));
		this.webServer = factory.getWebServer(new ServletRegistrationBean<>(new ExampleServlet(true, false), "/hello"));
		this.webServer.start();
		SSLConnectionSocketFactory socketFactory = new SSLConnectionSocketFactory(
				new SSLContextBuilder().loadTrustMaterial(null, new TrustSelfSignedStrategy()).build());
		HttpClient httpClient = HttpClients.custom().setSSLSocketFactory(socketFactory).build();
		ClientHttpResponse response = getClientResponse(getLocalUrl("https", "/hello"), HttpMethod.GET,
				new HttpComponentsClientHttpRequestFactory(httpClient));
		assertThat(response.getHeaders().get("Server")).isNullOrEmpty();
	}

	@Test
	void serverHeaderCanBeCustomizedWhenUsingSsl() throws Exception {
		AbstractServletWebServerFactory factory = getFactory();
		factory.setServerHeader("MyServer");
		factory.setSsl(getSsl(null, "password", "src/test/resources/test.jks"));
		this.webServer = factory.getWebServer(new ServletRegistrationBean<>(new ExampleServlet(true, false), "/hello"));
		this.webServer.start();
		SSLConnectionSocketFactory socketFactory = new SSLConnectionSocketFactory(
				new SSLContextBuilder().loadTrustMaterial(null, new TrustSelfSignedStrategy()).build());
		HttpClient httpClient = HttpClients.custom().setSSLSocketFactory(socketFactory).build();
		ClientHttpResponse response = getClientResponse(getLocalUrl("https", "/hello"), HttpMethod.GET,
				new HttpComponentsClientHttpRequestFactory(httpClient));
		assertThat(response.getHeaders().get("Server")).containsExactly("MyServer");
	}

	protected final void testBasicSslWithKeyStore(String keyStore) throws Exception {
		AbstractServletWebServerFactory factory = getFactory();
		addTestTxtFile(factory);
		factory.setSsl(getSsl(null, "password", keyStore));
		this.webServer = factory.getWebServer();
		this.webServer.start();
		SSLConnectionSocketFactory socketFactory = new SSLConnectionSocketFactory(
				new SSLContextBuilder().loadTrustMaterial(null, new TrustSelfSignedStrategy()).build());
		HttpClient httpClient = HttpClients.custom().setSSLSocketFactory(socketFactory).build();
		HttpComponentsClientHttpRequestFactory requestFactory = new HttpComponentsClientHttpRequestFactory(httpClient);
		assertThat(getResponse(getLocalUrl("https", "/test.txt"), requestFactory)).isEqualTo("test");
	}

	@Test
	void pkcs12KeyStoreAndTrustStore() throws Exception {
		AbstractServletWebServerFactory factory = getFactory();
		addTestTxtFile(factory);
		factory.setSsl(getSsl(ClientAuth.NEED, null, "classpath:test.p12", "classpath:test.p12", null, null));
		this.webServer = factory.getWebServer();
		this.webServer.start();
		KeyStore keyStore = KeyStore.getInstance("pkcs12");
		keyStore.load(new FileInputStream(new File("src/test/resources/test.p12")), "secret".toCharArray());
		SSLConnectionSocketFactory socketFactory = new SSLConnectionSocketFactory(
				new SSLContextBuilder().loadTrustMaterial(null, new TrustSelfSignedStrategy())
						.loadKeyMaterial(keyStore, "secret".toCharArray(), (aliases, socket) -> "spring-boot").build());
		HttpClient httpClient = HttpClients.custom().setSSLSocketFactory(socketFactory).build();
		HttpComponentsClientHttpRequestFactory requestFactory = new HttpComponentsClientHttpRequestFactory(httpClient);
		assertThat(getResponse(getLocalUrl("https", "/test.txt"), requestFactory)).isEqualTo("test");
	}

	@Test
	void sslNeedsClientAuthenticationSucceedsWithClientCertificate() throws Exception {
		AbstractServletWebServerFactory factory = getFactory();
		addTestTxtFile(factory);
		factory.setSsl(getSsl(ClientAuth.NEED, "password", "classpath:test.jks", "classpath:test.jks", null, null));
		this.webServer = factory.getWebServer();
		this.webServer.start();
		KeyStore keyStore = KeyStore.getInstance(KeyStore.getDefaultType());
		keyStore.load(new FileInputStream(new File("src/test/resources/test.jks")), "secret".toCharArray());
		SSLConnectionSocketFactory socketFactory = new SSLConnectionSocketFactory(new SSLContextBuilder()
				.loadTrustMaterial(null, new TrustSelfSignedStrategy())
				.loadKeyMaterial(keyStore, "password".toCharArray(), (aliases, socket) -> "spring-boot").build());
		HttpClient httpClient = HttpClients.custom().setSSLSocketFactory(socketFactory).build();
		HttpComponentsClientHttpRequestFactory requestFactory = new HttpComponentsClientHttpRequestFactory(httpClient);
		assertThat(getResponse(getLocalUrl("https", "/test.txt"), requestFactory)).isEqualTo("test");
	}

	@Test
	void sslNeedsClientAuthenticationFailsWithoutClientCertificate() throws Exception {
		AbstractServletWebServerFactory factory = getFactory();
		addTestTxtFile(factory);
		factory.setSsl(getSsl(ClientAuth.NEED, "password", "classpath:test.jks"));
		this.webServer = factory.getWebServer();
		this.webServer.start();
		SSLConnectionSocketFactory socketFactory = new SSLConnectionSocketFactory(
				new SSLContextBuilder().loadTrustMaterial(null, new TrustSelfSignedStrategy()).build());
		HttpClient httpClient = HttpClients.custom().setSSLSocketFactory(socketFactory).build();
		HttpComponentsClientHttpRequestFactory requestFactory = new HttpComponentsClientHttpRequestFactory(httpClient);
		String localUrl = getLocalUrl("https", "/test.txt");
		assertThatIOException().isThrownBy(() -> getResponse(localUrl, requestFactory));
	}

	@Test
	void sslWantsClientAuthenticationSucceedsWithClientCertificate() throws Exception {
		AbstractServletWebServerFactory factory = getFactory();
		addTestTxtFile(factory);
		factory.setSsl(
				getSsl(ClientAuth.WANT, "password", "classpath:test.jks", null, new String[] { "TLSv1.2" }, null));
		this.webServer = factory.getWebServer();
		this.webServer.start();
		KeyStore keyStore = KeyStore.getInstance(KeyStore.getDefaultType());
		keyStore.load(new FileInputStream(new File("src/test/resources/test.jks")), "secret".toCharArray());
		SSLConnectionSocketFactory socketFactory = new SSLConnectionSocketFactory(
				new SSLContextBuilder().loadTrustMaterial(null, new TrustSelfSignedStrategy())
						.loadKeyMaterial(keyStore, "password".toCharArray()).build());
		HttpClient httpClient = HttpClients.custom().setSSLSocketFactory(socketFactory).build();
		HttpComponentsClientHttpRequestFactory requestFactory = new HttpComponentsClientHttpRequestFactory(httpClient);
		assertThat(getResponse(getLocalUrl("https", "/test.txt"), requestFactory)).isEqualTo("test");
	}

	@Test
	void sslWantsClientAuthenticationSucceedsWithoutClientCertificate() throws Exception {
		AbstractServletWebServerFactory factory = getFactory();
		addTestTxtFile(factory);
		factory.setSsl(getSsl(ClientAuth.WANT, "password", "classpath:test.jks"));
		this.webServer = factory.getWebServer();
		this.webServer.start();
		SSLConnectionSocketFactory socketFactory = new SSLConnectionSocketFactory(
				new SSLContextBuilder().loadTrustMaterial(null, new TrustSelfSignedStrategy()).build());
		HttpClient httpClient = HttpClients.custom().setSSLSocketFactory(socketFactory).build();
		HttpComponentsClientHttpRequestFactory requestFactory = new HttpComponentsClientHttpRequestFactory(httpClient);
		assertThat(getResponse(getLocalUrl("https", "/test.txt"), requestFactory)).isEqualTo("test");
	}

	@Test
	void sslWithCustomSslStoreProvider() throws Exception {
		AbstractServletWebServerFactory factory = getFactory();
		addTestTxtFile(factory);
		Ssl ssl = new Ssl();
		ssl.setClientAuth(ClientAuth.NEED);
		ssl.setKeyPassword("password");
		factory.setSsl(ssl);
		SslStoreProvider sslStoreProvider = mock(SslStoreProvider.class);
		given(sslStoreProvider.getKeyStore()).willReturn(loadStore());
		given(sslStoreProvider.getTrustStore()).willReturn(loadStore());
		factory.setSslStoreProvider(sslStoreProvider);
		this.webServer = factory.getWebServer();
		this.webServer.start();
		KeyStore keyStore = KeyStore.getInstance(KeyStore.getDefaultType());
		keyStore.load(new FileInputStream(new File("src/test/resources/test.jks")), "secret".toCharArray());
		SSLConnectionSocketFactory socketFactory = new SSLConnectionSocketFactory(new SSLContextBuilder()
				.loadTrustMaterial(null, new TrustSelfSignedStrategy())
				.loadKeyMaterial(keyStore, "password".toCharArray(), (aliases, socket) -> "spring-boot").build());
		HttpClient httpClient = HttpClients.custom().setSSLSocketFactory(socketFactory).build();
		HttpComponentsClientHttpRequestFactory requestFactory = new HttpComponentsClientHttpRequestFactory(httpClient);
		assertThat(getResponse(getLocalUrl("https", "/test.txt"), requestFactory)).isEqualTo("test");
		verify(sslStoreProvider, atLeastOnce()).getKeyStore();
		verify(sslStoreProvider, atLeastOnce()).getTrustStore();
	}

	@Test
	void disableJspServletRegistration() throws Exception {
		AbstractServletWebServerFactory factory = getFactory();
		factory.getJsp().setRegistered(false);
		this.webServer = factory.getWebServer();
		assertThat(getJspServlet()).isNull();
	}

	@Test
	void cannotReadClassPathFiles() throws Exception {
		AbstractServletWebServerFactory factory = getFactory();
		this.webServer = factory.getWebServer(exampleServletRegistration());
		this.webServer.start();
		ClientHttpResponse response = getClientResponse(
				getLocalUrl("/org/springframework/boot/SpringApplication.class"));
		assertThat(response.getStatusCode()).isEqualTo(HttpStatus.NOT_FOUND);
	}

	protected Ssl getSsl(ClientAuth clientAuth, String keyPassword, String keyStore) {
		return getSsl(clientAuth, keyPassword, keyStore, null, null, null);
	}

	private Ssl getSsl(ClientAuth clientAuth, String keyPassword, String keyAlias, String keyStore) {
		return getSsl(clientAuth, keyPassword, keyAlias, keyStore, null, null, null);
	}

	private Ssl getSsl(ClientAuth clientAuth, String keyPassword, String keyStore, String trustStore,
			String[] supportedProtocols, String[] ciphers) {
		return getSsl(clientAuth, keyPassword, null, keyStore, trustStore, supportedProtocols, ciphers);
	}

	private Ssl getSsl(ClientAuth clientAuth, String keyPassword, String keyAlias, String keyStore, String trustStore,
			String[] supportedProtocols, String[] ciphers) {
		Ssl ssl = new Ssl();
		ssl.setClientAuth(clientAuth);
		if (keyPassword != null) {
			ssl.setKeyPassword(keyPassword);
		}
		if (keyAlias != null) {
			ssl.setKeyAlias(keyAlias);
		}
		if (keyStore != null) {
			ssl.setKeyStore(keyStore);
			ssl.setKeyStorePassword("secret");
			ssl.setKeyStoreType(getStoreType(keyStore));
		}
		if (trustStore != null) {
			ssl.setTrustStore(trustStore);
			ssl.setTrustStorePassword("secret");
			ssl.setTrustStoreType(getStoreType(trustStore));
		}
		if (ciphers != null) {
			ssl.setCiphers(ciphers);
		}
		if (supportedProtocols != null) {
			ssl.setEnabledProtocols(supportedProtocols);
		}
		return ssl;
	}

	protected void testRestrictedSSLProtocolsAndCipherSuites(String[] protocols, String[] ciphers) throws Exception {
		AbstractServletWebServerFactory factory = getFactory();
		factory.setSsl(getSsl(null, "password", "src/test/resources/restricted.jks", null, protocols, ciphers));
		this.webServer = factory.getWebServer(new ServletRegistrationBean<>(new ExampleServlet(true, false), "/hello"));
		this.webServer.start();
		SSLConnectionSocketFactory socketFactory = new SSLConnectionSocketFactory(
				new SSLContextBuilder().loadTrustMaterial(null, new TrustSelfSignedStrategy()).build());
		HttpClient httpClient = HttpClients.custom().setSSLSocketFactory(socketFactory).build();
		HttpComponentsClientHttpRequestFactory requestFactory = new HttpComponentsClientHttpRequestFactory(httpClient);
		assertThat(getResponse(getLocalUrl("https", "/hello"), requestFactory)).contains("scheme=https");
	}

	private String getStoreType(String keyStore) {
		return keyStore.endsWith(".p12") ? "pkcs12" : null;
	}

	@Test
	void defaultSessionTimeout() {
		assertThat(getFactory().getSession().getTimeout()).isEqualTo(Duration.ofMinutes(30));
	}

	@Test
	void persistSession() throws Exception {
		AbstractServletWebServerFactory factory = getFactory();
		factory.getSession().setPersistent(true);
		this.webServer = factory.getWebServer(sessionServletRegistration());
		this.webServer.start();
		String s1 = getResponse(getLocalUrl("/session"));
		String s2 = getResponse(getLocalUrl("/session"));
		this.webServer.stop();
		this.webServer = factory.getWebServer(sessionServletRegistration());
		this.webServer.start();
		String s3 = getResponse(getLocalUrl("/session"));
		String message = "Session error s1=" + s1 + " s2=" + s2 + " s3=" + s3;
		assertThat(s2.split(":")[0]).as(message).isEqualTo(s1.split(":")[1]);
		assertThat(s3.split(":")[0]).as(message).isEqualTo(s2.split(":")[1]);
	}

	@Test
	void persistSessionInSpecificSessionStoreDir() throws Exception {
		AbstractServletWebServerFactory factory = getFactory();
		File sessionStoreDir = new File(this.tempDir, "sessions");
		sessionStoreDir.mkdir();
		factory.getSession().setPersistent(true);
		factory.getSession().setStoreDir(sessionStoreDir);
		this.webServer = factory.getWebServer(sessionServletRegistration());
		this.webServer.start();
		getResponse(getLocalUrl("/session"));
		this.webServer.stop();
		File[] dirContents = sessionStoreDir.listFiles((dir, name) -> !(".".equals(name) || "..".equals(name)));
		assertThat(dirContents.length).isGreaterThan(0);
	}

	@Test
	void getValidSessionStoreWhenSessionStoreNotSet() {
		AbstractServletWebServerFactory factory = getFactory();
		File dir = factory.getValidSessionStoreDir(false);
		assertThat(dir.getName()).isEqualTo("servlet-sessions");
		assertThat(dir.getParentFile()).isEqualTo(new ApplicationTemp().getDir());
	}

	@Test
	void getValidSessionStoreWhenSessionStoreIsRelative() {
		AbstractServletWebServerFactory factory = getFactory();
		factory.getSession().setStoreDir(new File("sessions"));
		File dir = factory.getValidSessionStoreDir(false);
		assertThat(dir.getName()).isEqualTo("sessions");
		assertThat(dir.getParentFile()).isEqualTo(new ApplicationHome().getDir());
	}

	@Test
	void getValidSessionStoreWhenSessionStoreReferencesFile() throws Exception {
		AbstractServletWebServerFactory factory = getFactory();
		File file = new File(this.tempDir, "file");
		file.createNewFile();
		factory.getSession().setStoreDir(file);
		assertThatIllegalStateException().isThrownBy(() -> factory.getValidSessionStoreDir(false))
				.withMessageContaining("points to a file");
	}

	@Test
	void sessionCookieConfiguration() {
		AbstractServletWebServerFactory factory = getFactory();
		factory.getSession().getCookie().setName("testname");
		factory.getSession().getCookie().setDomain("testdomain");
		factory.getSession().getCookie().setPath("/testpath");
		factory.getSession().getCookie().setComment("testcomment");
		factory.getSession().getCookie().setHttpOnly(true);
		factory.getSession().getCookie().setSecure(true);
		factory.getSession().getCookie().setMaxAge(Duration.ofSeconds(60));
		final AtomicReference<SessionCookieConfig> configReference = new AtomicReference<>();
		this.webServer = factory.getWebServer((context) -> configReference.set(context.getSessionCookieConfig()));
		SessionCookieConfig sessionCookieConfig = configReference.get();
		assertThat(sessionCookieConfig.getName()).isEqualTo("testname");
		assertThat(sessionCookieConfig.getDomain()).isEqualTo("testdomain");
		assertThat(sessionCookieConfig.getPath()).isEqualTo("/testpath");
		assertThat(sessionCookieConfig.getComment()).isEqualTo("testcomment");
		assertThat(sessionCookieConfig.isHttpOnly()).isTrue();
		assertThat(sessionCookieConfig.isSecure()).isTrue();
		assertThat(sessionCookieConfig.getMaxAge()).isEqualTo(60);
	}

	@Test
	void sslSessionTracking() {
		AbstractServletWebServerFactory factory = getFactory();
		Ssl ssl = new Ssl();
		ssl.setEnabled(true);
		ssl.setKeyStore("src/test/resources/test.jks");
		ssl.setKeyPassword("password");
		factory.setSsl(ssl);
		factory.getSession().setTrackingModes(EnumSet.of(SessionTrackingMode.SSL));
		AtomicReference<ServletContext> contextReference = new AtomicReference<>();
		this.webServer = factory.getWebServer(contextReference::set);
		assertThat(contextReference.get().getEffectiveSessionTrackingModes())
				.isEqualTo(EnumSet.of(javax.servlet.SessionTrackingMode.SSL));
	}

	@Test
	void compressionOfResponseToGetRequest() throws Exception {
		assertThat(doTestCompression(10000, null, null)).isTrue();
	}

	@Test
	void compressionOfResponseToPostRequest() throws Exception {
		assertThat(doTestCompression(10000, null, null, HttpMethod.POST)).isTrue();
	}

	@Test
	void noCompressionForSmallResponse() throws Exception {
		assertThat(doTestCompression(100, null, null)).isFalse();
	}

	@Test
	void noCompressionForMimeType() throws Exception {
		String[] mimeTypes = new String[] { "text/html", "text/xml", "text/css" };
		assertThat(doTestCompression(10000, mimeTypes, null)).isFalse();
	}

	@Test
	void noCompressionForUserAgent() throws Exception {
		assertThat(doTestCompression(10000, null, new String[] { "testUserAgent" })).isFalse();
	}

	@Test
	void compressionWithoutContentSizeHeader() throws Exception {
		AbstractServletWebServerFactory factory = getFactory();
		Compression compression = new Compression();
		compression.setEnabled(true);
		factory.setCompression(compression);
		this.webServer = factory.getWebServer(new ServletRegistrationBean<>(new ExampleServlet(false, true), "/hello"));
		this.webServer.start();
		TestGzipInputStreamFactory inputStreamFactory = new TestGzipInputStreamFactory();
		Map<String, InputStreamFactory> contentDecoderMap = Collections.singletonMap("gzip",
				(InputStreamFactory) inputStreamFactory);
		getResponse(getLocalUrl("/hello"), new HttpComponentsClientHttpRequestFactory(
				HttpClientBuilder.create().setContentDecoderRegistry(contentDecoderMap).build()));
		assertThat(inputStreamFactory.wasCompressionUsed()).isTrue();
	}

	@Test
	void mimeMappingsAreCorrectlyConfigured() {
		AbstractServletWebServerFactory factory = getFactory();
		this.webServer = factory.getWebServer();
		Map<String, String> configuredMimeMappings = getActualMimeMappings();
		Collection<MimeMappings.Mapping> expectedMimeMappings = getExpectedMimeMappings();
		configuredMimeMappings.forEach(
				(key, value) -> assertThat(expectedMimeMappings).contains(new MimeMappings.Mapping(key, value)));
		for (MimeMappings.Mapping mapping : expectedMimeMappings) {
			assertThat(configuredMimeMappings).containsEntry(mapping.getExtension(), mapping.getMimeType());
		}
		assertThat(configuredMimeMappings.size()).isEqualTo(expectedMimeMappings.size());
	}

	@Test
	void rootServletContextResource() {
		AbstractServletWebServerFactory factory = getFactory();
		final AtomicReference<URL> rootResource = new AtomicReference<>();
		this.webServer = factory.getWebServer((servletContext) -> {
			try {
				rootResource.set(servletContext.getResource("/"));
			}
			catch (MalformedURLException ex) {
				throw new ServletException(ex);
			}
		});
		this.webServer.start();
		assertThat(rootResource.get()).isNotNull();
	}

	@Test
	void customServerHeader() throws Exception {
		AbstractServletWebServerFactory factory = getFactory();
		factory.setServerHeader("MyServer");
		this.webServer = factory.getWebServer(exampleServletRegistration());
		this.webServer.start();
		ClientHttpResponse response = getClientResponse(getLocalUrl("/hello"));
		assertThat(response.getHeaders().getFirst("server")).isEqualTo("MyServer");
	}

	@Test
	void serverHeaderIsDisabledByDefault() throws Exception {
		AbstractServletWebServerFactory factory = getFactory();
		this.webServer = factory.getWebServer(exampleServletRegistration());
		this.webServer.start();
		ClientHttpResponse response = getClientResponse(getLocalUrl("/hello"));
		assertThat(response.getHeaders().getFirst("server")).isNull();
	}

	@Test
	protected void portClashOfPrimaryConnectorResultsInPortInUseException() throws IOException {
		doWithBlockedPort((port) -> {
			assertThatExceptionOfType(RuntimeException.class).isThrownBy(() -> {
				AbstractServletWebServerFactory factory = getFactory();
				factory.setPort(port);
				AbstractServletWebServerFactoryTests.this.webServer = factory.getWebServer();
				AbstractServletWebServerFactoryTests.this.webServer.start();
			}).satisfies((ex) -> handleExceptionCausedByBlockedPortOnPrimaryConnector(ex, port));
		});
	}

	@Test
	void portClashOfSecondaryConnectorResultsInPortInUseException() throws IOException {
		doWithBlockedPort((port) -> {
			assertThatExceptionOfType(RuntimeException.class).isThrownBy(() -> {
				AbstractServletWebServerFactory factory = getFactory();
				addConnector(port, factory);
				AbstractServletWebServerFactoryTests.this.webServer = factory.getWebServer();
				AbstractServletWebServerFactoryTests.this.webServer.start();
			}).satisfies((ex) -> handleExceptionCausedByBlockedPortOnSecondaryConnector(ex, port));
		});
	}

	@Test
	void localeCharsetMappingsAreConfigured() {
		AbstractServletWebServerFactory factory = getFactory();
		Map<Locale, Charset> mappings = new HashMap<>();
		mappings.put(Locale.GERMAN, StandardCharsets.UTF_8);
		factory.setLocaleCharsetMappings(mappings);
		this.webServer = factory.getWebServer();
		assertThat(getCharset(Locale.GERMAN)).isEqualTo(StandardCharsets.UTF_8);
		assertThat(getCharset(Locale.ITALIAN)).isNull();
	}

	@Test
	void jspServletInitParameters() throws Exception {
		Map<String, String> initParameters = new HashMap<>();
		initParameters.put("a", "alpha");
		AbstractServletWebServerFactory factory = getFactory();
		factory.getJsp().setInitParameters(initParameters);
		this.webServer = factory.getWebServer();
		Assumptions.assumeFalse(getJspServlet() == null);
		JspServlet jspServlet = getJspServlet();
		assertThat(jspServlet.getInitParameter("a")).isEqualTo("alpha");
	}

	@Test
	void jspServletIsNotInDevelopmentModeByDefault() throws Exception {
		AbstractServletWebServerFactory factory = getFactory();
		this.webServer = factory.getWebServer();
		Assumptions.assumeFalse(getJspServlet() == null);
		JspServlet jspServlet = getJspServlet();
		EmbeddedServletOptions options = (EmbeddedServletOptions) ReflectionTestUtils.getField(jspServlet, "options");
		assertThat(options.getDevelopment()).isFalse();
	}

	@Test
	void faultyFilterCausesStartFailure() {
		AbstractServletWebServerFactory factory = getFactory();
		factory.addInitializers((servletContext) -> servletContext.addFilter("faulty", new Filter() {

			@Override
			public void init(FilterConfig filterConfig) throws ServletException {
				throw new ServletException("Faulty filter");
			}

			@Override
			public void doFilter(ServletRequest request, ServletResponse response, FilterChain chain)
					throws IOException, ServletException {
				chain.doFilter(request, response);
			}

			@Override
			public void destroy() {
			}

		}));
		assertThatExceptionOfType(WebServerException.class).isThrownBy(() -> factory.getWebServer().start());
	}

	@Test
	void sessionConfiguration() {
		AbstractServletWebServerFactory factory = getFactory();
		factory.getSession().setTimeout(Duration.ofSeconds(123));
		factory.getSession().setTrackingModes(EnumSet.of(SessionTrackingMode.COOKIE, SessionTrackingMode.URL));
		factory.getSession().getCookie().setName("testname");
		factory.getSession().getCookie().setDomain("testdomain");
		factory.getSession().getCookie().setPath("/testpath");
		factory.getSession().getCookie().setComment("testcomment");
		factory.getSession().getCookie().setHttpOnly(true);
		factory.getSession().getCookie().setSecure(true);
		factory.getSession().getCookie().setMaxAge(Duration.ofMinutes(1));
		AtomicReference<ServletContext> contextReference = new AtomicReference<>();
		factory.getWebServer(contextReference::set).start();
		ServletContext servletContext = contextReference.get();
		assertThat(servletContext.getEffectiveSessionTrackingModes())
				.isEqualTo(EnumSet.of(javax.servlet.SessionTrackingMode.COOKIE, javax.servlet.SessionTrackingMode.URL));
		assertThat(servletContext.getSessionCookieConfig().getName()).isEqualTo("testname");
		assertThat(servletContext.getSessionCookieConfig().getDomain()).isEqualTo("testdomain");
		assertThat(servletContext.getSessionCookieConfig().getPath()).isEqualTo("/testpath");
		assertThat(servletContext.getSessionCookieConfig().getComment()).isEqualTo("testcomment");
		assertThat(servletContext.getSessionCookieConfig().isHttpOnly()).isTrue();
		assertThat(servletContext.getSessionCookieConfig().isSecure()).isTrue();
		assertThat(servletContext.getSessionCookieConfig().getMaxAge()).isEqualTo(60);
	}

	@Test
	void servletContextListenerContextDestroyedIsCalledWhenContainerIsStopped() throws Exception {
		ServletContextListener listener = mock(ServletContextListener.class);
		this.webServer = getFactory().getWebServer((servletContext) -> servletContext.addListener(listener));
		this.webServer.start();
		this.webServer.stop();
		verify(listener).contextDestroyed(any(ServletContextEvent.class));
	}

	@Test
	void exceptionThrownOnLoadFailureIsRethrown() {
		AbstractServletWebServerFactory factory = getFactory();
		this.webServer = factory
				.getWebServer((context) -> context.addServlet("failing", FailingServlet.class).setLoadOnStartup(0));
		assertThatExceptionOfType(WebServerException.class).isThrownBy(this.webServer::start)
				.satisfies(this::wrapsFailingServletException);
	}

	private void wrapsFailingServletException(WebServerException ex) {
		Throwable cause = ex.getCause();
		while (cause != null) {
			if (cause instanceof FailingServletException) {
				return;
			}
			cause = cause.getCause();
		}
		fail("Exception did not wrap FailingServletException");
	}

	protected abstract void addConnector(int port, AbstractServletWebServerFactory factory);

	protected abstract void handleExceptionCausedByBlockedPortOnPrimaryConnector(RuntimeException ex, int blockedPort);

	protected abstract void handleExceptionCausedByBlockedPortOnSecondaryConnector(RuntimeException ex,
			int blockedPort);

	private boolean doTestCompression(int contentSize, String[] mimeTypes, String[] excludedUserAgents)
			throws Exception {
		return doTestCompression(contentSize, mimeTypes, excludedUserAgents, HttpMethod.GET);
	}

	private boolean doTestCompression(int contentSize, String[] mimeTypes, String[] excludedUserAgents,
			HttpMethod method) throws Exception {
		String testContent = setUpFactoryForCompression(contentSize, mimeTypes, excludedUserAgents);
		TestGzipInputStreamFactory inputStreamFactory = new TestGzipInputStreamFactory();
		Map<String, InputStreamFactory> contentDecoderMap = Collections.singletonMap("gzip",
				(InputStreamFactory) inputStreamFactory);
		String response = getResponse(getLocalUrl("/test.txt"), method,
				new HttpComponentsClientHttpRequestFactory(HttpClientBuilder.create().setUserAgent("testUserAgent")
						.setContentDecoderRegistry(contentDecoderMap).build()));
		assertThat(response).isEqualTo(testContent);
		return inputStreamFactory.wasCompressionUsed();
	}

	private String setUpFactoryForCompression(int contentSize, String[] mimeTypes, String[] excludedUserAgents) {
		char[] chars = new char[contentSize];
		Arrays.fill(chars, 'F');
		String testContent = new String(chars);
		AbstractServletWebServerFactory factory = getFactory();
		Compression compression = new Compression();
		compression.setEnabled(true);
		if (mimeTypes != null) {
			compression.setMimeTypes(mimeTypes);
		}
		if (excludedUserAgents != null) {
			compression.setExcludedUserAgents(excludedUserAgents);
		}
		factory.setCompression(compression);
		factory.addInitializers(new ServletRegistrationBean<HttpServlet>(new HttpServlet() {

			@Override
			protected void service(HttpServletRequest req, HttpServletResponse resp) throws IOException {
				resp.setContentType("text/plain");
				resp.setContentLength(testContent.length());
				resp.getWriter().write(testContent);
				resp.getWriter().flush();
			}

		}, "/test.txt"));
		this.webServer = factory.getWebServer();
		this.webServer.start();
		return testContent;
	}

	protected abstract Map<String, String> getActualMimeMappings();

	protected Collection<MimeMappings.Mapping> getExpectedMimeMappings() {
		return MimeMappings.DEFAULT.getAll();
	}

	protected abstract Charset getCharset(Locale locale);

	private void addTestTxtFile(AbstractServletWebServerFactory factory) throws IOException {
		FileCopyUtils.copy("test", new FileWriter(new File(this.tempDir, "test.txt")));
		factory.setDocumentRoot(this.tempDir);
	}

	protected String getLocalUrl(String resourcePath) {
		return getLocalUrl("http", resourcePath);
	}

	protected String getLocalUrl(String scheme, String resourcePath) {
		return scheme + "://localhost:" + this.webServer.getPort() + resourcePath;
	}

	protected String getLocalUrl(int port, String resourcePath) {
		return "http://localhost:" + port + resourcePath;
	}

	protected String getResponse(String url, String... headers) throws IOException, URISyntaxException {
		return getResponse(url, HttpMethod.GET, headers);
	}

	protected String getResponse(String url, HttpMethod method, String... headers)
			throws IOException, URISyntaxException {
		try (ClientHttpResponse response = getClientResponse(url, method, headers)) {
			return StreamUtils.copyToString(response.getBody(), StandardCharsets.UTF_8);
		}
	}

	protected String getResponse(String url, HttpComponentsClientHttpRequestFactory requestFactory, String... headers)
			throws IOException, URISyntaxException {
		return getResponse(url, HttpMethod.GET, requestFactory, headers);
	}

	protected String getResponse(String url, HttpMethod method, HttpComponentsClientHttpRequestFactory requestFactory,
			String... headers) throws IOException, URISyntaxException {
		try (ClientHttpResponse response = getClientResponse(url, method, requestFactory, headers)) {
			return StreamUtils.copyToString(response.getBody(), StandardCharsets.UTF_8);
		}
	}

	protected ClientHttpResponse getClientResponse(String url, String... headers)
			throws IOException, URISyntaxException {
		return getClientResponse(url, HttpMethod.GET, headers);
	}

	protected ClientHttpResponse getClientResponse(String url, HttpMethod method, String... headers)
			throws IOException, URISyntaxException {
		return getClientResponse(url, method, new HttpComponentsClientHttpRequestFactory() {

			@Override
			protected HttpContext createHttpContext(HttpMethod httpMethod, URI uri) {
				return AbstractServletWebServerFactoryTests.this.httpClientContext;
			}

		}, headers);
	}

	protected ClientHttpResponse getClientResponse(String url, HttpMethod method,
			HttpComponentsClientHttpRequestFactory requestFactory, String... headers)
			throws IOException, URISyntaxException {
		ClientHttpRequest request = requestFactory.createRequest(new URI(url), method);
		request.getHeaders().add("Cookie", "JSESSIONID=" + "123");
		for (String header : headers) {
			String[] parts = header.split(":");
			request.getHeaders().add(parts[0], parts[1]);
		}
		ClientHttpResponse response = request.execute();
		return response;
	}

	protected void assertForwardHeaderIsUsed(ServletWebServerFactory factory) throws IOException, URISyntaxException {
		this.webServer = factory.getWebServer(new ServletRegistrationBean<>(new ExampleServlet(true, false), "/hello"));
		this.webServer.start();
		assertThat(getResponse(getLocalUrl("/hello"), "X-Forwarded-For:140.211.11.130"))
				.contains("remoteaddr=140.211.11.130");
	}

	protected abstract AbstractServletWebServerFactory getFactory();

	protected abstract org.apache.jasper.servlet.JspServlet getJspServlet() throws Exception;

	protected ServletContextInitializer exampleServletRegistration() {
		return new ServletRegistrationBean<>(new ExampleServlet(), "/hello");
	}

	@SuppressWarnings("serial")
	private ServletContextInitializer errorServletRegistration() {
		ServletRegistrationBean<ExampleServlet> bean = new ServletRegistrationBean<>(new ExampleServlet() {

			@Override
			public void service(ServletRequest request, ServletResponse response) {
				throw new RuntimeException("Planned");
			}

		}, "/bang");
		bean.setName("error");
		return bean;
	}

	protected final ServletContextInitializer sessionServletRegistration() {
		ServletRegistrationBean<ExampleServlet> bean = new ServletRegistrationBean<>(new ExampleServlet() {

			@Override
			public void service(ServletRequest request, ServletResponse response) throws IOException {
				HttpSession session = ((HttpServletRequest) request).getSession(true);
				long value = System.currentTimeMillis();
				Object existing = session.getAttribute("boot");
				session.setAttribute("boot", value);
				PrintWriter writer = response.getWriter();
				writer.append(String.valueOf(existing)).append(":").append(String.valueOf(value));
			}

		}, "/session");
		bean.setName("session");
		return bean;
	}

	protected final void doWithBlockedPort(BlockedPortAction action) throws IOException {
		int port = SocketUtils.findAvailableTcpPort(40000);
		ServerSocket serverSocket = new ServerSocket();
		for (int i = 0; i < 10; i++) {
			try {
				serverSocket.bind(new InetSocketAddress(port));
				break;
			}
			catch (Exception ex) {
			}
		}
		try {
			action.run(port);
		}
		finally {
			serverSocket.close();
		}
	}

	private KeyStore loadStore() throws KeyStoreException, IOException, NoSuchAlgorithmException, CertificateException {
		KeyStore keyStore = KeyStore.getInstance("JKS");
		Resource resource = new ClassPathResource("test.jks");
		try (InputStream inputStream = resource.getInputStream()) {
			keyStore.load(inputStream, "secret".toCharArray());
			return keyStore;
		}
	}

	private class TestGzipInputStreamFactory implements InputStreamFactory {

		private final AtomicBoolean requested = new AtomicBoolean(false);

		@Override
		public InputStream create(InputStream in) throws IOException {
			if (this.requested.get()) {
				throw new IllegalStateException("On deflated InputStream already requested");
			}
			this.requested.set(true);
			return new GZIPInputStream(in);
		}

		boolean wasCompressionUsed() {
			return this.requested.get();
		}

	}

	@SuppressWarnings("serial")
	static class InitCountingServlet extends GenericServlet {

		private int initCount;

		@Override
		public void init() {
			this.initCount++;
		}

		@Override
		public void service(ServletRequest req, ServletResponse res) {
		}

		int getInitCount() {
			return this.initCount;
		}

	}

	interface BlockedPortAction {

		void run(int port);

	}

	/**
	 * {@link TrustSelfSignedStrategy} that also validates certificate serial number.
	 */
	private static final class SerialNumberValidatingTrustSelfSignedStrategy extends TrustSelfSignedStrategy {

		private final String serialNumber;

		private SerialNumberValidatingTrustSelfSignedStrategy(String serialNumber) {
			this.serialNumber = serialNumber;
		}

		@Override
		public boolean isTrusted(X509Certificate[] chain, String authType) throws CertificateException {
			String hexSerialNumber = chain[0].getSerialNumber().toString(16);
			boolean isMatch = hexSerialNumber.equals(this.serialNumber);
			return super.isTrusted(chain, authType) && isMatch;
		}

	}

	public static class FailingServlet extends HttpServlet {

		@Override
		public void init() throws ServletException {
			throw new FailingServletException();
		}

	}

	public static class FailingServletContextListener implements ServletContextListener {

		@Override
		public void contextInitialized(ServletContextEvent sce) {
			throw new FailingServletException();
		}

	}

	static class FailingServletException extends RuntimeException {

		FailingServletException() {
			super("Init Failure");
		}

	}

}
=======
/*
 * Copyright 2012-2021 the original author or authors.
 *
 * Licensed under the Apache License, Version 2.0 (the "License");
 * you may not use this file except in compliance with the License.
 * You may obtain a copy of the License at
 *
 *      https://www.apache.org/licenses/LICENSE-2.0
 *
 * Unless required by applicable law or agreed to in writing, software
 * distributed under the License is distributed on an "AS IS" BASIS,
 * WITHOUT WARRANTIES OR CONDITIONS OF ANY KIND, either express or implied.
 * See the License for the specific language governing permissions and
 * limitations under the License.
 */

package org.springframework.boot.web.servlet.server;

import java.io.File;
import java.io.FileInputStream;
import java.io.FileWriter;
import java.io.IOException;
import java.io.InputStream;
import java.io.PrintWriter;
import java.net.InetAddress;
import java.net.InetSocketAddress;
import java.net.MalformedURLException;
import java.net.ServerSocket;
import java.net.URI;
import java.net.URISyntaxException;
import java.net.URL;
import java.nio.charset.Charset;
import java.nio.charset.StandardCharsets;
import java.security.KeyStore;
import java.security.KeyStoreException;
import java.security.NoSuchAlgorithmException;
import java.security.cert.CertificateException;
import java.security.cert.X509Certificate;
import java.time.Duration;
import java.util.Arrays;
import java.util.Collection;
import java.util.Collections;
import java.util.Date;
import java.util.EnumSet;
import java.util.HashMap;
import java.util.Locale;
import java.util.Map;
import java.util.concurrent.ArrayBlockingQueue;
import java.util.concurrent.BlockingQueue;
import java.util.concurrent.BrokenBarrierException;
import java.util.concurrent.Callable;
import java.util.concurrent.CyclicBarrier;
import java.util.concurrent.Future;
import java.util.concurrent.FutureTask;
import java.util.concurrent.RunnableFuture;
import java.util.concurrent.atomic.AtomicBoolean;
import java.util.concurrent.atomic.AtomicReference;
import java.util.function.Supplier;
import java.util.zip.GZIPInputStream;

import javax.net.ssl.SSLContext;
import javax.net.ssl.SSLException;
import javax.servlet.AsyncContext;
import javax.servlet.Filter;
import javax.servlet.FilterChain;
import javax.servlet.FilterConfig;
import javax.servlet.GenericServlet;
import javax.servlet.ServletContext;
import javax.servlet.ServletContextEvent;
import javax.servlet.ServletContextListener;
import javax.servlet.ServletException;
import javax.servlet.ServletRegistration.Dynamic;
import javax.servlet.ServletRequest;
import javax.servlet.ServletResponse;
import javax.servlet.SessionCookieConfig;
import javax.servlet.http.HttpServlet;
import javax.servlet.http.HttpServletRequest;
import javax.servlet.http.HttpServletResponse;
import javax.servlet.http.HttpSession;

import org.apache.catalina.webresources.TomcatURLStreamHandlerFactory;
import org.apache.http.HttpResponse;
import org.apache.http.client.HttpClient;
import org.apache.http.client.entity.InputStreamFactory;
import org.apache.http.client.methods.HttpGet;
import org.apache.http.client.protocol.HttpClientContext;
import org.apache.http.conn.ssl.SSLConnectionSocketFactory;
import org.apache.http.conn.ssl.TrustSelfSignedStrategy;
import org.apache.http.impl.client.DefaultHttpRequestRetryHandler;
import org.apache.http.impl.client.HttpClientBuilder;
import org.apache.http.impl.client.HttpClients;
import org.apache.http.impl.client.StandardHttpRequestRetryHandler;
import org.apache.http.protocol.HttpContext;
import org.apache.http.ssl.SSLContextBuilder;
import org.apache.http.ssl.TrustStrategy;
import org.apache.jasper.EmbeddedServletOptions;
import org.apache.jasper.servlet.JspServlet;
import org.assertj.core.api.ThrowableAssert.ThrowingCallable;
import org.awaitility.Awaitility;
import org.junit.jupiter.api.AfterEach;
import org.junit.jupiter.api.Assumptions;
import org.junit.jupiter.api.Test;
import org.junit.jupiter.api.extension.ExtendWith;
import org.junit.jupiter.api.io.TempDir;
import org.mockito.InOrder;

import org.springframework.boot.system.ApplicationHome;
import org.springframework.boot.system.ApplicationTemp;
import org.springframework.boot.testsupport.system.CapturedOutput;
import org.springframework.boot.testsupport.system.OutputCaptureExtension;
import org.springframework.boot.testsupport.web.servlet.ExampleFilter;
import org.springframework.boot.testsupport.web.servlet.ExampleServlet;
import org.springframework.boot.web.server.Compression;
import org.springframework.boot.web.server.ErrorPage;
import org.springframework.boot.web.server.GracefulShutdownResult;
import org.springframework.boot.web.server.MimeMappings;
import org.springframework.boot.web.server.PortInUseException;
import org.springframework.boot.web.server.Shutdown;
import org.springframework.boot.web.server.Ssl;
import org.springframework.boot.web.server.Ssl.ClientAuth;
import org.springframework.boot.web.server.SslStoreProvider;
import org.springframework.boot.web.server.WebServer;
import org.springframework.boot.web.server.WebServerException;
import org.springframework.boot.web.servlet.FilterRegistrationBean;
import org.springframework.boot.web.servlet.ServletContextInitializer;
import org.springframework.boot.web.servlet.ServletRegistrationBean;
import org.springframework.boot.web.servlet.server.Session.SessionTrackingMode;
import org.springframework.core.io.ClassPathResource;
import org.springframework.core.io.Resource;
import org.springframework.http.HttpMethod;
import org.springframework.http.HttpStatus;
import org.springframework.http.client.ClientHttpRequest;
import org.springframework.http.client.ClientHttpResponse;
import org.springframework.http.client.HttpComponentsClientHttpRequestFactory;
import org.springframework.test.util.ReflectionTestUtils;
import org.springframework.util.ClassUtils;
import org.springframework.util.FileCopyUtils;
import org.springframework.util.SocketUtils;
import org.springframework.util.StreamUtils;

import static org.assertj.core.api.Assertions.assertThat;
import static org.assertj.core.api.Assertions.assertThatExceptionOfType;
import static org.assertj.core.api.Assertions.assertThatIOException;
import static org.assertj.core.api.Assertions.assertThatIllegalArgumentException;
import static org.assertj.core.api.Assertions.assertThatIllegalStateException;
import static org.assertj.core.api.Assertions.assertThatThrownBy;
import static org.junit.jupiter.api.Assertions.fail;
import static org.mockito.ArgumentMatchers.any;
import static org.mockito.BDDMockito.given;
import static org.mockito.Mockito.atLeastOnce;
import static org.mockito.Mockito.inOrder;
import static org.mockito.Mockito.mock;
import static org.mockito.Mockito.verify;

/**
 * Base for testing classes that extends {@link AbstractServletWebServerFactory}.
 *
 * @author Phillip Webb
 * @author Greg Turnquist
 * @author Andy Wilkinson
 * @author Raja Kolli
 */
@ExtendWith(OutputCaptureExtension.class)
public abstract class AbstractServletWebServerFactoryTests {

	@TempDir
	protected File tempDir;

	protected WebServer webServer;

	private final HttpClientContext httpClientContext = HttpClientContext.create();

	private final Supplier<HttpClientBuilder> httpClientBuilder = () -> HttpClients.custom()
			.setRetryHandler(new StandardHttpRequestRetryHandler(10, false) {

				@Override
				public boolean retryRequest(IOException exception, int executionCount, HttpContext context) {
					boolean retry = super.retryRequest(exception, executionCount, context);
					if (retry) {
						try {
							Thread.sleep(200);
						}
						catch (InterruptedException ex) {
							Thread.currentThread().interrupt();
						}
					}
					return retry;
				}

			});

	@AfterEach
	void tearDown() {
		if (this.webServer != null) {
			try {
				this.webServer.stop();
			}
			catch (Exception ex) {
				// Ignore
			}
		}
		if (ClassUtils.isPresent("org.apache.catalina.webresources.TomcatURLStreamHandlerFactory",
				getClass().getClassLoader())) {
			ReflectionTestUtils.setField(TomcatURLStreamHandlerFactory.class, "instance", null);
		}
		ReflectionTestUtils.setField(URL.class, "factory", null);
	}

	@AfterEach
	void clearUrlStreamHandlerFactory() {
		if (ClassUtils.isPresent("org.apache.catalina.webresources.TomcatURLStreamHandlerFactory",
				getClass().getClassLoader())) {
			ReflectionTestUtils.setField(TomcatURLStreamHandlerFactory.class, "instance", null);
			ReflectionTestUtils.setField(URL.class, "factory", null);
		}
	}

	@Test
	void startServlet() throws Exception {
		AbstractServletWebServerFactory factory = getFactory();
		this.webServer = factory.getWebServer(exampleServletRegistration());
		this.webServer.start();
		assertThat(getResponse(getLocalUrl("/hello"))).isEqualTo("Hello World");
	}

	@Test
	void startCalledTwice(CapturedOutput output) throws Exception {
		AbstractServletWebServerFactory factory = getFactory();
		this.webServer = factory.getWebServer(exampleServletRegistration());
		this.webServer.start();
		int port = this.webServer.getPort();
		this.webServer.start();
		assertThat(this.webServer.getPort()).isEqualTo(port);
		assertThat(getResponse(getLocalUrl("/hello"))).isEqualTo("Hello World");
		assertThat(output).containsOnlyOnce("started on port");
	}

	@Test
	void stopCalledTwice() {
		AbstractServletWebServerFactory factory = getFactory();
		this.webServer = factory.getWebServer(exampleServletRegistration());
		this.webServer.start();
		this.webServer.stop();
		this.webServer.stop();
	}

	@Test
	void emptyServerWhenPortIsMinusOne() {
		AbstractServletWebServerFactory factory = getFactory();
		factory.setPort(-1);
		this.webServer = factory.getWebServer(exampleServletRegistration());
		this.webServer.start();
		assertThat(this.webServer.getPort()).isEqualTo(-1);
	}

	@Test
	void stopServlet() throws Exception {
		AbstractServletWebServerFactory factory = getFactory();
		this.webServer = factory.getWebServer(exampleServletRegistration());
		this.webServer.start();
		int port = this.webServer.getPort();
		this.webServer.stop();
		assertThatIOException().isThrownBy(() -> getResponse(getLocalUrl(port, "/hello")));
	}

	@Test
	void startServletAndFilter() throws Exception {
		AbstractServletWebServerFactory factory = getFactory();
		this.webServer = factory.getWebServer(exampleServletRegistration(),
				new FilterRegistrationBean<>(new ExampleFilter()));
		this.webServer.start();
		assertThat(getResponse(getLocalUrl("/hello"))).isEqualTo("[Hello World]");
	}

	@Test
	void startBlocksUntilReadyToServe() {
		AbstractServletWebServerFactory factory = getFactory();
		final Date[] date = new Date[1];
		this.webServer = factory.getWebServer((servletContext) -> {
			try {
				Thread.sleep(500);
				date[0] = new Date();
			}
			catch (InterruptedException ex) {
				throw new ServletException(ex);
			}
		});
		this.webServer.start();
		assertThat(date[0]).isNotNull();
	}

	@Test
	void loadOnStartAfterContextIsInitialized() {
		AbstractServletWebServerFactory factory = getFactory();
		final InitCountingServlet servlet = new InitCountingServlet();
		this.webServer = factory
				.getWebServer((servletContext) -> servletContext.addServlet("test", servlet).setLoadOnStartup(1));
		assertThat(servlet.getInitCount()).isEqualTo(0);
		this.webServer.start();
		assertThat(servlet.getInitCount()).isEqualTo(1);
	}

	@Test
	void portIsMinusOneWhenConnectionIsClosed() {
		AbstractServletWebServerFactory factory = getFactory();
		this.webServer = factory.getWebServer();
		this.webServer.start();
		assertThat(this.webServer.getPort()).isGreaterThan(0);
		this.webServer.stop();
		assertThat(this.webServer.getPort()).isEqualTo(-1);
	}

	@Test
	void specificPort() throws Exception {
		AbstractServletWebServerFactory factory = getFactory();
		int specificPort = doWithRetry(() -> {
			int port = SocketUtils.findAvailableTcpPort(41000);
			factory.setPort(port);
			this.webServer = factory.getWebServer(exampleServletRegistration());
			this.webServer.start();
			return port;
		});
		assertThat(getResponse("http://localhost:" + specificPort + "/hello")).isEqualTo("Hello World");
		assertThat(this.webServer.getPort()).isEqualTo(specificPort);
	}

	@Test
	void specificContextRoot() throws Exception {
		AbstractServletWebServerFactory factory = getFactory();
		factory.setContextPath("/say");
		this.webServer = factory.getWebServer(exampleServletRegistration());
		this.webServer.start();
		assertThat(getResponse(getLocalUrl("/say/hello"))).isEqualTo("Hello World");
	}

	@Test
	void contextPathIsLoggedOnStartup(CapturedOutput output) {
		AbstractServletWebServerFactory factory = getFactory();
		factory.setContextPath("/custom");
		this.webServer = factory.getWebServer(exampleServletRegistration());
		this.webServer.start();
		assertThat(output).containsOnlyOnce("with context path '/custom'");
	}

	@Test
	void contextPathMustStartWithSlash() {
		assertThatIllegalArgumentException().isThrownBy(() -> getFactory().setContextPath("missingslash"))
				.withMessageContaining("ContextPath must start with '/' and not end with '/'");
	}

	@Test
	void contextPathMustNotEndWithSlash() {
		assertThatIllegalArgumentException().isThrownBy(() -> getFactory().setContextPath("extraslash/"))
				.withMessageContaining("ContextPath must start with '/' and not end with '/'");
	}

	@Test
	void contextRootPathMustNotBeSlash() {
		assertThatIllegalArgumentException().isThrownBy(() -> getFactory().setContextPath("/"))
				.withMessageContaining("Root ContextPath must be specified using an empty string");
	}

	@Test
	void multipleConfigurations() throws Exception {
		AbstractServletWebServerFactory factory = getFactory();
		ServletContextInitializer[] initializers = new ServletContextInitializer[6];
		Arrays.setAll(initializers, (i) -> mock(ServletContextInitializer.class));
		factory.setInitializers(Arrays.asList(initializers[2], initializers[3]));
		factory.addInitializers(initializers[4], initializers[5]);
		this.webServer = factory.getWebServer(initializers[0], initializers[1]);
		this.webServer.start();
		InOrder ordered = inOrder((Object[]) initializers);
		for (ServletContextInitializer initializer : initializers) {
			ordered.verify(initializer).onStartup(any(ServletContext.class));
		}
	}

	@Test
	void documentRoot() throws Exception {
		AbstractServletWebServerFactory factory = getFactory();
		addTestTxtFile(factory);
		this.webServer = factory.getWebServer();
		this.webServer.start();
		assertThat(getResponse(getLocalUrl("/test.txt"))).isEqualTo("test");
	}

	@Test
	void mimeType() throws Exception {
		FileCopyUtils.copy("test", new FileWriter(new File(this.tempDir, "test.xxcss")));
		AbstractServletWebServerFactory factory = getFactory();
		factory.setRegisterDefaultServlet(true);
		factory.setDocumentRoot(this.tempDir);
		MimeMappings mimeMappings = new MimeMappings();
		mimeMappings.add("xxcss", "text/css");
		factory.setMimeMappings(mimeMappings);
		this.webServer = factory.getWebServer();
		this.webServer.start();
		ClientHttpResponse response = getClientResponse(getLocalUrl("/test.xxcss"));
		assertThat(response.getHeaders().getContentType().toString()).isEqualTo("text/css");
		response.close();
	}

	@Test
	void errorPage() throws Exception {
		AbstractServletWebServerFactory factory = getFactory();
		factory.addErrorPages(new ErrorPage(HttpStatus.INTERNAL_SERVER_ERROR, "/hello"));
		this.webServer = factory.getWebServer(exampleServletRegistration(), errorServletRegistration());
		this.webServer.start();
		assertThat(getResponse(getLocalUrl("/hello"))).isEqualTo("Hello World");
		assertThat(getResponse(getLocalUrl("/bang"))).isEqualTo("Hello World");
	}

	@Test
	void errorPageFromPutRequest() throws Exception {
		AbstractServletWebServerFactory factory = getFactory();
		factory.addErrorPages(new ErrorPage(HttpStatus.INTERNAL_SERVER_ERROR, "/hello"));
		this.webServer = factory.getWebServer(exampleServletRegistration(), errorServletRegistration());
		this.webServer.start();
		assertThat(getResponse(getLocalUrl("/hello"), HttpMethod.PUT)).isEqualTo("Hello World");
		assertThat(getResponse(getLocalUrl("/bang"), HttpMethod.PUT)).isEqualTo("Hello World");
	}

	@Test
	void basicSslFromClassPath() throws Exception {
		testBasicSslWithKeyStore("classpath:test.jks");
	}

	@Test
	void basicSslFromFileSystem() throws Exception {
		testBasicSslWithKeyStore("src/test/resources/test.jks");
	}

	@Test
	void sslDisabled() throws Exception {
		AbstractServletWebServerFactory factory = getFactory();
		Ssl ssl = getSsl(null, "password", "classpath:test.jks");
		ssl.setEnabled(false);
		factory.setSsl(ssl);
		this.webServer = factory.getWebServer(new ServletRegistrationBean<>(new ExampleServlet(true, false), "/hello"));
		this.webServer.start();
		SSLConnectionSocketFactory socketFactory = new SSLConnectionSocketFactory(
				new SSLContextBuilder().loadTrustMaterial(null, new TrustSelfSignedStrategy()).build());
		HttpClient httpClient = HttpClients.custom().setSSLSocketFactory(socketFactory).build();
		HttpComponentsClientHttpRequestFactory requestFactory = new HttpComponentsClientHttpRequestFactory(httpClient);
		assertThatExceptionOfType(SSLException.class)
				.isThrownBy(() -> getResponse(getLocalUrl("https", "/hello"), requestFactory));
	}

	@Test
	void sslGetScheme() throws Exception { // gh-2232
		AbstractServletWebServerFactory factory = getFactory();
		factory.setSsl(getSsl(null, "password", "src/test/resources/test.jks"));
		this.webServer = factory.getWebServer(new ServletRegistrationBean<>(new ExampleServlet(true, false), "/hello"));
		this.webServer.start();
		SSLConnectionSocketFactory socketFactory = new SSLConnectionSocketFactory(
				new SSLContextBuilder().loadTrustMaterial(null, new TrustSelfSignedStrategy()).build());
		HttpClient httpClient = HttpClients.custom().setSSLSocketFactory(socketFactory).build();
		HttpComponentsClientHttpRequestFactory requestFactory = new HttpComponentsClientHttpRequestFactory(httpClient);
		assertThat(getResponse(getLocalUrl("https", "/hello"), requestFactory)).contains("scheme=https");
	}

	@Test
	void sslKeyAlias() throws Exception {
		AbstractServletWebServerFactory factory = getFactory();
		Ssl ssl = getSsl(null, "password", "test-alias", "src/test/resources/test.jks");
		factory.setSsl(ssl);
		ServletRegistrationBean<ExampleServlet> registration = new ServletRegistrationBean<>(
				new ExampleServlet(true, false), "/hello");
		this.webServer = factory.getWebServer(registration);
		this.webServer.start();
		TrustStrategy trustStrategy = new SerialNumberValidatingTrustSelfSignedStrategy("3a3aaec8");
		SSLContext sslContext = new SSLContextBuilder().loadTrustMaterial(null, trustStrategy).build();
		HttpClient httpClient = HttpClients.custom().setSSLSocketFactory(new SSLConnectionSocketFactory(sslContext))
				.build();
		String response = getResponse(getLocalUrl("https", "/hello"),
				new HttpComponentsClientHttpRequestFactory(httpClient));
		assertThat(response).contains("scheme=https");
	}

	@Test
	void sslWithInvalidAliasFailsDuringStartup() {
		AbstractServletWebServerFactory factory = getFactory();
		Ssl ssl = getSsl(null, "password", "test-alias-404", "src/test/resources/test.jks");
		factory.setSsl(ssl);
		ServletRegistrationBean<ExampleServlet> registration = new ServletRegistrationBean<>(
				new ExampleServlet(true, false), "/hello");
		ThrowingCallable call = () -> factory.getWebServer(registration).start();
		assertThatSslWithInvalidAliasCallFails(call);
	}

	protected void assertThatSslWithInvalidAliasCallFails(ThrowingCallable call) {
		assertThatThrownBy(call).hasStackTraceContaining("Keystore does not contain specified alias 'test-alias-404'");
	}

	@Test
	void serverHeaderIsDisabledByDefaultWhenUsingSsl() throws Exception {
		AbstractServletWebServerFactory factory = getFactory();
		factory.setSsl(getSsl(null, "password", "src/test/resources/test.jks"));
		this.webServer = factory.getWebServer(new ServletRegistrationBean<>(new ExampleServlet(true, false), "/hello"));
		this.webServer.start();
		SSLConnectionSocketFactory socketFactory = new SSLConnectionSocketFactory(
				new SSLContextBuilder().loadTrustMaterial(null, new TrustSelfSignedStrategy()).build());
		HttpClient httpClient = this.httpClientBuilder.get().setSSLSocketFactory(socketFactory).build();
		ClientHttpResponse response = getClientResponse(getLocalUrl("https", "/hello"), HttpMethod.GET,
				new HttpComponentsClientHttpRequestFactory(httpClient));
		assertThat(response.getHeaders().get("Server")).isNullOrEmpty();
	}

	@Test
	void serverHeaderCanBeCustomizedWhenUsingSsl() throws Exception {
		AbstractServletWebServerFactory factory = getFactory();
		factory.setServerHeader("MyServer");
		factory.setSsl(getSsl(null, "password", "src/test/resources/test.jks"));
		this.webServer = factory.getWebServer(new ServletRegistrationBean<>(new ExampleServlet(true, false), "/hello"));
		this.webServer.start();
		SSLConnectionSocketFactory socketFactory = new SSLConnectionSocketFactory(
				new SSLContextBuilder().loadTrustMaterial(null, new TrustSelfSignedStrategy()).build());
		HttpClient httpClient = this.httpClientBuilder.get().setSSLSocketFactory(socketFactory)
				.setRetryHandler(new DefaultHttpRequestRetryHandler(10, false)).build();
		ClientHttpResponse response = getClientResponse(getLocalUrl("https", "/hello"), HttpMethod.GET,
				new HttpComponentsClientHttpRequestFactory(httpClient));
		assertThat(response.getHeaders().get("Server")).containsExactly("MyServer");
	}

	protected final void testBasicSslWithKeyStore(String keyStore) throws Exception {
		AbstractServletWebServerFactory factory = getFactory();
		addTestTxtFile(factory);
		factory.setSsl(getSsl(null, "password", keyStore));
		this.webServer = factory.getWebServer();
		this.webServer.start();
		SSLConnectionSocketFactory socketFactory = new SSLConnectionSocketFactory(
				new SSLContextBuilder().loadTrustMaterial(null, new TrustSelfSignedStrategy()).build());
		HttpClient httpClient = this.httpClientBuilder.get().setSSLSocketFactory(socketFactory).build();
		HttpComponentsClientHttpRequestFactory requestFactory = new HttpComponentsClientHttpRequestFactory(httpClient);
		assertThat(getResponse(getLocalUrl("https", "/test.txt"), requestFactory)).isEqualTo("test");
	}

	@Test
	void pkcs12KeyStoreAndTrustStore() throws Exception {
		AbstractServletWebServerFactory factory = getFactory();
		addTestTxtFile(factory);
		factory.setSsl(getSsl(ClientAuth.NEED, null, "classpath:test.p12", "classpath:test.p12", null, null));
		this.webServer = factory.getWebServer();
		this.webServer.start();
		KeyStore keyStore = KeyStore.getInstance("pkcs12");
		keyStore.load(new FileInputStream(new File("src/test/resources/test.p12")), "secret".toCharArray());
		SSLConnectionSocketFactory socketFactory = new SSLConnectionSocketFactory(
				new SSLContextBuilder().loadTrustMaterial(null, new TrustSelfSignedStrategy())
						.loadKeyMaterial(keyStore, "secret".toCharArray()).build());
		HttpClient httpClient = this.httpClientBuilder.get().setSSLSocketFactory(socketFactory).build();
		HttpComponentsClientHttpRequestFactory requestFactory = new HttpComponentsClientHttpRequestFactory(httpClient);
		assertThat(getResponse(getLocalUrl("https", "/test.txt"), requestFactory)).isEqualTo("test");
	}

	@Test
	void sslNeedsClientAuthenticationSucceedsWithClientCertificate() throws Exception {
		AbstractServletWebServerFactory factory = getFactory();
		factory.setRegisterDefaultServlet(true);
		addTestTxtFile(factory);
		factory.setSsl(getSsl(ClientAuth.NEED, "password", "classpath:test.jks", "classpath:test.jks", null, null));
		this.webServer = factory.getWebServer();
		this.webServer.start();
		KeyStore keyStore = KeyStore.getInstance(KeyStore.getDefaultType());
		keyStore.load(new FileInputStream(new File("src/test/resources/test.jks")), "secret".toCharArray());
		SSLConnectionSocketFactory socketFactory = new SSLConnectionSocketFactory(
				new SSLContextBuilder().loadTrustMaterial(null, new TrustSelfSignedStrategy())
						.loadKeyMaterial(keyStore, "password".toCharArray()).build());
		HttpClient httpClient = this.httpClientBuilder.get().setSSLSocketFactory(socketFactory).build();
		HttpComponentsClientHttpRequestFactory requestFactory = new HttpComponentsClientHttpRequestFactory(httpClient);
		assertThat(getResponse(getLocalUrl("https", "/test.txt"), requestFactory)).isEqualTo("test");
	}

	@Test
	void sslNeedsClientAuthenticationFailsWithoutClientCertificate() throws Exception {
		AbstractServletWebServerFactory factory = getFactory();
		addTestTxtFile(factory);
		factory.setSsl(getSsl(ClientAuth.NEED, "password", "classpath:test.jks"));
		this.webServer = factory.getWebServer();
		this.webServer.start();
		SSLConnectionSocketFactory socketFactory = new SSLConnectionSocketFactory(
				new SSLContextBuilder().loadTrustMaterial(null, new TrustSelfSignedStrategy()).build());
		HttpClient httpClient = this.httpClientBuilder.get().setSSLSocketFactory(socketFactory).build();
		HttpComponentsClientHttpRequestFactory requestFactory = new HttpComponentsClientHttpRequestFactory(httpClient);
		String localUrl = getLocalUrl("https", "/test.txt");
		assertThatIOException().isThrownBy(() -> getResponse(localUrl, requestFactory));
	}

	@Test
	void sslWantsClientAuthenticationSucceedsWithClientCertificate() throws Exception {
		AbstractServletWebServerFactory factory = getFactory();
		addTestTxtFile(factory);
		factory.setSsl(
				getSsl(ClientAuth.WANT, "password", "classpath:test.jks", null, new String[] { "TLSv1.2" }, null));
		this.webServer = factory.getWebServer();
		this.webServer.start();
		KeyStore keyStore = KeyStore.getInstance(KeyStore.getDefaultType());
		keyStore.load(new FileInputStream(new File("src/test/resources/test.jks")), "secret".toCharArray());
		SSLConnectionSocketFactory socketFactory = new SSLConnectionSocketFactory(
				new SSLContextBuilder().loadTrustMaterial(null, new TrustSelfSignedStrategy())
						.loadKeyMaterial(keyStore, "password".toCharArray()).build());
		HttpClient httpClient = this.httpClientBuilder.get().setSSLSocketFactory(socketFactory).build();
		HttpComponentsClientHttpRequestFactory requestFactory = new HttpComponentsClientHttpRequestFactory(httpClient);
		assertThat(getResponse(getLocalUrl("https", "/test.txt"), requestFactory)).isEqualTo("test");
	}

	@Test
	void sslWantsClientAuthenticationSucceedsWithoutClientCertificate() throws Exception {
		AbstractServletWebServerFactory factory = getFactory();
		addTestTxtFile(factory);
		factory.setSsl(getSsl(ClientAuth.WANT, "password", "classpath:test.jks"));
		this.webServer = factory.getWebServer();
		this.webServer.start();
		SSLConnectionSocketFactory socketFactory = new SSLConnectionSocketFactory(
				new SSLContextBuilder().loadTrustMaterial(null, new TrustSelfSignedStrategy()).build());
		HttpClient httpClient = this.httpClientBuilder.get().setSSLSocketFactory(socketFactory).build();
		HttpComponentsClientHttpRequestFactory requestFactory = new HttpComponentsClientHttpRequestFactory(httpClient);
		assertThat(getResponse(getLocalUrl("https", "/test.txt"), requestFactory)).isEqualTo("test");
	}

	@Test
	void sslWithCustomSslStoreProvider() throws Exception {
		AbstractServletWebServerFactory factory = getFactory();
		addTestTxtFile(factory);
		Ssl ssl = new Ssl();
		ssl.setClientAuth(ClientAuth.NEED);
		ssl.setKeyPassword("password");
		factory.setSsl(ssl);
		SslStoreProvider sslStoreProvider = mock(SslStoreProvider.class);
		given(sslStoreProvider.getKeyStore()).willReturn(loadStore());
		given(sslStoreProvider.getTrustStore()).willReturn(loadStore());
		factory.setSslStoreProvider(sslStoreProvider);
		this.webServer = factory.getWebServer();
		this.webServer.start();
		KeyStore keyStore = KeyStore.getInstance(KeyStore.getDefaultType());
		keyStore.load(new FileInputStream(new File("src/test/resources/test.jks")), "secret".toCharArray());
		SSLConnectionSocketFactory socketFactory = new SSLConnectionSocketFactory(
				new SSLContextBuilder().loadTrustMaterial(null, new TrustSelfSignedStrategy())
						.loadKeyMaterial(keyStore, "password".toCharArray()).build());
		HttpClient httpClient = this.httpClientBuilder.get().setSSLSocketFactory(socketFactory).build();
		HttpComponentsClientHttpRequestFactory requestFactory = new HttpComponentsClientHttpRequestFactory(httpClient);
		assertThat(getResponse(getLocalUrl("https", "/test.txt"), requestFactory)).isEqualTo("test");
		verify(sslStoreProvider, atLeastOnce()).getKeyStore();
		verify(sslStoreProvider, atLeastOnce()).getTrustStore();
	}

	@Test
	void disableJspServletRegistration() throws Exception {
		AbstractServletWebServerFactory factory = getFactory();
		factory.getJsp().setRegistered(false);
		this.webServer = factory.getWebServer();
		assertThat(getJspServlet()).isNull();
	}

	@Test
	void cannotReadClassPathFiles() throws Exception {
		AbstractServletWebServerFactory factory = getFactory();
		this.webServer = factory.getWebServer(exampleServletRegistration());
		this.webServer.start();
		ClientHttpResponse response = getClientResponse(
				getLocalUrl("/org/springframework/boot/SpringApplication.class"));
		assertThat(response.getStatusCode()).isEqualTo(HttpStatus.NOT_FOUND);
	}

	protected Ssl getSsl(ClientAuth clientAuth, String keyPassword, String keyStore) {
		return getSsl(clientAuth, keyPassword, keyStore, null, null, null);
	}

	protected Ssl getSsl(ClientAuth clientAuth, String keyPassword, String keyAlias, String keyStore) {
		return getSsl(clientAuth, keyPassword, keyAlias, keyStore, null, null, null);
	}

	private Ssl getSsl(ClientAuth clientAuth, String keyPassword, String keyStore, String trustStore,
			String[] supportedProtocols, String[] ciphers) {
		return getSsl(clientAuth, keyPassword, null, keyStore, trustStore, supportedProtocols, ciphers);
	}

	private Ssl getSsl(ClientAuth clientAuth, String keyPassword, String keyAlias, String keyStore, String trustStore,
			String[] supportedProtocols, String[] ciphers) {
		Ssl ssl = new Ssl();
		ssl.setClientAuth(clientAuth);
		if (keyPassword != null) {
			ssl.setKeyPassword(keyPassword);
		}
		if (keyAlias != null) {
			ssl.setKeyAlias(keyAlias);
		}
		if (keyStore != null) {
			ssl.setKeyStore(keyStore);
			ssl.setKeyStorePassword("secret");
			ssl.setKeyStoreType(getStoreType(keyStore));
		}
		if (trustStore != null) {
			ssl.setTrustStore(trustStore);
			ssl.setTrustStorePassword("secret");
			ssl.setTrustStoreType(getStoreType(trustStore));
		}
		if (ciphers != null) {
			ssl.setCiphers(ciphers);
		}
		if (supportedProtocols != null) {
			ssl.setEnabledProtocols(supportedProtocols);
		}
		return ssl;
	}

	protected void testRestrictedSSLProtocolsAndCipherSuites(String[] protocols, String[] ciphers) throws Exception {
		AbstractServletWebServerFactory factory = getFactory();
		factory.setSsl(getSsl(null, "password", "src/test/resources/restricted.jks", null, protocols, ciphers));
		this.webServer = factory.getWebServer(new ServletRegistrationBean<>(new ExampleServlet(true, false), "/hello"));
		this.webServer.start();
		SSLConnectionSocketFactory socketFactory = new SSLConnectionSocketFactory(
				new SSLContextBuilder().loadTrustMaterial(null, new TrustSelfSignedStrategy()).build());
		HttpClient httpClient = this.httpClientBuilder.get().setSSLSocketFactory(socketFactory).build();
		HttpComponentsClientHttpRequestFactory requestFactory = new HttpComponentsClientHttpRequestFactory(httpClient);
		assertThat(getResponse(getLocalUrl("https", "/hello"), requestFactory)).contains("scheme=https");
	}

	private String getStoreType(String keyStore) {
		return keyStore.endsWith(".p12") ? "pkcs12" : null;
	}

	@Test
	void defaultSessionTimeout() {
		assertThat(getFactory().getSession().getTimeout()).hasMinutes(30);
	}

	@Test
	void persistSession() throws Exception {
		AbstractServletWebServerFactory factory = getFactory();
		factory.getSession().setPersistent(true);
		this.webServer = factory.getWebServer(sessionServletRegistration());
		this.webServer.start();
		String s1 = getResponse(getLocalUrl("/session"));
		String s2 = getResponse(getLocalUrl("/session"));
		this.webServer.stop();
		this.webServer = factory.getWebServer(sessionServletRegistration());
		this.webServer.start();
		String s3 = getResponse(getLocalUrl("/session"));
		String message = "Session error s1=" + s1 + " s2=" + s2 + " s3=" + s3;
		assertThat(s2.split(":")[0]).as(message).isEqualTo(s1.split(":")[1]);
		assertThat(s3.split(":")[0]).as(message).isEqualTo(s2.split(":")[1]);
	}

	@Test
	void persistSessionInSpecificSessionStoreDir() throws Exception {
		AbstractServletWebServerFactory factory = getFactory();
		File sessionStoreDir = new File(this.tempDir, "sessions");
		sessionStoreDir.mkdir();
		factory.getSession().setPersistent(true);
		factory.getSession().setStoreDir(sessionStoreDir);
		this.webServer = factory.getWebServer(sessionServletRegistration());
		this.webServer.start();
		getResponse(getLocalUrl("/session"));
		this.webServer.stop();
		File[] dirContents = sessionStoreDir.listFiles((dir, name) -> !(".".equals(name) || "..".equals(name)));
		assertThat(dirContents).isNotEmpty();
	}

	@Test
	void getValidSessionStoreWhenSessionStoreNotSet() {
		AbstractServletWebServerFactory factory = getFactory();
		File dir = factory.getValidSessionStoreDir(false);
		assertThat(dir.getName()).isEqualTo("servlet-sessions");
		assertThat(dir.getParentFile()).isEqualTo(new ApplicationTemp().getDir());
	}

	@Test
	void getValidSessionStoreWhenSessionStoreIsRelative() {
		AbstractServletWebServerFactory factory = getFactory();
		factory.getSession().setStoreDir(new File("sessions"));
		File dir = factory.getValidSessionStoreDir(false);
		assertThat(dir.getName()).isEqualTo("sessions");
		assertThat(dir.getParentFile()).isEqualTo(new ApplicationHome().getDir());
	}

	@Test
	void getValidSessionStoreWhenSessionStoreReferencesFile() throws Exception {
		AbstractServletWebServerFactory factory = getFactory();
		File file = new File(this.tempDir, "file");
		file.createNewFile();
		factory.getSession().setStoreDir(file);
		assertThatIllegalStateException().isThrownBy(() -> factory.getValidSessionStoreDir(false))
				.withMessageContaining("points to a file");
	}

	@Test
	void sessionCookieConfiguration() {
		AbstractServletWebServerFactory factory = getFactory();
		factory.getSession().getCookie().setName("testname");
		factory.getSession().getCookie().setDomain("testdomain");
		factory.getSession().getCookie().setPath("/testpath");
		factory.getSession().getCookie().setComment("testcomment");
		factory.getSession().getCookie().setHttpOnly(true);
		factory.getSession().getCookie().setSecure(true);
		factory.getSession().getCookie().setMaxAge(Duration.ofSeconds(60));
		final AtomicReference<SessionCookieConfig> configReference = new AtomicReference<>();
		this.webServer = factory.getWebServer((context) -> configReference.set(context.getSessionCookieConfig()));
		SessionCookieConfig sessionCookieConfig = configReference.get();
		assertThat(sessionCookieConfig.getName()).isEqualTo("testname");
		assertThat(sessionCookieConfig.getDomain()).isEqualTo("testdomain");
		assertThat(sessionCookieConfig.getPath()).isEqualTo("/testpath");
		assertThat(sessionCookieConfig.getComment()).isEqualTo("testcomment");
		assertThat(sessionCookieConfig.isHttpOnly()).isTrue();
		assertThat(sessionCookieConfig.isSecure()).isTrue();
		assertThat(sessionCookieConfig.getMaxAge()).isEqualTo(60);
	}

	@Test
	void sslSessionTracking() {
		AbstractServletWebServerFactory factory = getFactory();
		Ssl ssl = new Ssl();
		ssl.setEnabled(true);
		ssl.setKeyStore("src/test/resources/test.jks");
		ssl.setKeyPassword("password");
		factory.setSsl(ssl);
		factory.getSession().setTrackingModes(EnumSet.of(SessionTrackingMode.SSL));
		AtomicReference<ServletContext> contextReference = new AtomicReference<>();
		this.webServer = factory.getWebServer(contextReference::set);
		assertThat(contextReference.get().getEffectiveSessionTrackingModes())
				.isEqualTo(EnumSet.of(javax.servlet.SessionTrackingMode.SSL));
	}

	@Test
	void compressionOfResponseToGetRequest() throws Exception {
		assertThat(doTestCompression(10000, null, null)).isTrue();
	}

	@Test
	void compressionOfResponseToPostRequest() throws Exception {
		assertThat(doTestCompression(10000, null, null, HttpMethod.POST)).isTrue();
	}

	@Test
	void noCompressionForSmallResponse() throws Exception {
		assertThat(doTestCompression(100, null, null)).isFalse();
	}

	@Test
	void noCompressionForMimeType() throws Exception {
		String[] mimeTypes = new String[] { "text/html", "text/xml", "text/css" };
		assertThat(doTestCompression(10000, mimeTypes, null)).isFalse();
	}

	@Test
	void noCompressionForUserAgent() throws Exception {
		assertThat(doTestCompression(10000, null, new String[] { "testUserAgent" })).isFalse();
	}

	@Test
	void compressionWithoutContentSizeHeader() throws Exception {
		AbstractServletWebServerFactory factory = getFactory();
		Compression compression = new Compression();
		compression.setEnabled(true);
		factory.setCompression(compression);
		this.webServer = factory.getWebServer(new ServletRegistrationBean<>(new ExampleServlet(false, true), "/hello"));
		this.webServer.start();
		TestGzipInputStreamFactory inputStreamFactory = new TestGzipInputStreamFactory();
		Map<String, InputStreamFactory> contentDecoderMap = Collections.singletonMap("gzip", inputStreamFactory);
		getResponse(getLocalUrl("/hello"), new HttpComponentsClientHttpRequestFactory(
				this.httpClientBuilder.get().setContentDecoderRegistry(contentDecoderMap).build()));
		assertThat(inputStreamFactory.wasCompressionUsed()).isTrue();
	}

	@Test
	void mimeMappingsAreCorrectlyConfigured() {
		AbstractServletWebServerFactory factory = getFactory();
		this.webServer = factory.getWebServer();
		Map<String, String> configuredMimeMappings = getActualMimeMappings();
		Collection<MimeMappings.Mapping> expectedMimeMappings = MimeMappings.DEFAULT.getAll();
		configuredMimeMappings.forEach(
				(key, value) -> assertThat(expectedMimeMappings).contains(new MimeMappings.Mapping(key, value)));
		for (MimeMappings.Mapping mapping : expectedMimeMappings) {
			assertThat(configuredMimeMappings).containsEntry(mapping.getExtension(), mapping.getMimeType());
		}
		assertThat(configuredMimeMappings.size()).isEqualTo(expectedMimeMappings.size());
	}

	@Test
	void rootServletContextResource() {
		AbstractServletWebServerFactory factory = getFactory();
		final AtomicReference<URL> rootResource = new AtomicReference<>();
		this.webServer = factory.getWebServer((servletContext) -> {
			try {
				rootResource.set(servletContext.getResource("/"));
			}
			catch (MalformedURLException ex) {
				throw new ServletException(ex);
			}
		});
		this.webServer.start();
		assertThat(rootResource.get()).isNotNull();
	}

	@Test
	void customServerHeader() throws Exception {
		AbstractServletWebServerFactory factory = getFactory();
		factory.setServerHeader("MyServer");
		this.webServer = factory.getWebServer(exampleServletRegistration());
		this.webServer.start();
		ClientHttpResponse response = getClientResponse(getLocalUrl("/hello"));
		assertThat(response.getHeaders().getFirst("server")).isEqualTo("MyServer");
	}

	@Test
	void serverHeaderIsDisabledByDefault() throws Exception {
		AbstractServletWebServerFactory factory = getFactory();
		this.webServer = factory.getWebServer(exampleServletRegistration());
		this.webServer.start();
		ClientHttpResponse response = getClientResponse(getLocalUrl("/hello"));
		assertThat(response.getHeaders().getFirst("server")).isNull();
	}

	@Test
	protected void portClashOfPrimaryConnectorResultsInPortInUseException() throws Exception {
		doWithBlockedPort((port) -> {
			assertThatExceptionOfType(RuntimeException.class).isThrownBy(() -> {
				AbstractServletWebServerFactory factory = getFactory();
				factory.setPort(port);
				AbstractServletWebServerFactoryTests.this.webServer = factory.getWebServer();
				AbstractServletWebServerFactoryTests.this.webServer.start();
			}).satisfies((ex) -> handleExceptionCausedByBlockedPortOnPrimaryConnector(ex, port));
		});
	}

	@Test
	void portClashOfSecondaryConnectorResultsInPortInUseException() throws Exception {
		doWithBlockedPort((port) -> {
			assertThatExceptionOfType(RuntimeException.class).isThrownBy(() -> {
				AbstractServletWebServerFactory factory = getFactory();
				addConnector(port, factory);
				AbstractServletWebServerFactoryTests.this.webServer = factory.getWebServer();
				AbstractServletWebServerFactoryTests.this.webServer.start();
			}).satisfies((ex) -> handleExceptionCausedByBlockedPortOnSecondaryConnector(ex, port));
		});
	}

	@Test
	void malformedAddress() throws Exception {
		AbstractServletWebServerFactory factory = getFactory();
		factory.setAddress(InetAddress.getByName("255.255.255.255"));
		assertThatExceptionOfType(RuntimeException.class).isThrownBy(() -> {
			this.webServer = factory.getWebServer();
			this.webServer.start();
		}).isNotInstanceOf(PortInUseException.class);
	}

	@Test
	void localeCharsetMappingsAreConfigured() {
		AbstractServletWebServerFactory factory = getFactory();
		Map<Locale, Charset> mappings = new HashMap<>();
		mappings.put(Locale.GERMAN, StandardCharsets.UTF_8);
		factory.setLocaleCharsetMappings(mappings);
		this.webServer = factory.getWebServer();
		assertThat(getCharset(Locale.GERMAN)).isEqualTo(StandardCharsets.UTF_8);
		assertThat(getCharset(Locale.ITALIAN)).isNull();
	}

	@Test
	void jspServletInitParameters() throws Exception {
		Map<String, String> initParameters = new HashMap<>();
		initParameters.put("a", "alpha");
		AbstractServletWebServerFactory factory = getFactory();
		factory.getJsp().setInitParameters(initParameters);
		this.webServer = factory.getWebServer();
		Assumptions.assumeFalse(getJspServlet() == null);
		JspServlet jspServlet = getJspServlet();
		assertThat(jspServlet.getInitParameter("a")).isEqualTo("alpha");
	}

	@Test
	void jspServletIsNotInDevelopmentModeByDefault() throws Exception {
		AbstractServletWebServerFactory factory = getFactory();
		this.webServer = factory.getWebServer();
		Assumptions.assumeFalse(getJspServlet() == null);
		JspServlet jspServlet = getJspServlet();
		EmbeddedServletOptions options = (EmbeddedServletOptions) ReflectionTestUtils.getField(jspServlet, "options");
		assertThat(options.getDevelopment()).isFalse();
	}

	@Test
	void faultyFilterCausesStartFailure() {
		AbstractServletWebServerFactory factory = getFactory();
		factory.addInitializers((servletContext) -> servletContext.addFilter("faulty", new Filter() {

			@Override
			public void init(FilterConfig filterConfig) throws ServletException {
				throw new ServletException("Faulty filter");
			}

			@Override
			public void doFilter(ServletRequest request, ServletResponse response, FilterChain chain)
					throws IOException, ServletException {
				chain.doFilter(request, response);
			}

			@Override
			public void destroy() {
			}

		}));
		assertThatExceptionOfType(WebServerException.class).isThrownBy(() -> factory.getWebServer().start());
	}

	@Test
	void sessionConfiguration() {
		AbstractServletWebServerFactory factory = getFactory();
		factory.getSession().setTimeout(Duration.ofSeconds(123));
		factory.getSession().setTrackingModes(EnumSet.of(SessionTrackingMode.COOKIE, SessionTrackingMode.URL));
		factory.getSession().getCookie().setName("testname");
		factory.getSession().getCookie().setDomain("testdomain");
		factory.getSession().getCookie().setPath("/testpath");
		factory.getSession().getCookie().setComment("testcomment");
		factory.getSession().getCookie().setHttpOnly(true);
		factory.getSession().getCookie().setSecure(true);
		factory.getSession().getCookie().setMaxAge(Duration.ofMinutes(1));
		AtomicReference<ServletContext> contextReference = new AtomicReference<>();
		factory.getWebServer(contextReference::set).start();
		ServletContext servletContext = contextReference.get();
		assertThat(servletContext.getEffectiveSessionTrackingModes())
				.isEqualTo(EnumSet.of(javax.servlet.SessionTrackingMode.COOKIE, javax.servlet.SessionTrackingMode.URL));
		assertThat(servletContext.getSessionCookieConfig().getName()).isEqualTo("testname");
		assertThat(servletContext.getSessionCookieConfig().getDomain()).isEqualTo("testdomain");
		assertThat(servletContext.getSessionCookieConfig().getPath()).isEqualTo("/testpath");
		assertThat(servletContext.getSessionCookieConfig().getComment()).isEqualTo("testcomment");
		assertThat(servletContext.getSessionCookieConfig().isHttpOnly()).isTrue();
		assertThat(servletContext.getSessionCookieConfig().isSecure()).isTrue();
		assertThat(servletContext.getSessionCookieConfig().getMaxAge()).isEqualTo(60);
	}

	@Test
	void servletContextListenerContextDestroyedIsCalledWhenContainerIsStopped() throws Exception {
		ServletContextListener listener = mock(ServletContextListener.class);
		this.webServer = getFactory().getWebServer((servletContext) -> servletContext.addListener(listener));
		this.webServer.start();
		this.webServer.stop();
		verify(listener).contextDestroyed(any(ServletContextEvent.class));
	}

	@Test
	void exceptionThrownOnLoadFailureIsRethrown() {
		AbstractServletWebServerFactory factory = getFactory();
		this.webServer = factory
				.getWebServer((context) -> context.addServlet("failing", FailingServlet.class).setLoadOnStartup(0));
		assertThatExceptionOfType(WebServerException.class).isThrownBy(this.webServer::start)
				.satisfies(this::wrapsFailingServletException);
	}

	@Test
	void whenThereAreNoInFlightRequestsShutDownGracefullyInvokesCallbackWithIdle() throws Exception {
		AbstractServletWebServerFactory factory = getFactory();
		factory.setShutdown(Shutdown.GRACEFUL);
		this.webServer = factory.getWebServer();
		this.webServer.start();
		AtomicReference<GracefulShutdownResult> result = new AtomicReference<>();
		this.webServer.shutDownGracefully(result::set);
		Awaitility.await().atMost(Duration.ofSeconds(30)).until(() -> GracefulShutdownResult.IDLE == result.get());
	}

	@Test
	void whenARequestRemainsInFlightThenShutDownGracefullyDoesNotInvokeCallbackUntilTheRequestCompletes()
			throws Exception {
		AbstractServletWebServerFactory factory = getFactory();
		factory.setShutdown(Shutdown.GRACEFUL);
		BlockingServlet blockingServlet = new BlockingServlet();
		this.webServer = factory.getWebServer((context) -> {
			Dynamic registration = context.addServlet("blockingServlet", blockingServlet);
			registration.addMapping("/blocking");
		});
		this.webServer.start();
		int port = this.webServer.getPort();
		Future<Object> request = initiateGetRequest(port, "/blocking");
		blockingServlet.awaitQueue();
		AtomicReference<GracefulShutdownResult> result = new AtomicReference<>();
		this.webServer.shutDownGracefully(result::set);
		blockingServlet.admitOne();
		assertThat(request.get()).isInstanceOf(HttpResponse.class);
		Awaitility.await().atMost(Duration.ofSeconds(30)).until(() -> GracefulShutdownResult.IDLE == result.get());
	}

	@Test
	void whenAnAsyncRequestRemainsInFlightThenShutDownGracefullyDoesNotInvokeCallbackUntilRequestCompletes()
			throws Exception {
		AbstractServletWebServerFactory factory = getFactory();
		factory.setShutdown(Shutdown.GRACEFUL);
		BlockingAsyncServlet blockingAsyncServlet = new BlockingAsyncServlet();
		this.webServer = factory.getWebServer((context) -> {
			Dynamic registration = context.addServlet("blockingServlet", blockingAsyncServlet);
			registration.addMapping("/blockingAsync");
			registration.setAsyncSupported(true);
		});
		this.webServer.start();
		int port = this.webServer.getPort();
		Future<Object> request = initiateGetRequest(port, "/blockingAsync");
		blockingAsyncServlet.awaitQueue();
		AtomicReference<GracefulShutdownResult> result = new AtomicReference<>();
		this.webServer.shutDownGracefully(result::set);
		Thread.sleep(5000);
		assertThat(result.get()).isNull();
		assertThat(request.isDone()).isFalse();
		blockingAsyncServlet.admitOne();
		assertThat(request.get()).isInstanceOf(HttpResponse.class);
		Awaitility.await().atMost(Duration.ofSeconds(5)).until(() -> GracefulShutdownResult.IDLE == result.get());
	}

	@Test
	void whenARequestIsActiveThenStopWillComplete() throws InterruptedException, BrokenBarrierException {
		AbstractServletWebServerFactory factory = getFactory();
		BlockingServlet blockingServlet = new BlockingServlet();
		this.webServer = factory
				.getWebServer((context) -> context.addServlet("blockingServlet", blockingServlet).addMapping("/"));
		this.webServer.start();
		int port = this.webServer.getPort();
		initiateGetRequest(port, "/");
		blockingServlet.awaitQueue();
		this.webServer.stop();
		try {
			blockingServlet.admitOne();
		}
		catch (RuntimeException ex) {

		}
	}

	protected Future<Object> initiateGetRequest(int port, String path) {
		return initiateGetRequest(HttpClients.createMinimal(), port, path);
	}

	protected Future<Object> initiateGetRequest(HttpClient httpClient, int port, String path) {
		RunnableFuture<Object> getRequest = new FutureTask<>(() -> {
			try {
				HttpResponse response = httpClient.execute(new HttpGet("http://localhost:" + port + path));
				response.getEntity().getContent().close();
				return response;
			}
			catch (Exception ex) {
				return ex;
			}
		});
		new Thread(getRequest, "GET " + path).start();
		return getRequest;
	}

	private void wrapsFailingServletException(WebServerException ex) {
		Throwable cause = ex.getCause();
		while (cause != null) {
			if (cause instanceof FailingServletException) {
				return;
			}
			cause = cause.getCause();
		}
		fail("Exception did not wrap FailingServletException");
	}

	protected abstract void addConnector(int port, AbstractServletWebServerFactory factory);

	protected abstract void handleExceptionCausedByBlockedPortOnPrimaryConnector(RuntimeException ex, int blockedPort);

	protected abstract void handleExceptionCausedByBlockedPortOnSecondaryConnector(RuntimeException ex,
			int blockedPort);

	private boolean doTestCompression(int contentSize, String[] mimeTypes, String[] excludedUserAgents)
			throws Exception {
		return doTestCompression(contentSize, mimeTypes, excludedUserAgents, HttpMethod.GET);
	}

	private boolean doTestCompression(int contentSize, String[] mimeTypes, String[] excludedUserAgents,
			HttpMethod method) throws Exception {
		String testContent = setUpFactoryForCompression(contentSize, mimeTypes, excludedUserAgents);
		TestGzipInputStreamFactory inputStreamFactory = new TestGzipInputStreamFactory();
		Map<String, InputStreamFactory> contentDecoderMap = Collections.singletonMap("gzip", inputStreamFactory);
		String response = getResponse(getLocalUrl("/test.txt"), method,
				new HttpComponentsClientHttpRequestFactory(HttpClientBuilder.create().setUserAgent("testUserAgent")
						.setContentDecoderRegistry(contentDecoderMap).build()));
		assertThat(response).isEqualTo(testContent);
		return inputStreamFactory.wasCompressionUsed();
	}

	private String setUpFactoryForCompression(int contentSize, String[] mimeTypes, String[] excludedUserAgents) {
		char[] chars = new char[contentSize];
		Arrays.fill(chars, 'F');
		String testContent = new String(chars);
		AbstractServletWebServerFactory factory = getFactory();
		Compression compression = new Compression();
		compression.setEnabled(true);
		if (mimeTypes != null) {
			compression.setMimeTypes(mimeTypes);
		}
		if (excludedUserAgents != null) {
			compression.setExcludedUserAgents(excludedUserAgents);
		}
		factory.setCompression(compression);
		factory.addInitializers(new ServletRegistrationBean<HttpServlet>(new HttpServlet() {

			@Override
			protected void service(HttpServletRequest req, HttpServletResponse resp) throws IOException {
				resp.setContentType("text/plain");
				resp.setContentLength(testContent.length());
				resp.getWriter().write(testContent);
				resp.getWriter().flush();
			}

		}, "/test.txt"));
		this.webServer = factory.getWebServer();
		this.webServer.start();
		return testContent;
	}

	protected abstract Map<String, String> getActualMimeMappings();

	protected abstract Charset getCharset(Locale locale);

	private void addTestTxtFile(AbstractServletWebServerFactory factory) throws IOException {
		FileCopyUtils.copy("test", new FileWriter(new File(this.tempDir, "test.txt")));
		factory.setDocumentRoot(this.tempDir);
		factory.setRegisterDefaultServlet(true);
	}

	protected String getLocalUrl(String resourcePath) {
		return getLocalUrl("http", resourcePath);
	}

	protected String getLocalUrl(String scheme, String resourcePath) {
		return scheme + "://localhost:" + this.webServer.getPort() + resourcePath;
	}

	protected String getLocalUrl(int port, String resourcePath) {
		return "http://localhost:" + port + resourcePath;
	}

	protected String getResponse(String url, String... headers) throws IOException, URISyntaxException {
		return getResponse(url, HttpMethod.GET, headers);
	}

	protected String getResponse(String url, HttpMethod method, String... headers)
			throws IOException, URISyntaxException {
		try (ClientHttpResponse response = getClientResponse(url, method, headers)) {
			return StreamUtils.copyToString(response.getBody(), StandardCharsets.UTF_8);
		}
	}

	protected String getResponse(String url, HttpComponentsClientHttpRequestFactory requestFactory, String... headers)
			throws IOException, URISyntaxException {
		return getResponse(url, HttpMethod.GET, requestFactory, headers);
	}

	protected String getResponse(String url, HttpMethod method, HttpComponentsClientHttpRequestFactory requestFactory,
			String... headers) throws IOException, URISyntaxException {
		try (ClientHttpResponse response = getClientResponse(url, method, requestFactory, headers)) {
			return StreamUtils.copyToString(response.getBody(), StandardCharsets.UTF_8);
		}
	}

	protected ClientHttpResponse getClientResponse(String url, String... headers)
			throws IOException, URISyntaxException {
		return getClientResponse(url, HttpMethod.GET, headers);
	}

	protected ClientHttpResponse getClientResponse(String url, HttpMethod method, String... headers)
			throws IOException, URISyntaxException {
		return getClientResponse(url, method,
				new HttpComponentsClientHttpRequestFactory(this.httpClientBuilder.get().build()) {

					@Override
					protected HttpContext createHttpContext(HttpMethod httpMethod, URI uri) {
						return AbstractServletWebServerFactoryTests.this.httpClientContext;
					}

				}, headers);
	}

	protected ClientHttpResponse getClientResponse(String url, HttpMethod method,
			HttpComponentsClientHttpRequestFactory requestFactory, String... headers)
			throws IOException, URISyntaxException {
		ClientHttpRequest request = requestFactory.createRequest(new URI(url), method);
		for (String header : headers) {
			String[] parts = header.split(":");
			request.getHeaders().add(parts[0], parts[1]);
		}
		return request.execute();
	}

	protected void assertForwardHeaderIsUsed(ServletWebServerFactory factory) throws IOException, URISyntaxException {
		this.webServer = factory.getWebServer(new ServletRegistrationBean<>(new ExampleServlet(true, false), "/hello"));
		this.webServer.start();
		assertThat(getResponse(getLocalUrl("/hello"), "X-Forwarded-For:140.211.11.130"))
				.contains("remoteaddr=140.211.11.130");
	}

	protected abstract AbstractServletWebServerFactory getFactory();

	protected abstract org.apache.jasper.servlet.JspServlet getJspServlet() throws Exception;

	protected ServletContextInitializer exampleServletRegistration() {
		return new ServletRegistrationBean<>(new ExampleServlet(), "/hello");
	}

	@SuppressWarnings("serial")
	private ServletContextInitializer errorServletRegistration() {
		ServletRegistrationBean<ExampleServlet> bean = new ServletRegistrationBean<>(new ExampleServlet() {

			@Override
			public void service(ServletRequest request, ServletResponse response) {
				throw new RuntimeException("Planned");
			}

		}, "/bang");
		bean.setName("error");
		return bean;
	}

	protected final ServletContextInitializer sessionServletRegistration() {
		ServletRegistrationBean<ExampleServlet> bean = new ServletRegistrationBean<>(new ExampleServlet() {

			@Override
			public void service(ServletRequest request, ServletResponse response) throws IOException {
				HttpSession session = ((HttpServletRequest) request).getSession(true);
				long value = System.currentTimeMillis();
				Object existing = session.getAttribute("boot");
				session.setAttribute("boot", value);
				PrintWriter writer = response.getWriter();
				writer.append(String.valueOf(existing)).append(":").append(String.valueOf(value));
			}

		}, "/session");
		bean.setName("session");
		return bean;
	}

	private <T> T doWithRetry(Callable<T> action) throws Exception {
		Exception lastFailure = null;
		for (int i = 0; i < 10; i++) {
			try {
				return action.call();
			}
			catch (Exception ex) {
				lastFailure = ex;
			}
		}
		throw new IllegalStateException("Action was not successful in 10 attempts", lastFailure);
	}

	protected final void doWithBlockedPort(BlockedPortAction action) throws Exception {
		ServerSocket serverSocket = new ServerSocket();
		int blockedPort = doWithRetry(() -> {
			int port = SocketUtils.findAvailableTcpPort(40000);
			serverSocket.bind(new InetSocketAddress(port));
			return port;
		});
		try {
			action.run(blockedPort);
		}
		finally {
			serverSocket.close();
		}
	}

	private KeyStore loadStore() throws KeyStoreException, IOException, NoSuchAlgorithmException, CertificateException {
		KeyStore keyStore = KeyStore.getInstance("JKS");
		Resource resource = new ClassPathResource("test.jks");
		try (InputStream inputStream = resource.getInputStream()) {
			keyStore.load(inputStream, "secret".toCharArray());
			return keyStore;
		}
	}

	private class TestGzipInputStreamFactory implements InputStreamFactory {

		private final AtomicBoolean requested = new AtomicBoolean();

		@Override
		public InputStream create(InputStream in) throws IOException {
			if (this.requested.get()) {
				throw new IllegalStateException("On deflated InputStream already requested");
			}
			this.requested.set(true);
			return new GZIPInputStream(in);
		}

		boolean wasCompressionUsed() {
			return this.requested.get();
		}

	}

	@SuppressWarnings("serial")
	static class InitCountingServlet extends GenericServlet {

		private int initCount;

		@Override
		public void init() {
			this.initCount++;
		}

		@Override
		public void service(ServletRequest req, ServletResponse res) {
		}

		int getInitCount() {
			return this.initCount;
		}

	}

	interface BlockedPortAction {

		void run(int port);

	}

	/**
	 * {@link TrustSelfSignedStrategy} that also validates certificate serial number.
	 */
	private static final class SerialNumberValidatingTrustSelfSignedStrategy extends TrustSelfSignedStrategy {

		private final String serialNumber;

		private SerialNumberValidatingTrustSelfSignedStrategy(String serialNumber) {
			this.serialNumber = serialNumber;
		}

		@Override
		public boolean isTrusted(X509Certificate[] chain, String authType) throws CertificateException {
			String hexSerialNumber = chain[0].getSerialNumber().toString(16);
			boolean isMatch = hexSerialNumber.equals(this.serialNumber);
			return super.isTrusted(chain, authType) && isMatch;
		}

	}

	public static class FailingServlet extends HttpServlet {

		@Override
		public void init() throws ServletException {
			throw new FailingServletException();
		}

	}

	public static class FailingServletContextListener implements ServletContextListener {

		@Override
		public void contextInitialized(ServletContextEvent sce) {
			throw new FailingServletException();
		}

	}

	static class FailingServletException extends RuntimeException {

		FailingServletException() {
			super("Init Failure");
		}

	}

	protected static class BlockingServlet extends HttpServlet {

		private final BlockingQueue<CyclicBarrier> barriers = new ArrayBlockingQueue<>(10);

		public BlockingServlet() {

		}

		@Override
		protected void doGet(HttpServletRequest req, HttpServletResponse resp) throws ServletException, IOException {
			CyclicBarrier barrier = new CyclicBarrier(2);
			this.barriers.add(barrier);
			try {
				barrier.await();
			}
			catch (InterruptedException ex) {
				Thread.currentThread().interrupt();
			}
			catch (BrokenBarrierException ex) {
				throw new ServletException(ex);
			}
		}

		public void admitOne() {
			try {
				CyclicBarrier barrier = this.barriers.take();
				if (!barrier.isBroken()) {
					barrier.await();
				}
			}
			catch (InterruptedException ex) {
				Thread.currentThread().interrupt();
			}
			catch (BrokenBarrierException ex) {
				throw new RuntimeException(ex);
			}
		}

		public void awaitQueue() throws InterruptedException {
			while (this.barriers.isEmpty()) {
				Thread.sleep(100);
			}
		}

		public void awaitQueue(int size) throws InterruptedException {
			while (this.barriers.size() < size) {
				Thread.sleep(100);
			}
		}

	}

	static class BlockingAsyncServlet extends HttpServlet {

		private final BlockingQueue<CyclicBarrier> barriers = new ArrayBlockingQueue<>(10);

		@Override
		protected void doGet(HttpServletRequest req, HttpServletResponse resp) throws ServletException, IOException {
			CyclicBarrier barrier = new CyclicBarrier(2);
			this.barriers.add(barrier);
			AsyncContext async = req.startAsync();
			new Thread(() -> {
				try {
					barrier.await();
				}
				catch (InterruptedException ex) {
					Thread.currentThread().interrupt();
				}
				catch (BrokenBarrierException ex) {

				}
				async.complete();
			}).start();
		}

		private void admitOne() {
			try {
				this.barriers.take().await();
			}
			catch (InterruptedException ex) {
				Thread.currentThread().interrupt();
			}
			catch (BrokenBarrierException ex) {
				throw new RuntimeException(ex);
			}
		}

		private void awaitQueue() throws InterruptedException {
			while (this.barriers.isEmpty()) {
				Thread.sleep(100);
			}
		}

	}

}
>>>>>>> 6755b480
<|MERGE_RESOLUTION|>--- conflicted
+++ resolved
@@ -1,1266 +1,3 @@
-<<<<<<< HEAD
-/*
- * Copyright 2012-2019 the original author or authors.
- *
- * Licensed under the Apache License, Version 2.0 (the "License");
- * you may not use this file except in compliance with the License.
- * You may obtain a copy of the License at
- *
- *      https://www.apache.org/licenses/LICENSE-2.0
- *
- * Unless required by applicable law or agreed to in writing, software
- * distributed under the License is distributed on an "AS IS" BASIS,
- * WITHOUT WARRANTIES OR CONDITIONS OF ANY KIND, either express or implied.
- * See the License for the specific language governing permissions and
- * limitations under the License.
- */
-
-package org.springframework.boot.web.servlet.server;
-
-import java.io.File;
-import java.io.FileInputStream;
-import java.io.FileWriter;
-import java.io.IOException;
-import java.io.InputStream;
-import java.io.PrintWriter;
-import java.net.InetSocketAddress;
-import java.net.MalformedURLException;
-import java.net.ServerSocket;
-import java.net.URI;
-import java.net.URISyntaxException;
-import java.net.URL;
-import java.nio.charset.Charset;
-import java.nio.charset.StandardCharsets;
-import java.security.KeyStore;
-import java.security.KeyStoreException;
-import java.security.NoSuchAlgorithmException;
-import java.security.cert.CertificateException;
-import java.security.cert.X509Certificate;
-import java.time.Duration;
-import java.util.Arrays;
-import java.util.Collection;
-import java.util.Collections;
-import java.util.Date;
-import java.util.EnumSet;
-import java.util.HashMap;
-import java.util.Locale;
-import java.util.Map;
-import java.util.concurrent.atomic.AtomicBoolean;
-import java.util.concurrent.atomic.AtomicReference;
-import java.util.zip.GZIPInputStream;
-
-import javax.net.ssl.SSLContext;
-import javax.net.ssl.SSLException;
-import javax.servlet.Filter;
-import javax.servlet.FilterChain;
-import javax.servlet.FilterConfig;
-import javax.servlet.GenericServlet;
-import javax.servlet.ServletContext;
-import javax.servlet.ServletContextEvent;
-import javax.servlet.ServletContextListener;
-import javax.servlet.ServletException;
-import javax.servlet.ServletRequest;
-import javax.servlet.ServletResponse;
-import javax.servlet.SessionCookieConfig;
-import javax.servlet.http.HttpServlet;
-import javax.servlet.http.HttpServletRequest;
-import javax.servlet.http.HttpServletResponse;
-import javax.servlet.http.HttpSession;
-
-import org.apache.http.client.HttpClient;
-import org.apache.http.client.entity.InputStreamFactory;
-import org.apache.http.client.protocol.HttpClientContext;
-import org.apache.http.conn.ssl.SSLConnectionSocketFactory;
-import org.apache.http.conn.ssl.TrustSelfSignedStrategy;
-import org.apache.http.impl.client.HttpClientBuilder;
-import org.apache.http.impl.client.HttpClients;
-import org.apache.http.protocol.HttpContext;
-import org.apache.http.ssl.SSLContextBuilder;
-import org.apache.http.ssl.TrustStrategy;
-import org.apache.jasper.EmbeddedServletOptions;
-import org.apache.jasper.servlet.JspServlet;
-import org.junit.jupiter.api.AfterEach;
-import org.junit.jupiter.api.Assumptions;
-import org.junit.jupiter.api.Test;
-import org.junit.jupiter.api.extension.ExtendWith;
-import org.junit.jupiter.api.io.TempDir;
-import org.mockito.InOrder;
-
-import org.springframework.boot.system.ApplicationHome;
-import org.springframework.boot.system.ApplicationTemp;
-import org.springframework.boot.testsupport.system.CapturedOutput;
-import org.springframework.boot.testsupport.system.OutputCaptureExtension;
-import org.springframework.boot.testsupport.web.servlet.ExampleFilter;
-import org.springframework.boot.testsupport.web.servlet.ExampleServlet;
-import org.springframework.boot.web.server.Compression;
-import org.springframework.boot.web.server.ErrorPage;
-import org.springframework.boot.web.server.MimeMappings;
-import org.springframework.boot.web.server.Ssl;
-import org.springframework.boot.web.server.Ssl.ClientAuth;
-import org.springframework.boot.web.server.SslStoreProvider;
-import org.springframework.boot.web.server.WebServer;
-import org.springframework.boot.web.server.WebServerException;
-import org.springframework.boot.web.servlet.FilterRegistrationBean;
-import org.springframework.boot.web.servlet.ServletContextInitializer;
-import org.springframework.boot.web.servlet.ServletRegistrationBean;
-import org.springframework.boot.web.servlet.server.Session.SessionTrackingMode;
-import org.springframework.core.io.ClassPathResource;
-import org.springframework.core.io.Resource;
-import org.springframework.http.HttpMethod;
-import org.springframework.http.HttpStatus;
-import org.springframework.http.client.ClientHttpRequest;
-import org.springframework.http.client.ClientHttpResponse;
-import org.springframework.http.client.HttpComponentsClientHttpRequestFactory;
-import org.springframework.test.util.ReflectionTestUtils;
-import org.springframework.util.FileCopyUtils;
-import org.springframework.util.SocketUtils;
-import org.springframework.util.StreamUtils;
-
-import static org.assertj.core.api.Assertions.assertThat;
-import static org.assertj.core.api.Assertions.assertThatExceptionOfType;
-import static org.assertj.core.api.Assertions.assertThatIOException;
-import static org.assertj.core.api.Assertions.assertThatIllegalArgumentException;
-import static org.assertj.core.api.Assertions.assertThatIllegalStateException;
-import static org.junit.jupiter.api.Assertions.fail;
-import static org.mockito.ArgumentMatchers.any;
-import static org.mockito.BDDMockito.given;
-import static org.mockito.Mockito.atLeastOnce;
-import static org.mockito.Mockito.inOrder;
-import static org.mockito.Mockito.mock;
-import static org.mockito.Mockito.verify;
-
-/**
- * Base for testing classes that extends {@link AbstractServletWebServerFactory}.
- *
- * @author Phillip Webb
- * @author Greg Turnquist
- * @author Andy Wilkinson
- * @author Raja Kolli
- */
-@ExtendWith(OutputCaptureExtension.class)
-public abstract class AbstractServletWebServerFactoryTests {
-
-	@TempDir
-	protected File tempDir;
-
-	protected WebServer webServer;
-
-	private final HttpClientContext httpClientContext = HttpClientContext.create();
-
-	@AfterEach
-	void tearDown() {
-		if (this.webServer != null) {
-			try {
-				this.webServer.stop();
-			}
-			catch (Exception ex) {
-				// Ignore
-			}
-		}
-	}
-
-	@Test
-	void startServlet() throws Exception {
-		AbstractServletWebServerFactory factory = getFactory();
-		this.webServer = factory.getWebServer(exampleServletRegistration());
-		this.webServer.start();
-		assertThat(getResponse(getLocalUrl("/hello"))).isEqualTo("Hello World");
-	}
-
-	@Test
-	void startCalledTwice(CapturedOutput capturedOutput) throws Exception {
-		AbstractServletWebServerFactory factory = getFactory();
-		this.webServer = factory.getWebServer(exampleServletRegistration());
-		this.webServer.start();
-		int port = this.webServer.getPort();
-		this.webServer.start();
-		assertThat(this.webServer.getPort()).isEqualTo(port);
-		assertThat(getResponse(getLocalUrl("/hello"))).isEqualTo("Hello World");
-		assertThat(capturedOutput).containsOnlyOnce("started on port");
-	}
-
-	@Test
-	void stopCalledTwice() {
-		AbstractServletWebServerFactory factory = getFactory();
-		this.webServer = factory.getWebServer(exampleServletRegistration());
-		this.webServer.start();
-		this.webServer.stop();
-		this.webServer.stop();
-	}
-
-	@Test
-	void emptyServerWhenPortIsMinusOne() {
-		AbstractServletWebServerFactory factory = getFactory();
-		factory.setPort(-1);
-		this.webServer = factory.getWebServer(exampleServletRegistration());
-		this.webServer.start();
-		assertThat(this.webServer.getPort()).isLessThan(0); // Jetty is -2
-	}
-
-	@Test
-	void stopServlet() throws Exception {
-		AbstractServletWebServerFactory factory = getFactory();
-		this.webServer = factory.getWebServer(exampleServletRegistration());
-		this.webServer.start();
-		int port = this.webServer.getPort();
-		this.webServer.stop();
-		assertThatIOException().isThrownBy(() -> getResponse(getLocalUrl(port, "/hello")));
-	}
-
-	@Test
-	void startServletAndFilter() throws Exception {
-		AbstractServletWebServerFactory factory = getFactory();
-		this.webServer = factory.getWebServer(exampleServletRegistration(),
-				new FilterRegistrationBean<>(new ExampleFilter()));
-		this.webServer.start();
-		assertThat(getResponse(getLocalUrl("/hello"))).isEqualTo("[Hello World]");
-	}
-
-	@Test
-	void startBlocksUntilReadyToServe() {
-		AbstractServletWebServerFactory factory = getFactory();
-		final Date[] date = new Date[1];
-		this.webServer = factory.getWebServer((servletContext) -> {
-			try {
-				Thread.sleep(500);
-				date[0] = new Date();
-			}
-			catch (InterruptedException ex) {
-				throw new ServletException(ex);
-			}
-		});
-		this.webServer.start();
-		assertThat(date[0]).isNotNull();
-	}
-
-	@Test
-	void loadOnStartAfterContextIsInitialized() {
-		AbstractServletWebServerFactory factory = getFactory();
-		final InitCountingServlet servlet = new InitCountingServlet();
-		this.webServer = factory
-				.getWebServer((servletContext) -> servletContext.addServlet("test", servlet).setLoadOnStartup(1));
-		assertThat(servlet.getInitCount()).isEqualTo(0);
-		this.webServer.start();
-		assertThat(servlet.getInitCount()).isEqualTo(1);
-	}
-
-	@Test
-	void specificPort() throws Exception {
-		AbstractServletWebServerFactory factory = getFactory();
-		int specificPort = SocketUtils.findAvailableTcpPort(41000);
-		factory.setPort(specificPort);
-		this.webServer = factory.getWebServer(exampleServletRegistration());
-		this.webServer.start();
-		assertThat(getResponse("http://localhost:" + specificPort + "/hello")).isEqualTo("Hello World");
-		assertThat(this.webServer.getPort()).isEqualTo(specificPort);
-	}
-
-	@Test
-	void specificContextRoot() throws Exception {
-		AbstractServletWebServerFactory factory = getFactory();
-		factory.setContextPath("/say");
-		this.webServer = factory.getWebServer(exampleServletRegistration());
-		this.webServer.start();
-		assertThat(getResponse(getLocalUrl("/say/hello"))).isEqualTo("Hello World");
-	}
-
-	@Test
-	void contextPathIsLoggedOnStartup(CapturedOutput capturedOutput) {
-		AbstractServletWebServerFactory factory = getFactory();
-		factory.setContextPath("/custom");
-		this.webServer = factory.getWebServer(exampleServletRegistration());
-		this.webServer.start();
-		assertThat(capturedOutput).containsOnlyOnce("with context path '/custom'");
-	}
-
-	@Test
-	void contextPathMustStartWithSlash() {
-		assertThatIllegalArgumentException().isThrownBy(() -> getFactory().setContextPath("missingslash"))
-				.withMessageContaining("ContextPath must start with '/' and not end with '/'");
-	}
-
-	@Test
-	void contextPathMustNotEndWithSlash() {
-		assertThatIllegalArgumentException().isThrownBy(() -> getFactory().setContextPath("extraslash/"))
-				.withMessageContaining("ContextPath must start with '/' and not end with '/'");
-	}
-
-	@Test
-	void contextRootPathMustNotBeSlash() {
-		assertThatIllegalArgumentException().isThrownBy(() -> getFactory().setContextPath("/"))
-				.withMessageContaining("Root ContextPath must be specified using an empty string");
-	}
-
-	@Test
-	void multipleConfigurations() throws Exception {
-		AbstractServletWebServerFactory factory = getFactory();
-		ServletContextInitializer[] initializers = new ServletContextInitializer[6];
-		Arrays.setAll(initializers, (i) -> mock(ServletContextInitializer.class));
-		factory.setInitializers(Arrays.asList(initializers[2], initializers[3]));
-		factory.addInitializers(initializers[4], initializers[5]);
-		this.webServer = factory.getWebServer(initializers[0], initializers[1]);
-		this.webServer.start();
-		InOrder ordered = inOrder((Object[]) initializers);
-		for (ServletContextInitializer initializer : initializers) {
-			ordered.verify(initializer).onStartup(any(ServletContext.class));
-		}
-	}
-
-	@Test
-	void documentRoot() throws Exception {
-		AbstractServletWebServerFactory factory = getFactory();
-		addTestTxtFile(factory);
-		this.webServer = factory.getWebServer();
-		this.webServer.start();
-		assertThat(getResponse(getLocalUrl("/test.txt"))).isEqualTo("test");
-	}
-
-	@Test
-	void mimeType() throws Exception {
-		FileCopyUtils.copy("test", new FileWriter(new File(this.tempDir, "test.xxcss")));
-		AbstractServletWebServerFactory factory = getFactory();
-		factory.setDocumentRoot(this.tempDir);
-		MimeMappings mimeMappings = new MimeMappings();
-		mimeMappings.add("xxcss", "text/css");
-		factory.setMimeMappings(mimeMappings);
-		this.webServer = factory.getWebServer();
-		this.webServer.start();
-		ClientHttpResponse response = getClientResponse(getLocalUrl("/test.xxcss"));
-		assertThat(response.getHeaders().getContentType().toString()).isEqualTo("text/css");
-		response.close();
-	}
-
-	@Test
-	void errorPage() throws Exception {
-		AbstractServletWebServerFactory factory = getFactory();
-		factory.addErrorPages(new ErrorPage(HttpStatus.INTERNAL_SERVER_ERROR, "/hello"));
-		this.webServer = factory.getWebServer(exampleServletRegistration(), errorServletRegistration());
-		this.webServer.start();
-		assertThat(getResponse(getLocalUrl("/hello"))).isEqualTo("Hello World");
-		assertThat(getResponse(getLocalUrl("/bang"))).isEqualTo("Hello World");
-	}
-
-	@Test
-	void errorPageFromPutRequest() throws Exception {
-		AbstractServletWebServerFactory factory = getFactory();
-		factory.addErrorPages(new ErrorPage(HttpStatus.INTERNAL_SERVER_ERROR, "/hello"));
-		this.webServer = factory.getWebServer(exampleServletRegistration(), errorServletRegistration());
-		this.webServer.start();
-		assertThat(getResponse(getLocalUrl("/hello"), HttpMethod.PUT)).isEqualTo("Hello World");
-		assertThat(getResponse(getLocalUrl("/bang"), HttpMethod.PUT)).isEqualTo("Hello World");
-	}
-
-	@Test
-	void basicSslFromClassPath() throws Exception {
-		testBasicSslWithKeyStore("classpath:test.jks");
-	}
-
-	@Test
-	void basicSslFromFileSystem() throws Exception {
-		testBasicSslWithKeyStore("src/test/resources/test.jks");
-	}
-
-	@Test
-	void sslDisabled() throws Exception {
-		AbstractServletWebServerFactory factory = getFactory();
-		Ssl ssl = getSsl(null, "password", "classpath:test.jks");
-		ssl.setEnabled(false);
-		factory.setSsl(ssl);
-		this.webServer = factory.getWebServer(new ServletRegistrationBean<>(new ExampleServlet(true, false), "/hello"));
-		this.webServer.start();
-		SSLConnectionSocketFactory socketFactory = new SSLConnectionSocketFactory(
-				new SSLContextBuilder().loadTrustMaterial(null, new TrustSelfSignedStrategy()).build());
-		HttpClient httpClient = HttpClients.custom().setSSLSocketFactory(socketFactory).build();
-		HttpComponentsClientHttpRequestFactory requestFactory = new HttpComponentsClientHttpRequestFactory(httpClient);
-		assertThatExceptionOfType(SSLException.class)
-				.isThrownBy(() -> getResponse(getLocalUrl("https", "/hello"), requestFactory));
-	}
-
-	@Test
-	void sslGetScheme() throws Exception { // gh-2232
-		AbstractServletWebServerFactory factory = getFactory();
-		factory.setSsl(getSsl(null, "password", "src/test/resources/test.jks"));
-		this.webServer = factory.getWebServer(new ServletRegistrationBean<>(new ExampleServlet(true, false), "/hello"));
-		this.webServer.start();
-		SSLConnectionSocketFactory socketFactory = new SSLConnectionSocketFactory(
-				new SSLContextBuilder().loadTrustMaterial(null, new TrustSelfSignedStrategy()).build());
-		HttpClient httpClient = HttpClients.custom().setSSLSocketFactory(socketFactory).build();
-		HttpComponentsClientHttpRequestFactory requestFactory = new HttpComponentsClientHttpRequestFactory(httpClient);
-		assertThat(getResponse(getLocalUrl("https", "/hello"), requestFactory)).contains("scheme=https");
-	}
-
-	@Test
-	void sslKeyAlias() throws Exception {
-		AbstractServletWebServerFactory factory = getFactory();
-		Ssl ssl = getSsl(null, "password", "test-alias", "src/test/resources/test.jks");
-		factory.setSsl(ssl);
-		ServletRegistrationBean<ExampleServlet> registration = new ServletRegistrationBean<>(
-				new ExampleServlet(true, false), "/hello");
-		this.webServer = factory.getWebServer(registration);
-		this.webServer.start();
-		TrustStrategy trustStrategy = new SerialNumberValidatingTrustSelfSignedStrategy("5c7ae101");
-		SSLContext sslContext = new SSLContextBuilder().loadTrustMaterial(null, trustStrategy).build();
-		HttpClient httpClient = HttpClients.custom().setSSLSocketFactory(new SSLConnectionSocketFactory(sslContext))
-				.build();
-		String response = getResponse(getLocalUrl("https", "/hello"),
-				new HttpComponentsClientHttpRequestFactory(httpClient));
-		assertThat(response).contains("scheme=https");
-	}
-
-	@Test
-	void serverHeaderIsDisabledByDefaultWhenUsingSsl() throws Exception {
-		AbstractServletWebServerFactory factory = getFactory();
-		factory.setSsl(getSsl(null, "password", "src/test/resources/test.jks"));
-		this.webServer = factory.getWebServer(new ServletRegistrationBean<>(new ExampleServlet(true, false), "/hello"));
-		this.webServer.start();
-		SSLConnectionSocketFactory socketFactory = new SSLConnectionSocketFactory(
-				new SSLContextBuilder().loadTrustMaterial(null, new TrustSelfSignedStrategy()).build());
-		HttpClient httpClient = HttpClients.custom().setSSLSocketFactory(socketFactory).build();
-		ClientHttpResponse response = getClientResponse(getLocalUrl("https", "/hello"), HttpMethod.GET,
-				new HttpComponentsClientHttpRequestFactory(httpClient));
-		assertThat(response.getHeaders().get("Server")).isNullOrEmpty();
-	}
-
-	@Test
-	void serverHeaderCanBeCustomizedWhenUsingSsl() throws Exception {
-		AbstractServletWebServerFactory factory = getFactory();
-		factory.setServerHeader("MyServer");
-		factory.setSsl(getSsl(null, "password", "src/test/resources/test.jks"));
-		this.webServer = factory.getWebServer(new ServletRegistrationBean<>(new ExampleServlet(true, false), "/hello"));
-		this.webServer.start();
-		SSLConnectionSocketFactory socketFactory = new SSLConnectionSocketFactory(
-				new SSLContextBuilder().loadTrustMaterial(null, new TrustSelfSignedStrategy()).build());
-		HttpClient httpClient = HttpClients.custom().setSSLSocketFactory(socketFactory).build();
-		ClientHttpResponse response = getClientResponse(getLocalUrl("https", "/hello"), HttpMethod.GET,
-				new HttpComponentsClientHttpRequestFactory(httpClient));
-		assertThat(response.getHeaders().get("Server")).containsExactly("MyServer");
-	}
-
-	protected final void testBasicSslWithKeyStore(String keyStore) throws Exception {
-		AbstractServletWebServerFactory factory = getFactory();
-		addTestTxtFile(factory);
-		factory.setSsl(getSsl(null, "password", keyStore));
-		this.webServer = factory.getWebServer();
-		this.webServer.start();
-		SSLConnectionSocketFactory socketFactory = new SSLConnectionSocketFactory(
-				new SSLContextBuilder().loadTrustMaterial(null, new TrustSelfSignedStrategy()).build());
-		HttpClient httpClient = HttpClients.custom().setSSLSocketFactory(socketFactory).build();
-		HttpComponentsClientHttpRequestFactory requestFactory = new HttpComponentsClientHttpRequestFactory(httpClient);
-		assertThat(getResponse(getLocalUrl("https", "/test.txt"), requestFactory)).isEqualTo("test");
-	}
-
-	@Test
-	void pkcs12KeyStoreAndTrustStore() throws Exception {
-		AbstractServletWebServerFactory factory = getFactory();
-		addTestTxtFile(factory);
-		factory.setSsl(getSsl(ClientAuth.NEED, null, "classpath:test.p12", "classpath:test.p12", null, null));
-		this.webServer = factory.getWebServer();
-		this.webServer.start();
-		KeyStore keyStore = KeyStore.getInstance("pkcs12");
-		keyStore.load(new FileInputStream(new File("src/test/resources/test.p12")), "secret".toCharArray());
-		SSLConnectionSocketFactory socketFactory = new SSLConnectionSocketFactory(
-				new SSLContextBuilder().loadTrustMaterial(null, new TrustSelfSignedStrategy())
-						.loadKeyMaterial(keyStore, "secret".toCharArray(), (aliases, socket) -> "spring-boot").build());
-		HttpClient httpClient = HttpClients.custom().setSSLSocketFactory(socketFactory).build();
-		HttpComponentsClientHttpRequestFactory requestFactory = new HttpComponentsClientHttpRequestFactory(httpClient);
-		assertThat(getResponse(getLocalUrl("https", "/test.txt"), requestFactory)).isEqualTo("test");
-	}
-
-	@Test
-	void sslNeedsClientAuthenticationSucceedsWithClientCertificate() throws Exception {
-		AbstractServletWebServerFactory factory = getFactory();
-		addTestTxtFile(factory);
-		factory.setSsl(getSsl(ClientAuth.NEED, "password", "classpath:test.jks", "classpath:test.jks", null, null));
-		this.webServer = factory.getWebServer();
-		this.webServer.start();
-		KeyStore keyStore = KeyStore.getInstance(KeyStore.getDefaultType());
-		keyStore.load(new FileInputStream(new File("src/test/resources/test.jks")), "secret".toCharArray());
-		SSLConnectionSocketFactory socketFactory = new SSLConnectionSocketFactory(new SSLContextBuilder()
-				.loadTrustMaterial(null, new TrustSelfSignedStrategy())
-				.loadKeyMaterial(keyStore, "password".toCharArray(), (aliases, socket) -> "spring-boot").build());
-		HttpClient httpClient = HttpClients.custom().setSSLSocketFactory(socketFactory).build();
-		HttpComponentsClientHttpRequestFactory requestFactory = new HttpComponentsClientHttpRequestFactory(httpClient);
-		assertThat(getResponse(getLocalUrl("https", "/test.txt"), requestFactory)).isEqualTo("test");
-	}
-
-	@Test
-	void sslNeedsClientAuthenticationFailsWithoutClientCertificate() throws Exception {
-		AbstractServletWebServerFactory factory = getFactory();
-		addTestTxtFile(factory);
-		factory.setSsl(getSsl(ClientAuth.NEED, "password", "classpath:test.jks"));
-		this.webServer = factory.getWebServer();
-		this.webServer.start();
-		SSLConnectionSocketFactory socketFactory = new SSLConnectionSocketFactory(
-				new SSLContextBuilder().loadTrustMaterial(null, new TrustSelfSignedStrategy()).build());
-		HttpClient httpClient = HttpClients.custom().setSSLSocketFactory(socketFactory).build();
-		HttpComponentsClientHttpRequestFactory requestFactory = new HttpComponentsClientHttpRequestFactory(httpClient);
-		String localUrl = getLocalUrl("https", "/test.txt");
-		assertThatIOException().isThrownBy(() -> getResponse(localUrl, requestFactory));
-	}
-
-	@Test
-	void sslWantsClientAuthenticationSucceedsWithClientCertificate() throws Exception {
-		AbstractServletWebServerFactory factory = getFactory();
-		addTestTxtFile(factory);
-		factory.setSsl(
-				getSsl(ClientAuth.WANT, "password", "classpath:test.jks", null, new String[] { "TLSv1.2" }, null));
-		this.webServer = factory.getWebServer();
-		this.webServer.start();
-		KeyStore keyStore = KeyStore.getInstance(KeyStore.getDefaultType());
-		keyStore.load(new FileInputStream(new File("src/test/resources/test.jks")), "secret".toCharArray());
-		SSLConnectionSocketFactory socketFactory = new SSLConnectionSocketFactory(
-				new SSLContextBuilder().loadTrustMaterial(null, new TrustSelfSignedStrategy())
-						.loadKeyMaterial(keyStore, "password".toCharArray()).build());
-		HttpClient httpClient = HttpClients.custom().setSSLSocketFactory(socketFactory).build();
-		HttpComponentsClientHttpRequestFactory requestFactory = new HttpComponentsClientHttpRequestFactory(httpClient);
-		assertThat(getResponse(getLocalUrl("https", "/test.txt"), requestFactory)).isEqualTo("test");
-	}
-
-	@Test
-	void sslWantsClientAuthenticationSucceedsWithoutClientCertificate() throws Exception {
-		AbstractServletWebServerFactory factory = getFactory();
-		addTestTxtFile(factory);
-		factory.setSsl(getSsl(ClientAuth.WANT, "password", "classpath:test.jks"));
-		this.webServer = factory.getWebServer();
-		this.webServer.start();
-		SSLConnectionSocketFactory socketFactory = new SSLConnectionSocketFactory(
-				new SSLContextBuilder().loadTrustMaterial(null, new TrustSelfSignedStrategy()).build());
-		HttpClient httpClient = HttpClients.custom().setSSLSocketFactory(socketFactory).build();
-		HttpComponentsClientHttpRequestFactory requestFactory = new HttpComponentsClientHttpRequestFactory(httpClient);
-		assertThat(getResponse(getLocalUrl("https", "/test.txt"), requestFactory)).isEqualTo("test");
-	}
-
-	@Test
-	void sslWithCustomSslStoreProvider() throws Exception {
-		AbstractServletWebServerFactory factory = getFactory();
-		addTestTxtFile(factory);
-		Ssl ssl = new Ssl();
-		ssl.setClientAuth(ClientAuth.NEED);
-		ssl.setKeyPassword("password");
-		factory.setSsl(ssl);
-		SslStoreProvider sslStoreProvider = mock(SslStoreProvider.class);
-		given(sslStoreProvider.getKeyStore()).willReturn(loadStore());
-		given(sslStoreProvider.getTrustStore()).willReturn(loadStore());
-		factory.setSslStoreProvider(sslStoreProvider);
-		this.webServer = factory.getWebServer();
-		this.webServer.start();
-		KeyStore keyStore = KeyStore.getInstance(KeyStore.getDefaultType());
-		keyStore.load(new FileInputStream(new File("src/test/resources/test.jks")), "secret".toCharArray());
-		SSLConnectionSocketFactory socketFactory = new SSLConnectionSocketFactory(new SSLContextBuilder()
-				.loadTrustMaterial(null, new TrustSelfSignedStrategy())
-				.loadKeyMaterial(keyStore, "password".toCharArray(), (aliases, socket) -> "spring-boot").build());
-		HttpClient httpClient = HttpClients.custom().setSSLSocketFactory(socketFactory).build();
-		HttpComponentsClientHttpRequestFactory requestFactory = new HttpComponentsClientHttpRequestFactory(httpClient);
-		assertThat(getResponse(getLocalUrl("https", "/test.txt"), requestFactory)).isEqualTo("test");
-		verify(sslStoreProvider, atLeastOnce()).getKeyStore();
-		verify(sslStoreProvider, atLeastOnce()).getTrustStore();
-	}
-
-	@Test
-	void disableJspServletRegistration() throws Exception {
-		AbstractServletWebServerFactory factory = getFactory();
-		factory.getJsp().setRegistered(false);
-		this.webServer = factory.getWebServer();
-		assertThat(getJspServlet()).isNull();
-	}
-
-	@Test
-	void cannotReadClassPathFiles() throws Exception {
-		AbstractServletWebServerFactory factory = getFactory();
-		this.webServer = factory.getWebServer(exampleServletRegistration());
-		this.webServer.start();
-		ClientHttpResponse response = getClientResponse(
-				getLocalUrl("/org/springframework/boot/SpringApplication.class"));
-		assertThat(response.getStatusCode()).isEqualTo(HttpStatus.NOT_FOUND);
-	}
-
-	protected Ssl getSsl(ClientAuth clientAuth, String keyPassword, String keyStore) {
-		return getSsl(clientAuth, keyPassword, keyStore, null, null, null);
-	}
-
-	private Ssl getSsl(ClientAuth clientAuth, String keyPassword, String keyAlias, String keyStore) {
-		return getSsl(clientAuth, keyPassword, keyAlias, keyStore, null, null, null);
-	}
-
-	private Ssl getSsl(ClientAuth clientAuth, String keyPassword, String keyStore, String trustStore,
-			String[] supportedProtocols, String[] ciphers) {
-		return getSsl(clientAuth, keyPassword, null, keyStore, trustStore, supportedProtocols, ciphers);
-	}
-
-	private Ssl getSsl(ClientAuth clientAuth, String keyPassword, String keyAlias, String keyStore, String trustStore,
-			String[] supportedProtocols, String[] ciphers) {
-		Ssl ssl = new Ssl();
-		ssl.setClientAuth(clientAuth);
-		if (keyPassword != null) {
-			ssl.setKeyPassword(keyPassword);
-		}
-		if (keyAlias != null) {
-			ssl.setKeyAlias(keyAlias);
-		}
-		if (keyStore != null) {
-			ssl.setKeyStore(keyStore);
-			ssl.setKeyStorePassword("secret");
-			ssl.setKeyStoreType(getStoreType(keyStore));
-		}
-		if (trustStore != null) {
-			ssl.setTrustStore(trustStore);
-			ssl.setTrustStorePassword("secret");
-			ssl.setTrustStoreType(getStoreType(trustStore));
-		}
-		if (ciphers != null) {
-			ssl.setCiphers(ciphers);
-		}
-		if (supportedProtocols != null) {
-			ssl.setEnabledProtocols(supportedProtocols);
-		}
-		return ssl;
-	}
-
-	protected void testRestrictedSSLProtocolsAndCipherSuites(String[] protocols, String[] ciphers) throws Exception {
-		AbstractServletWebServerFactory factory = getFactory();
-		factory.setSsl(getSsl(null, "password", "src/test/resources/restricted.jks", null, protocols, ciphers));
-		this.webServer = factory.getWebServer(new ServletRegistrationBean<>(new ExampleServlet(true, false), "/hello"));
-		this.webServer.start();
-		SSLConnectionSocketFactory socketFactory = new SSLConnectionSocketFactory(
-				new SSLContextBuilder().loadTrustMaterial(null, new TrustSelfSignedStrategy()).build());
-		HttpClient httpClient = HttpClients.custom().setSSLSocketFactory(socketFactory).build();
-		HttpComponentsClientHttpRequestFactory requestFactory = new HttpComponentsClientHttpRequestFactory(httpClient);
-		assertThat(getResponse(getLocalUrl("https", "/hello"), requestFactory)).contains("scheme=https");
-	}
-
-	private String getStoreType(String keyStore) {
-		return keyStore.endsWith(".p12") ? "pkcs12" : null;
-	}
-
-	@Test
-	void defaultSessionTimeout() {
-		assertThat(getFactory().getSession().getTimeout()).isEqualTo(Duration.ofMinutes(30));
-	}
-
-	@Test
-	void persistSession() throws Exception {
-		AbstractServletWebServerFactory factory = getFactory();
-		factory.getSession().setPersistent(true);
-		this.webServer = factory.getWebServer(sessionServletRegistration());
-		this.webServer.start();
-		String s1 = getResponse(getLocalUrl("/session"));
-		String s2 = getResponse(getLocalUrl("/session"));
-		this.webServer.stop();
-		this.webServer = factory.getWebServer(sessionServletRegistration());
-		this.webServer.start();
-		String s3 = getResponse(getLocalUrl("/session"));
-		String message = "Session error s1=" + s1 + " s2=" + s2 + " s3=" + s3;
-		assertThat(s2.split(":")[0]).as(message).isEqualTo(s1.split(":")[1]);
-		assertThat(s3.split(":")[0]).as(message).isEqualTo(s2.split(":")[1]);
-	}
-
-	@Test
-	void persistSessionInSpecificSessionStoreDir() throws Exception {
-		AbstractServletWebServerFactory factory = getFactory();
-		File sessionStoreDir = new File(this.tempDir, "sessions");
-		sessionStoreDir.mkdir();
-		factory.getSession().setPersistent(true);
-		factory.getSession().setStoreDir(sessionStoreDir);
-		this.webServer = factory.getWebServer(sessionServletRegistration());
-		this.webServer.start();
-		getResponse(getLocalUrl("/session"));
-		this.webServer.stop();
-		File[] dirContents = sessionStoreDir.listFiles((dir, name) -> !(".".equals(name) || "..".equals(name)));
-		assertThat(dirContents.length).isGreaterThan(0);
-	}
-
-	@Test
-	void getValidSessionStoreWhenSessionStoreNotSet() {
-		AbstractServletWebServerFactory factory = getFactory();
-		File dir = factory.getValidSessionStoreDir(false);
-		assertThat(dir.getName()).isEqualTo("servlet-sessions");
-		assertThat(dir.getParentFile()).isEqualTo(new ApplicationTemp().getDir());
-	}
-
-	@Test
-	void getValidSessionStoreWhenSessionStoreIsRelative() {
-		AbstractServletWebServerFactory factory = getFactory();
-		factory.getSession().setStoreDir(new File("sessions"));
-		File dir = factory.getValidSessionStoreDir(false);
-		assertThat(dir.getName()).isEqualTo("sessions");
-		assertThat(dir.getParentFile()).isEqualTo(new ApplicationHome().getDir());
-	}
-
-	@Test
-	void getValidSessionStoreWhenSessionStoreReferencesFile() throws Exception {
-		AbstractServletWebServerFactory factory = getFactory();
-		File file = new File(this.tempDir, "file");
-		file.createNewFile();
-		factory.getSession().setStoreDir(file);
-		assertThatIllegalStateException().isThrownBy(() -> factory.getValidSessionStoreDir(false))
-				.withMessageContaining("points to a file");
-	}
-
-	@Test
-	void sessionCookieConfiguration() {
-		AbstractServletWebServerFactory factory = getFactory();
-		factory.getSession().getCookie().setName("testname");
-		factory.getSession().getCookie().setDomain("testdomain");
-		factory.getSession().getCookie().setPath("/testpath");
-		factory.getSession().getCookie().setComment("testcomment");
-		factory.getSession().getCookie().setHttpOnly(true);
-		factory.getSession().getCookie().setSecure(true);
-		factory.getSession().getCookie().setMaxAge(Duration.ofSeconds(60));
-		final AtomicReference<SessionCookieConfig> configReference = new AtomicReference<>();
-		this.webServer = factory.getWebServer((context) -> configReference.set(context.getSessionCookieConfig()));
-		SessionCookieConfig sessionCookieConfig = configReference.get();
-		assertThat(sessionCookieConfig.getName()).isEqualTo("testname");
-		assertThat(sessionCookieConfig.getDomain()).isEqualTo("testdomain");
-		assertThat(sessionCookieConfig.getPath()).isEqualTo("/testpath");
-		assertThat(sessionCookieConfig.getComment()).isEqualTo("testcomment");
-		assertThat(sessionCookieConfig.isHttpOnly()).isTrue();
-		assertThat(sessionCookieConfig.isSecure()).isTrue();
-		assertThat(sessionCookieConfig.getMaxAge()).isEqualTo(60);
-	}
-
-	@Test
-	void sslSessionTracking() {
-		AbstractServletWebServerFactory factory = getFactory();
-		Ssl ssl = new Ssl();
-		ssl.setEnabled(true);
-		ssl.setKeyStore("src/test/resources/test.jks");
-		ssl.setKeyPassword("password");
-		factory.setSsl(ssl);
-		factory.getSession().setTrackingModes(EnumSet.of(SessionTrackingMode.SSL));
-		AtomicReference<ServletContext> contextReference = new AtomicReference<>();
-		this.webServer = factory.getWebServer(contextReference::set);
-		assertThat(contextReference.get().getEffectiveSessionTrackingModes())
-				.isEqualTo(EnumSet.of(javax.servlet.SessionTrackingMode.SSL));
-	}
-
-	@Test
-	void compressionOfResponseToGetRequest() throws Exception {
-		assertThat(doTestCompression(10000, null, null)).isTrue();
-	}
-
-	@Test
-	void compressionOfResponseToPostRequest() throws Exception {
-		assertThat(doTestCompression(10000, null, null, HttpMethod.POST)).isTrue();
-	}
-
-	@Test
-	void noCompressionForSmallResponse() throws Exception {
-		assertThat(doTestCompression(100, null, null)).isFalse();
-	}
-
-	@Test
-	void noCompressionForMimeType() throws Exception {
-		String[] mimeTypes = new String[] { "text/html", "text/xml", "text/css" };
-		assertThat(doTestCompression(10000, mimeTypes, null)).isFalse();
-	}
-
-	@Test
-	void noCompressionForUserAgent() throws Exception {
-		assertThat(doTestCompression(10000, null, new String[] { "testUserAgent" })).isFalse();
-	}
-
-	@Test
-	void compressionWithoutContentSizeHeader() throws Exception {
-		AbstractServletWebServerFactory factory = getFactory();
-		Compression compression = new Compression();
-		compression.setEnabled(true);
-		factory.setCompression(compression);
-		this.webServer = factory.getWebServer(new ServletRegistrationBean<>(new ExampleServlet(false, true), "/hello"));
-		this.webServer.start();
-		TestGzipInputStreamFactory inputStreamFactory = new TestGzipInputStreamFactory();
-		Map<String, InputStreamFactory> contentDecoderMap = Collections.singletonMap("gzip",
-				(InputStreamFactory) inputStreamFactory);
-		getResponse(getLocalUrl("/hello"), new HttpComponentsClientHttpRequestFactory(
-				HttpClientBuilder.create().setContentDecoderRegistry(contentDecoderMap).build()));
-		assertThat(inputStreamFactory.wasCompressionUsed()).isTrue();
-	}
-
-	@Test
-	void mimeMappingsAreCorrectlyConfigured() {
-		AbstractServletWebServerFactory factory = getFactory();
-		this.webServer = factory.getWebServer();
-		Map<String, String> configuredMimeMappings = getActualMimeMappings();
-		Collection<MimeMappings.Mapping> expectedMimeMappings = getExpectedMimeMappings();
-		configuredMimeMappings.forEach(
-				(key, value) -> assertThat(expectedMimeMappings).contains(new MimeMappings.Mapping(key, value)));
-		for (MimeMappings.Mapping mapping : expectedMimeMappings) {
-			assertThat(configuredMimeMappings).containsEntry(mapping.getExtension(), mapping.getMimeType());
-		}
-		assertThat(configuredMimeMappings.size()).isEqualTo(expectedMimeMappings.size());
-	}
-
-	@Test
-	void rootServletContextResource() {
-		AbstractServletWebServerFactory factory = getFactory();
-		final AtomicReference<URL> rootResource = new AtomicReference<>();
-		this.webServer = factory.getWebServer((servletContext) -> {
-			try {
-				rootResource.set(servletContext.getResource("/"));
-			}
-			catch (MalformedURLException ex) {
-				throw new ServletException(ex);
-			}
-		});
-		this.webServer.start();
-		assertThat(rootResource.get()).isNotNull();
-	}
-
-	@Test
-	void customServerHeader() throws Exception {
-		AbstractServletWebServerFactory factory = getFactory();
-		factory.setServerHeader("MyServer");
-		this.webServer = factory.getWebServer(exampleServletRegistration());
-		this.webServer.start();
-		ClientHttpResponse response = getClientResponse(getLocalUrl("/hello"));
-		assertThat(response.getHeaders().getFirst("server")).isEqualTo("MyServer");
-	}
-
-	@Test
-	void serverHeaderIsDisabledByDefault() throws Exception {
-		AbstractServletWebServerFactory factory = getFactory();
-		this.webServer = factory.getWebServer(exampleServletRegistration());
-		this.webServer.start();
-		ClientHttpResponse response = getClientResponse(getLocalUrl("/hello"));
-		assertThat(response.getHeaders().getFirst("server")).isNull();
-	}
-
-	@Test
-	protected void portClashOfPrimaryConnectorResultsInPortInUseException() throws IOException {
-		doWithBlockedPort((port) -> {
-			assertThatExceptionOfType(RuntimeException.class).isThrownBy(() -> {
-				AbstractServletWebServerFactory factory = getFactory();
-				factory.setPort(port);
-				AbstractServletWebServerFactoryTests.this.webServer = factory.getWebServer();
-				AbstractServletWebServerFactoryTests.this.webServer.start();
-			}).satisfies((ex) -> handleExceptionCausedByBlockedPortOnPrimaryConnector(ex, port));
-		});
-	}
-
-	@Test
-	void portClashOfSecondaryConnectorResultsInPortInUseException() throws IOException {
-		doWithBlockedPort((port) -> {
-			assertThatExceptionOfType(RuntimeException.class).isThrownBy(() -> {
-				AbstractServletWebServerFactory factory = getFactory();
-				addConnector(port, factory);
-				AbstractServletWebServerFactoryTests.this.webServer = factory.getWebServer();
-				AbstractServletWebServerFactoryTests.this.webServer.start();
-			}).satisfies((ex) -> handleExceptionCausedByBlockedPortOnSecondaryConnector(ex, port));
-		});
-	}
-
-	@Test
-	void localeCharsetMappingsAreConfigured() {
-		AbstractServletWebServerFactory factory = getFactory();
-		Map<Locale, Charset> mappings = new HashMap<>();
-		mappings.put(Locale.GERMAN, StandardCharsets.UTF_8);
-		factory.setLocaleCharsetMappings(mappings);
-		this.webServer = factory.getWebServer();
-		assertThat(getCharset(Locale.GERMAN)).isEqualTo(StandardCharsets.UTF_8);
-		assertThat(getCharset(Locale.ITALIAN)).isNull();
-	}
-
-	@Test
-	void jspServletInitParameters() throws Exception {
-		Map<String, String> initParameters = new HashMap<>();
-		initParameters.put("a", "alpha");
-		AbstractServletWebServerFactory factory = getFactory();
-		factory.getJsp().setInitParameters(initParameters);
-		this.webServer = factory.getWebServer();
-		Assumptions.assumeFalse(getJspServlet() == null);
-		JspServlet jspServlet = getJspServlet();
-		assertThat(jspServlet.getInitParameter("a")).isEqualTo("alpha");
-	}
-
-	@Test
-	void jspServletIsNotInDevelopmentModeByDefault() throws Exception {
-		AbstractServletWebServerFactory factory = getFactory();
-		this.webServer = factory.getWebServer();
-		Assumptions.assumeFalse(getJspServlet() == null);
-		JspServlet jspServlet = getJspServlet();
-		EmbeddedServletOptions options = (EmbeddedServletOptions) ReflectionTestUtils.getField(jspServlet, "options");
-		assertThat(options.getDevelopment()).isFalse();
-	}
-
-	@Test
-	void faultyFilterCausesStartFailure() {
-		AbstractServletWebServerFactory factory = getFactory();
-		factory.addInitializers((servletContext) -> servletContext.addFilter("faulty", new Filter() {
-
-			@Override
-			public void init(FilterConfig filterConfig) throws ServletException {
-				throw new ServletException("Faulty filter");
-			}
-
-			@Override
-			public void doFilter(ServletRequest request, ServletResponse response, FilterChain chain)
-					throws IOException, ServletException {
-				chain.doFilter(request, response);
-			}
-
-			@Override
-			public void destroy() {
-			}
-
-		}));
-		assertThatExceptionOfType(WebServerException.class).isThrownBy(() -> factory.getWebServer().start());
-	}
-
-	@Test
-	void sessionConfiguration() {
-		AbstractServletWebServerFactory factory = getFactory();
-		factory.getSession().setTimeout(Duration.ofSeconds(123));
-		factory.getSession().setTrackingModes(EnumSet.of(SessionTrackingMode.COOKIE, SessionTrackingMode.URL));
-		factory.getSession().getCookie().setName("testname");
-		factory.getSession().getCookie().setDomain("testdomain");
-		factory.getSession().getCookie().setPath("/testpath");
-		factory.getSession().getCookie().setComment("testcomment");
-		factory.getSession().getCookie().setHttpOnly(true);
-		factory.getSession().getCookie().setSecure(true);
-		factory.getSession().getCookie().setMaxAge(Duration.ofMinutes(1));
-		AtomicReference<ServletContext> contextReference = new AtomicReference<>();
-		factory.getWebServer(contextReference::set).start();
-		ServletContext servletContext = contextReference.get();
-		assertThat(servletContext.getEffectiveSessionTrackingModes())
-				.isEqualTo(EnumSet.of(javax.servlet.SessionTrackingMode.COOKIE, javax.servlet.SessionTrackingMode.URL));
-		assertThat(servletContext.getSessionCookieConfig().getName()).isEqualTo("testname");
-		assertThat(servletContext.getSessionCookieConfig().getDomain()).isEqualTo("testdomain");
-		assertThat(servletContext.getSessionCookieConfig().getPath()).isEqualTo("/testpath");
-		assertThat(servletContext.getSessionCookieConfig().getComment()).isEqualTo("testcomment");
-		assertThat(servletContext.getSessionCookieConfig().isHttpOnly()).isTrue();
-		assertThat(servletContext.getSessionCookieConfig().isSecure()).isTrue();
-		assertThat(servletContext.getSessionCookieConfig().getMaxAge()).isEqualTo(60);
-	}
-
-	@Test
-	void servletContextListenerContextDestroyedIsCalledWhenContainerIsStopped() throws Exception {
-		ServletContextListener listener = mock(ServletContextListener.class);
-		this.webServer = getFactory().getWebServer((servletContext) -> servletContext.addListener(listener));
-		this.webServer.start();
-		this.webServer.stop();
-		verify(listener).contextDestroyed(any(ServletContextEvent.class));
-	}
-
-	@Test
-	void exceptionThrownOnLoadFailureIsRethrown() {
-		AbstractServletWebServerFactory factory = getFactory();
-		this.webServer = factory
-				.getWebServer((context) -> context.addServlet("failing", FailingServlet.class).setLoadOnStartup(0));
-		assertThatExceptionOfType(WebServerException.class).isThrownBy(this.webServer::start)
-				.satisfies(this::wrapsFailingServletException);
-	}
-
-	private void wrapsFailingServletException(WebServerException ex) {
-		Throwable cause = ex.getCause();
-		while (cause != null) {
-			if (cause instanceof FailingServletException) {
-				return;
-			}
-			cause = cause.getCause();
-		}
-		fail("Exception did not wrap FailingServletException");
-	}
-
-	protected abstract void addConnector(int port, AbstractServletWebServerFactory factory);
-
-	protected abstract void handleExceptionCausedByBlockedPortOnPrimaryConnector(RuntimeException ex, int blockedPort);
-
-	protected abstract void handleExceptionCausedByBlockedPortOnSecondaryConnector(RuntimeException ex,
-			int blockedPort);
-
-	private boolean doTestCompression(int contentSize, String[] mimeTypes, String[] excludedUserAgents)
-			throws Exception {
-		return doTestCompression(contentSize, mimeTypes, excludedUserAgents, HttpMethod.GET);
-	}
-
-	private boolean doTestCompression(int contentSize, String[] mimeTypes, String[] excludedUserAgents,
-			HttpMethod method) throws Exception {
-		String testContent = setUpFactoryForCompression(contentSize, mimeTypes, excludedUserAgents);
-		TestGzipInputStreamFactory inputStreamFactory = new TestGzipInputStreamFactory();
-		Map<String, InputStreamFactory> contentDecoderMap = Collections.singletonMap("gzip",
-				(InputStreamFactory) inputStreamFactory);
-		String response = getResponse(getLocalUrl("/test.txt"), method,
-				new HttpComponentsClientHttpRequestFactory(HttpClientBuilder.create().setUserAgent("testUserAgent")
-						.setContentDecoderRegistry(contentDecoderMap).build()));
-		assertThat(response).isEqualTo(testContent);
-		return inputStreamFactory.wasCompressionUsed();
-	}
-
-	private String setUpFactoryForCompression(int contentSize, String[] mimeTypes, String[] excludedUserAgents) {
-		char[] chars = new char[contentSize];
-		Arrays.fill(chars, 'F');
-		String testContent = new String(chars);
-		AbstractServletWebServerFactory factory = getFactory();
-		Compression compression = new Compression();
-		compression.setEnabled(true);
-		if (mimeTypes != null) {
-			compression.setMimeTypes(mimeTypes);
-		}
-		if (excludedUserAgents != null) {
-			compression.setExcludedUserAgents(excludedUserAgents);
-		}
-		factory.setCompression(compression);
-		factory.addInitializers(new ServletRegistrationBean<HttpServlet>(new HttpServlet() {
-
-			@Override
-			protected void service(HttpServletRequest req, HttpServletResponse resp) throws IOException {
-				resp.setContentType("text/plain");
-				resp.setContentLength(testContent.length());
-				resp.getWriter().write(testContent);
-				resp.getWriter().flush();
-			}
-
-		}, "/test.txt"));
-		this.webServer = factory.getWebServer();
-		this.webServer.start();
-		return testContent;
-	}
-
-	protected abstract Map<String, String> getActualMimeMappings();
-
-	protected Collection<MimeMappings.Mapping> getExpectedMimeMappings() {
-		return MimeMappings.DEFAULT.getAll();
-	}
-
-	protected abstract Charset getCharset(Locale locale);
-
-	private void addTestTxtFile(AbstractServletWebServerFactory factory) throws IOException {
-		FileCopyUtils.copy("test", new FileWriter(new File(this.tempDir, "test.txt")));
-		factory.setDocumentRoot(this.tempDir);
-	}
-
-	protected String getLocalUrl(String resourcePath) {
-		return getLocalUrl("http", resourcePath);
-	}
-
-	protected String getLocalUrl(String scheme, String resourcePath) {
-		return scheme + "://localhost:" + this.webServer.getPort() + resourcePath;
-	}
-
-	protected String getLocalUrl(int port, String resourcePath) {
-		return "http://localhost:" + port + resourcePath;
-	}
-
-	protected String getResponse(String url, String... headers) throws IOException, URISyntaxException {
-		return getResponse(url, HttpMethod.GET, headers);
-	}
-
-	protected String getResponse(String url, HttpMethod method, String... headers)
-			throws IOException, URISyntaxException {
-		try (ClientHttpResponse response = getClientResponse(url, method, headers)) {
-			return StreamUtils.copyToString(response.getBody(), StandardCharsets.UTF_8);
-		}
-	}
-
-	protected String getResponse(String url, HttpComponentsClientHttpRequestFactory requestFactory, String... headers)
-			throws IOException, URISyntaxException {
-		return getResponse(url, HttpMethod.GET, requestFactory, headers);
-	}
-
-	protected String getResponse(String url, HttpMethod method, HttpComponentsClientHttpRequestFactory requestFactory,
-			String... headers) throws IOException, URISyntaxException {
-		try (ClientHttpResponse response = getClientResponse(url, method, requestFactory, headers)) {
-			return StreamUtils.copyToString(response.getBody(), StandardCharsets.UTF_8);
-		}
-	}
-
-	protected ClientHttpResponse getClientResponse(String url, String... headers)
-			throws IOException, URISyntaxException {
-		return getClientResponse(url, HttpMethod.GET, headers);
-	}
-
-	protected ClientHttpResponse getClientResponse(String url, HttpMethod method, String... headers)
-			throws IOException, URISyntaxException {
-		return getClientResponse(url, method, new HttpComponentsClientHttpRequestFactory() {
-
-			@Override
-			protected HttpContext createHttpContext(HttpMethod httpMethod, URI uri) {
-				return AbstractServletWebServerFactoryTests.this.httpClientContext;
-			}
-
-		}, headers);
-	}
-
-	protected ClientHttpResponse getClientResponse(String url, HttpMethod method,
-			HttpComponentsClientHttpRequestFactory requestFactory, String... headers)
-			throws IOException, URISyntaxException {
-		ClientHttpRequest request = requestFactory.createRequest(new URI(url), method);
-		request.getHeaders().add("Cookie", "JSESSIONID=" + "123");
-		for (String header : headers) {
-			String[] parts = header.split(":");
-			request.getHeaders().add(parts[0], parts[1]);
-		}
-		ClientHttpResponse response = request.execute();
-		return response;
-	}
-
-	protected void assertForwardHeaderIsUsed(ServletWebServerFactory factory) throws IOException, URISyntaxException {
-		this.webServer = factory.getWebServer(new ServletRegistrationBean<>(new ExampleServlet(true, false), "/hello"));
-		this.webServer.start();
-		assertThat(getResponse(getLocalUrl("/hello"), "X-Forwarded-For:140.211.11.130"))
-				.contains("remoteaddr=140.211.11.130");
-	}
-
-	protected abstract AbstractServletWebServerFactory getFactory();
-
-	protected abstract org.apache.jasper.servlet.JspServlet getJspServlet() throws Exception;
-
-	protected ServletContextInitializer exampleServletRegistration() {
-		return new ServletRegistrationBean<>(new ExampleServlet(), "/hello");
-	}
-
-	@SuppressWarnings("serial")
-	private ServletContextInitializer errorServletRegistration() {
-		ServletRegistrationBean<ExampleServlet> bean = new ServletRegistrationBean<>(new ExampleServlet() {
-
-			@Override
-			public void service(ServletRequest request, ServletResponse response) {
-				throw new RuntimeException("Planned");
-			}
-
-		}, "/bang");
-		bean.setName("error");
-		return bean;
-	}
-
-	protected final ServletContextInitializer sessionServletRegistration() {
-		ServletRegistrationBean<ExampleServlet> bean = new ServletRegistrationBean<>(new ExampleServlet() {
-
-			@Override
-			public void service(ServletRequest request, ServletResponse response) throws IOException {
-				HttpSession session = ((HttpServletRequest) request).getSession(true);
-				long value = System.currentTimeMillis();
-				Object existing = session.getAttribute("boot");
-				session.setAttribute("boot", value);
-				PrintWriter writer = response.getWriter();
-				writer.append(String.valueOf(existing)).append(":").append(String.valueOf(value));
-			}
-
-		}, "/session");
-		bean.setName("session");
-		return bean;
-	}
-
-	protected final void doWithBlockedPort(BlockedPortAction action) throws IOException {
-		int port = SocketUtils.findAvailableTcpPort(40000);
-		ServerSocket serverSocket = new ServerSocket();
-		for (int i = 0; i < 10; i++) {
-			try {
-				serverSocket.bind(new InetSocketAddress(port));
-				break;
-			}
-			catch (Exception ex) {
-			}
-		}
-		try {
-			action.run(port);
-		}
-		finally {
-			serverSocket.close();
-		}
-	}
-
-	private KeyStore loadStore() throws KeyStoreException, IOException, NoSuchAlgorithmException, CertificateException {
-		KeyStore keyStore = KeyStore.getInstance("JKS");
-		Resource resource = new ClassPathResource("test.jks");
-		try (InputStream inputStream = resource.getInputStream()) {
-			keyStore.load(inputStream, "secret".toCharArray());
-			return keyStore;
-		}
-	}
-
-	private class TestGzipInputStreamFactory implements InputStreamFactory {
-
-		private final AtomicBoolean requested = new AtomicBoolean(false);
-
-		@Override
-		public InputStream create(InputStream in) throws IOException {
-			if (this.requested.get()) {
-				throw new IllegalStateException("On deflated InputStream already requested");
-			}
-			this.requested.set(true);
-			return new GZIPInputStream(in);
-		}
-
-		boolean wasCompressionUsed() {
-			return this.requested.get();
-		}
-
-	}
-
-	@SuppressWarnings("serial")
-	static class InitCountingServlet extends GenericServlet {
-
-		private int initCount;
-
-		@Override
-		public void init() {
-			this.initCount++;
-		}
-
-		@Override
-		public void service(ServletRequest req, ServletResponse res) {
-		}
-
-		int getInitCount() {
-			return this.initCount;
-		}
-
-	}
-
-	interface BlockedPortAction {
-
-		void run(int port);
-
-	}
-
-	/**
-	 * {@link TrustSelfSignedStrategy} that also validates certificate serial number.
-	 */
-	private static final class SerialNumberValidatingTrustSelfSignedStrategy extends TrustSelfSignedStrategy {
-
-		private final String serialNumber;
-
-		private SerialNumberValidatingTrustSelfSignedStrategy(String serialNumber) {
-			this.serialNumber = serialNumber;
-		}
-
-		@Override
-		public boolean isTrusted(X509Certificate[] chain, String authType) throws CertificateException {
-			String hexSerialNumber = chain[0].getSerialNumber().toString(16);
-			boolean isMatch = hexSerialNumber.equals(this.serialNumber);
-			return super.isTrusted(chain, authType) && isMatch;
-		}
-
-	}
-
-	public static class FailingServlet extends HttpServlet {
-
-		@Override
-		public void init() throws ServletException {
-			throw new FailingServletException();
-		}
-
-	}
-
-	public static class FailingServletContextListener implements ServletContextListener {
-
-		@Override
-		public void contextInitialized(ServletContextEvent sce) {
-			throw new FailingServletException();
-		}
-
-	}
-
-	static class FailingServletException extends RuntimeException {
-
-		FailingServletException() {
-			super("Init Failure");
-		}
-
-	}
-
-}
-=======
 /*
  * Copyright 2012-2021 the original author or authors.
  *
@@ -2812,5 +1549,4 @@
 
 	}
 
-}
->>>>>>> 6755b480
+}