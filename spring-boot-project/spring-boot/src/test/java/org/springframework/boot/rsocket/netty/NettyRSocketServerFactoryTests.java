<<<<<<< HEAD
/*
 * Copyright 2012-2019 the original author or authors.
 *
 * Licensed under the Apache License, Version 2.0 (the "License");
 * you may not use this file except in compliance with the License.
 * You may obtain a copy of the License at
 *
 *      https://www.apache.org/licenses/LICENSE-2.0
 *
 * Unless required by applicable law or agreed to in writing, software
 * distributed under the License is distributed on an "AS IS" BASIS,
 * WITHOUT WARRANTIES OR CONDITIONS OF ANY KIND, either express or implied.
 * See the License for the specific language governing permissions and
 * limitations under the License.
 */

package org.springframework.boot.rsocket.netty;

import java.net.InetSocketAddress;
import java.time.Duration;
import java.util.Arrays;

import io.netty.buffer.PooledByteBufAllocator;
import io.rsocket.AbstractRSocket;
import io.rsocket.ConnectionSetupPayload;
import io.rsocket.Payload;
import io.rsocket.RSocket;
import io.rsocket.RSocketFactory;
import io.rsocket.SocketAcceptor;
import io.rsocket.transport.netty.client.WebsocketClientTransport;
import io.rsocket.util.DefaultPayload;
import org.assertj.core.api.Assertions;
import org.junit.jupiter.api.AfterEach;
import org.junit.jupiter.api.Test;
import org.mockito.InOrder;
import reactor.core.publisher.Mono;

import org.springframework.boot.rsocket.server.RSocketServer;
import org.springframework.boot.rsocket.server.ServerRSocketFactoryCustomizer;
import org.springframework.core.codec.CharSequenceEncoder;
import org.springframework.core.codec.StringDecoder;
import org.springframework.core.io.buffer.NettyDataBufferFactory;
import org.springframework.messaging.rsocket.RSocketRequester;
import org.springframework.messaging.rsocket.RSocketStrategies;
import org.springframework.util.SocketUtils;

import static org.assertj.core.api.Assertions.assertThat;
import static org.mockito.ArgumentMatchers.any;
import static org.mockito.BDDMockito.given;
import static org.mockito.Mockito.inOrder;
import static org.mockito.Mockito.mock;

/**
 * Tests for {@link NettyRSocketServerFactory}
 *
 * @author Brian Clozel
 */
class NettyRSocketServerFactoryTests {

	private NettyRSocketServer rSocketServer;

	private RSocketRequester requester;

	private static final Duration TIMEOUT = Duration.ofSeconds(3);

	@AfterEach
	void tearDown() {
		if (this.rSocketServer != null) {
			try {
				this.rSocketServer.stop();
			}
			catch (Exception ex) {
				// Ignore
			}
		}
		if (this.requester != null) {
			this.requester.rsocket().dispose();
		}
	}

	private NettyRSocketServerFactory getFactory() {
		return new NettyRSocketServerFactory();
	}

	@Test
	void specificPort() {
		NettyRSocketServerFactory factory = getFactory();
		int specificPort = SocketUtils.findAvailableTcpPort(41000);
		factory.setPort(specificPort);
		this.rSocketServer = factory.create(new EchoRequestResponseAcceptor());
		this.rSocketServer.start();
		this.requester = createRSocketTcpClient();
		String payload = "test payload";
		String response = this.requester.route("test").data(payload).retrieveMono(String.class).block(TIMEOUT);

		assertThat(response).isEqualTo(payload);
		assertThat(this.rSocketServer.address().getPort()).isEqualTo(specificPort);
	}

	@Test
	void websocketTransport() {
		NettyRSocketServerFactory factory = getFactory();
		factory.setTransport(RSocketServer.TRANSPORT.WEBSOCKET);
		this.rSocketServer = factory.create(new EchoRequestResponseAcceptor());
		this.rSocketServer.start();
		this.requester = createRSocketWebSocketClient();
		String payload = "test payload";
		String response = this.requester.route("test").data(payload).retrieveMono(String.class).block(TIMEOUT);
		assertThat(response).isEqualTo(payload);
	}

	@Test
	void serverCustomizers() {
		NettyRSocketServerFactory factory = getFactory();
		ServerRSocketFactoryCustomizer[] customizers = new ServerRSocketFactoryCustomizer[2];
		for (int i = 0; i < customizers.length; i++) {
			customizers[i] = mock(ServerRSocketFactoryCustomizer.class);
			given(customizers[i].apply(any(RSocketFactory.ServerRSocketFactory.class)))
					.will((invocation) -> invocation.getArgument(0));
		}
		factory.setServerCustomizers(Arrays.asList(customizers[0], customizers[1]));
		this.rSocketServer = factory.create(new EchoRequestResponseAcceptor());
		InOrder ordered = inOrder((Object[]) customizers);
		for (ServerRSocketFactoryCustomizer customizer : customizers) {
			ordered.verify(customizer).apply(any(RSocketFactory.ServerRSocketFactory.class));
		}
	}

	private RSocketRequester createRSocketTcpClient() {
		Assertions.assertThat(this.rSocketServer).isNotNull();
		InetSocketAddress address = this.rSocketServer.address();
		return createRSocketRequesterBuilder().connectTcp(address.getHostString(), address.getPort()).block();
	}

	private RSocketRequester createRSocketWebSocketClient() {
		Assertions.assertThat(this.rSocketServer).isNotNull();
		InetSocketAddress address = this.rSocketServer.address();
		return createRSocketRequesterBuilder().connect(WebsocketClientTransport.create(address)).block();
	}

	private RSocketRequester.Builder createRSocketRequesterBuilder() {
		RSocketStrategies strategies = RSocketStrategies.builder().decoder(StringDecoder.allMimeTypes())
				.encoder(CharSequenceEncoder.allMimeTypes())
				.dataBufferFactory(new NettyDataBufferFactory(PooledByteBufAllocator.DEFAULT)).build();
		return RSocketRequester.builder().rsocketStrategies(strategies);
	}

	static class EchoRequestResponseAcceptor implements SocketAcceptor {

		@Override
		public Mono<RSocket> accept(ConnectionSetupPayload setupPayload, RSocket rSocket) {
			return Mono.just(new AbstractRSocket() {
				@Override
				public Mono<Payload> requestResponse(Payload payload) {
					return Mono.just(DefaultPayload.create(payload));
				}
			});
		}

	}

}
=======
/*
 * Copyright 2012-2020 the original author or authors.
 *
 * Licensed under the Apache License, Version 2.0 (the "License");
 * you may not use this file except in compliance with the License.
 * You may obtain a copy of the License at
 *
 *      https://www.apache.org/licenses/LICENSE-2.0
 *
 * Unless required by applicable law or agreed to in writing, software
 * distributed under the License is distributed on an "AS IS" BASIS,
 * WITHOUT WARRANTIES OR CONDITIONS OF ANY KIND, either express or implied.
 * See the License for the specific language governing permissions and
 * limitations under the License.
 */

package org.springframework.boot.rsocket.netty;

import java.net.InetSocketAddress;
import java.nio.channels.ClosedChannelException;
import java.util.Arrays;
import java.util.concurrent.Callable;

import io.netty.buffer.PooledByteBufAllocator;
import io.netty.handler.ssl.SslContextBuilder;
import io.netty.handler.ssl.SslProvider;
import io.netty.handler.ssl.util.InsecureTrustManagerFactory;
import io.rsocket.ConnectionSetupPayload;
import io.rsocket.Payload;
import io.rsocket.RSocket;
import io.rsocket.SocketAcceptor;
import io.rsocket.transport.netty.client.TcpClientTransport;
import io.rsocket.transport.netty.client.WebsocketClientTransport;
import io.rsocket.util.DefaultPayload;
import org.assertj.core.api.Assertions;
import org.junit.jupiter.api.AfterEach;
import org.junit.jupiter.api.Test;
import org.mockito.InOrder;
import reactor.core.publisher.Mono;
import reactor.netty.http.client.HttpClient;
import reactor.netty.tcp.TcpClient;
import reactor.test.StepVerifier;

import org.springframework.boot.rsocket.server.RSocketServer;
import org.springframework.boot.rsocket.server.RSocketServer.Transport;
import org.springframework.boot.rsocket.server.RSocketServerCustomizer;
import org.springframework.boot.web.server.Ssl;
import org.springframework.core.codec.CharSequenceEncoder;
import org.springframework.core.codec.StringDecoder;
import org.springframework.core.io.buffer.NettyDataBufferFactory;
import org.springframework.http.client.reactive.ReactorResourceFactory;
import org.springframework.messaging.rsocket.RSocketRequester;
import org.springframework.messaging.rsocket.RSocketStrategies;
import org.springframework.util.SocketUtils;

import static org.assertj.core.api.Assertions.assertThat;
import static org.assertj.core.api.Assertions.assertThatExceptionOfType;
import static org.mockito.ArgumentMatchers.any;
import static org.mockito.BDDMockito.will;
import static org.mockito.Mockito.inOrder;
import static org.mockito.Mockito.mock;

/**
 * Tests for {@link NettyRSocketServerFactory}
 *
 * @author Brian Clozel
 * @author Leo Li
 * @author Chris Bono
 */
class NettyRSocketServerFactoryTests {

	private NettyRSocketServer server;

	private RSocketRequester requester;

	@AfterEach
	void tearDown() {
		if (this.requester != null) {
			this.requester.rsocketClient().dispose();
		}
		if (this.server != null) {
			try {
				this.server.stop();
			}
			catch (Exception ex) {
				// Ignore
			}
		}
	}

	private NettyRSocketServerFactory getFactory() {
		NettyRSocketServerFactory factory = new NettyRSocketServerFactory();
		factory.setPort(0);
		return factory;
	}

	@Test
	void specificPort() {
		NettyRSocketServerFactory factory = getFactory();
		int specificPort = doWithRetry(() -> {
			int port = SocketUtils.findAvailableTcpPort(41000);
			factory.setPort(port);
			this.server = factory.create(new EchoRequestResponseAcceptor());
			this.server.start();
			return port;
		});
		this.requester = createRSocketTcpClient();
		assertThat(this.server.address().getPort()).isEqualTo(specificPort);
		checkEchoRequest();
	}

	@Test
	void websocketTransport() {
		NettyRSocketServerFactory factory = getFactory();
		factory.setTransport(RSocketServer.Transport.WEBSOCKET);
		this.server = factory.create(new EchoRequestResponseAcceptor());
		this.server.start();
		this.requester = createRSocketWebSocketClient();
		checkEchoRequest();
	}

	@Test
	void websocketTransportWithReactorResource() {
		NettyRSocketServerFactory factory = getFactory();
		factory.setTransport(RSocketServer.Transport.WEBSOCKET);
		ReactorResourceFactory resourceFactory = new ReactorResourceFactory();
		resourceFactory.afterPropertiesSet();
		factory.setResourceFactory(resourceFactory);
		this.server = factory.create(new EchoRequestResponseAcceptor());
		this.server.start();
		this.requester = createRSocketWebSocketClient();
		checkEchoRequest();
	}

	@Test
	void serverCustomizers() {
		NettyRSocketServerFactory factory = getFactory();
		RSocketServerCustomizer[] customizers = new RSocketServerCustomizer[2];
		for (int i = 0; i < customizers.length; i++) {
			customizers[i] = mock(RSocketServerCustomizer.class);
			will((invocation) -> invocation.getArgument(0)).given(customizers[i])
					.customize(any(io.rsocket.core.RSocketServer.class));
		}
		factory.setRSocketServerCustomizers(Arrays.asList(customizers));
		this.server = factory.create(new EchoRequestResponseAcceptor());
		InOrder ordered = inOrder((Object[]) customizers);
		for (RSocketServerCustomizer customizer : customizers) {
			ordered.verify(customizer).customize(any(io.rsocket.core.RSocketServer.class));
		}
	}

	@Test
	void tcpTransportBasicSslFromClassPath() {
		testBasicSslWithKeyStore("classpath:test.jks", "password", Transport.TCP);
	}

	@Test
	void tcpTransportBasicSslFromFileSystem() {
		testBasicSslWithKeyStore("src/test/resources/test.jks", "password", Transport.TCP);
	}

	@Test
	void websocketTransportBasicSslFromClassPath() {
		testBasicSslWithKeyStore("classpath:test.jks", "password", Transport.WEBSOCKET);
	}

	@Test
	void websocketTransportBasicSslFromFileSystem() {
		testBasicSslWithKeyStore("src/test/resources/test.jks", "password", Transport.WEBSOCKET);
	}

	private void checkEchoRequest() {
		String payload = "test payload";
		Mono<String> response = this.requester.route("test").data(payload).retrieveMono(String.class);
		StepVerifier.create(response).expectNext(payload).verifyComplete();
	}

	private void testBasicSslWithKeyStore(String keyStore, String keyPassword, Transport transport) {
		NettyRSocketServerFactory factory = getFactory();
		factory.setTransport(transport);
		Ssl ssl = new Ssl();
		ssl.setKeyStore(keyStore);
		ssl.setKeyPassword(keyPassword);
		factory.setSsl(ssl);
		this.server = factory.create(new EchoRequestResponseAcceptor());
		this.server.start();
		this.requester = (transport == Transport.TCP) ? createSecureRSocketTcpClient()
				: createSecureRSocketWebSocketClient();
		checkEchoRequest();
	}

	@Test
	void tcpTransportSslRejectsInsecureClient() {
		NettyRSocketServerFactory factory = getFactory();
		factory.setTransport(Transport.TCP);
		Ssl ssl = new Ssl();
		ssl.setKeyStore("classpath:test.jks");
		ssl.setKeyPassword("password");
		factory.setSsl(ssl);
		this.server = factory.create(new EchoRequestResponseAcceptor());
		this.server.start();
		this.requester = createRSocketTcpClient();
		String payload = "test payload";
		Mono<String> responseMono = this.requester.route("test").data(payload).retrieveMono(String.class);
		StepVerifier.create(responseMono)
				.verifyErrorSatisfies((ex) -> assertThatExceptionOfType(ClosedChannelException.class));
	}

	private RSocketRequester createRSocketTcpClient() {
		return createRSocketRequesterBuilder().transport(TcpClientTransport.create(createTcpClient()));
	}

	private RSocketRequester createRSocketWebSocketClient() {
		return createRSocketRequesterBuilder().transport(WebsocketClientTransport.create(createHttpClient(), "/"));
	}

	private RSocketRequester createSecureRSocketTcpClient() {
		return createRSocketRequesterBuilder().transport(TcpClientTransport.create(createSecureTcpClient()));
	}

	private RSocketRequester createSecureRSocketWebSocketClient() {
		return createRSocketRequesterBuilder()
				.transport(WebsocketClientTransport.create(createSecureHttpClient(), "/"));
	}

	private HttpClient createSecureHttpClient() {
		HttpClient httpClient = createHttpClient();
		SslContextBuilder builder = SslContextBuilder.forClient().sslProvider(SslProvider.JDK)
				.trustManager(InsecureTrustManagerFactory.INSTANCE);
		return httpClient.secure((spec) -> spec.sslContext(builder));
	}

	private HttpClient createHttpClient() {
		Assertions.assertThat(this.server).isNotNull();
		InetSocketAddress address = this.server.address();
		return HttpClient.create().host(address.getHostName()).port(address.getPort());
	}

	private TcpClient createSecureTcpClient() {
		TcpClient tcpClient = createTcpClient();
		SslContextBuilder builder = SslContextBuilder.forClient().sslProvider(SslProvider.JDK)
				.trustManager(InsecureTrustManagerFactory.INSTANCE);
		return tcpClient.secure((spec) -> spec.sslContext(builder));
	}

	private TcpClient createTcpClient() {
		Assertions.assertThat(this.server).isNotNull();
		InetSocketAddress address = this.server.address();
		return TcpClient.create().host(address.getHostName()).port(address.getPort());
	}

	private RSocketRequester.Builder createRSocketRequesterBuilder() {
		RSocketStrategies strategies = RSocketStrategies.builder().decoder(StringDecoder.allMimeTypes())
				.encoder(CharSequenceEncoder.allMimeTypes())
				.dataBufferFactory(new NettyDataBufferFactory(PooledByteBufAllocator.DEFAULT)).build();
		return RSocketRequester.builder().rsocketStrategies(strategies);
	}

	private <T> T doWithRetry(Callable<T> action) {
		Exception lastFailure = null;
		for (int i = 0; i < 10; i++) {
			try {
				return action.call();
			}
			catch (Exception ex) {
				lastFailure = ex;
			}
		}
		throw new IllegalStateException("Action was not successful in 10 attempts", lastFailure);
	}

	static class EchoRequestResponseAcceptor implements SocketAcceptor {

		@Override
		public Mono<RSocket> accept(ConnectionSetupPayload setupPayload, RSocket rSocket) {
			return Mono.just(new RSocket() {

				@Override
				public Mono<Payload> requestResponse(Payload payload) {
					return Mono.just(DefaultPayload.create(payload));
				}

			});
		}

	}

}
>>>>>>> 6755b480
<|MERGE_RESOLUTION|>--- conflicted
+++ resolved
@@ -1,167 +1,3 @@
-<<<<<<< HEAD
-/*
- * Copyright 2012-2019 the original author or authors.
- *
- * Licensed under the Apache License, Version 2.0 (the "License");
- * you may not use this file except in compliance with the License.
- * You may obtain a copy of the License at
- *
- *      https://www.apache.org/licenses/LICENSE-2.0
- *
- * Unless required by applicable law or agreed to in writing, software
- * distributed under the License is distributed on an "AS IS" BASIS,
- * WITHOUT WARRANTIES OR CONDITIONS OF ANY KIND, either express or implied.
- * See the License for the specific language governing permissions and
- * limitations under the License.
- */
-
-package org.springframework.boot.rsocket.netty;
-
-import java.net.InetSocketAddress;
-import java.time.Duration;
-import java.util.Arrays;
-
-import io.netty.buffer.PooledByteBufAllocator;
-import io.rsocket.AbstractRSocket;
-import io.rsocket.ConnectionSetupPayload;
-import io.rsocket.Payload;
-import io.rsocket.RSocket;
-import io.rsocket.RSocketFactory;
-import io.rsocket.SocketAcceptor;
-import io.rsocket.transport.netty.client.WebsocketClientTransport;
-import io.rsocket.util.DefaultPayload;
-import org.assertj.core.api.Assertions;
-import org.junit.jupiter.api.AfterEach;
-import org.junit.jupiter.api.Test;
-import org.mockito.InOrder;
-import reactor.core.publisher.Mono;
-
-import org.springframework.boot.rsocket.server.RSocketServer;
-import org.springframework.boot.rsocket.server.ServerRSocketFactoryCustomizer;
-import org.springframework.core.codec.CharSequenceEncoder;
-import org.springframework.core.codec.StringDecoder;
-import org.springframework.core.io.buffer.NettyDataBufferFactory;
-import org.springframework.messaging.rsocket.RSocketRequester;
-import org.springframework.messaging.rsocket.RSocketStrategies;
-import org.springframework.util.SocketUtils;
-
-import static org.assertj.core.api.Assertions.assertThat;
-import static org.mockito.ArgumentMatchers.any;
-import static org.mockito.BDDMockito.given;
-import static org.mockito.Mockito.inOrder;
-import static org.mockito.Mockito.mock;
-
-/**
- * Tests for {@link NettyRSocketServerFactory}
- *
- * @author Brian Clozel
- */
-class NettyRSocketServerFactoryTests {
-
-	private NettyRSocketServer rSocketServer;
-
-	private RSocketRequester requester;
-
-	private static final Duration TIMEOUT = Duration.ofSeconds(3);
-
-	@AfterEach
-	void tearDown() {
-		if (this.rSocketServer != null) {
-			try {
-				this.rSocketServer.stop();
-			}
-			catch (Exception ex) {
-				// Ignore
-			}
-		}
-		if (this.requester != null) {
-			this.requester.rsocket().dispose();
-		}
-	}
-
-	private NettyRSocketServerFactory getFactory() {
-		return new NettyRSocketServerFactory();
-	}
-
-	@Test
-	void specificPort() {
-		NettyRSocketServerFactory factory = getFactory();
-		int specificPort = SocketUtils.findAvailableTcpPort(41000);
-		factory.setPort(specificPort);
-		this.rSocketServer = factory.create(new EchoRequestResponseAcceptor());
-		this.rSocketServer.start();
-		this.requester = createRSocketTcpClient();
-		String payload = "test payload";
-		String response = this.requester.route("test").data(payload).retrieveMono(String.class).block(TIMEOUT);
-
-		assertThat(response).isEqualTo(payload);
-		assertThat(this.rSocketServer.address().getPort()).isEqualTo(specificPort);
-	}
-
-	@Test
-	void websocketTransport() {
-		NettyRSocketServerFactory factory = getFactory();
-		factory.setTransport(RSocketServer.TRANSPORT.WEBSOCKET);
-		this.rSocketServer = factory.create(new EchoRequestResponseAcceptor());
-		this.rSocketServer.start();
-		this.requester = createRSocketWebSocketClient();
-		String payload = "test payload";
-		String response = this.requester.route("test").data(payload).retrieveMono(String.class).block(TIMEOUT);
-		assertThat(response).isEqualTo(payload);
-	}
-
-	@Test
-	void serverCustomizers() {
-		NettyRSocketServerFactory factory = getFactory();
-		ServerRSocketFactoryCustomizer[] customizers = new ServerRSocketFactoryCustomizer[2];
-		for (int i = 0; i < customizers.length; i++) {
-			customizers[i] = mock(ServerRSocketFactoryCustomizer.class);
-			given(customizers[i].apply(any(RSocketFactory.ServerRSocketFactory.class)))
-					.will((invocation) -> invocation.getArgument(0));
-		}
-		factory.setServerCustomizers(Arrays.asList(customizers[0], customizers[1]));
-		this.rSocketServer = factory.create(new EchoRequestResponseAcceptor());
-		InOrder ordered = inOrder((Object[]) customizers);
-		for (ServerRSocketFactoryCustomizer customizer : customizers) {
-			ordered.verify(customizer).apply(any(RSocketFactory.ServerRSocketFactory.class));
-		}
-	}
-
-	private RSocketRequester createRSocketTcpClient() {
-		Assertions.assertThat(this.rSocketServer).isNotNull();
-		InetSocketAddress address = this.rSocketServer.address();
-		return createRSocketRequesterBuilder().connectTcp(address.getHostString(), address.getPort()).block();
-	}
-
-	private RSocketRequester createRSocketWebSocketClient() {
-		Assertions.assertThat(this.rSocketServer).isNotNull();
-		InetSocketAddress address = this.rSocketServer.address();
-		return createRSocketRequesterBuilder().connect(WebsocketClientTransport.create(address)).block();
-	}
-
-	private RSocketRequester.Builder createRSocketRequesterBuilder() {
-		RSocketStrategies strategies = RSocketStrategies.builder().decoder(StringDecoder.allMimeTypes())
-				.encoder(CharSequenceEncoder.allMimeTypes())
-				.dataBufferFactory(new NettyDataBufferFactory(PooledByteBufAllocator.DEFAULT)).build();
-		return RSocketRequester.builder().rsocketStrategies(strategies);
-	}
-
-	static class EchoRequestResponseAcceptor implements SocketAcceptor {
-
-		@Override
-		public Mono<RSocket> accept(ConnectionSetupPayload setupPayload, RSocket rSocket) {
-			return Mono.just(new AbstractRSocket() {
-				@Override
-				public Mono<Payload> requestResponse(Payload payload) {
-					return Mono.just(DefaultPayload.create(payload));
-				}
-			});
-		}
-
-	}
-
-}
-=======
 /*
  * Copyright 2012-2020 the original author or authors.
  *
@@ -449,5 +285,4 @@
 
 	}
 
-}
->>>>>>> 6755b480
+}