--- conflicted
+++ resolved
@@ -1,402 +1,3 @@
-<<<<<<< HEAD
-/*
- * Copyright 2012-2019 the original author or authors.
- *
- * Licensed under the Apache License, Version 2.0 (the "License");
- * you may not use this file except in compliance with the License.
- * You may obtain a copy of the License at
- *
- *      https://www.apache.org/licenses/LICENSE-2.0
- *
- * Unless required by applicable law or agreed to in writing, software
- * distributed under the License is distributed on an "AS IS" BASIS,
- * WITHOUT WARRANTIES OR CONDITIONS OF ANY KIND, either express or implied.
- * See the License for the specific language governing permissions and
- * limitations under the License.
- */
-
-package org.springframework.boot.web.reactive.server;
-
-import java.io.File;
-import java.io.FileInputStream;
-import java.net.InetSocketAddress;
-import java.nio.charset.StandardCharsets;
-import java.security.KeyStore;
-import java.security.PrivateKey;
-import java.security.cert.X509Certificate;
-import java.time.Duration;
-import java.util.Arrays;
-
-import javax.net.ssl.KeyManager;
-import javax.net.ssl.KeyManagerFactory;
-import javax.net.ssl.SSLException;
-import javax.net.ssl.X509KeyManager;
-
-import io.netty.channel.ChannelHandlerContext;
-import io.netty.channel.ChannelInboundHandlerAdapter;
-import io.netty.handler.codec.http.HttpHeaderNames;
-import io.netty.handler.codec.http.HttpResponse;
-import io.netty.handler.ssl.SslContextBuilder;
-import io.netty.handler.ssl.SslProvider;
-import io.netty.handler.ssl.util.InsecureTrustManagerFactory;
-import org.junit.jupiter.api.AfterEach;
-import org.junit.jupiter.api.Test;
-import reactor.core.publisher.Mono;
-import reactor.netty.NettyPipeline;
-import reactor.netty.http.client.HttpClient;
-import reactor.test.StepVerifier;
-
-import org.springframework.boot.web.server.Compression;
-import org.springframework.boot.web.server.Ssl;
-import org.springframework.boot.web.server.WebServer;
-import org.springframework.core.io.buffer.DataBuffer;
-import org.springframework.core.io.buffer.DataBufferFactory;
-import org.springframework.core.io.buffer.DefaultDataBufferFactory;
-import org.springframework.http.HttpStatus;
-import org.springframework.http.MediaType;
-import org.springframework.http.ResponseEntity;
-import org.springframework.http.client.reactive.ReactorClientHttpConnector;
-import org.springframework.http.server.reactive.HttpHandler;
-import org.springframework.http.server.reactive.ServerHttpRequest;
-import org.springframework.http.server.reactive.ServerHttpResponse;
-import org.springframework.util.SocketUtils;
-import org.springframework.util.unit.DataSize;
-import org.springframework.web.reactive.function.BodyInserters;
-import org.springframework.web.reactive.function.client.WebClient;
-
-import static org.assertj.core.api.Assertions.assertThat;
-import static org.assertj.core.api.Assertions.assertThatThrownBy;
-
-/**
- * Base for testing classes that extends {@link AbstractReactiveWebServerFactory}.
- *
- * @author Brian Clozel
- */
-public abstract class AbstractReactiveWebServerFactoryTests {
-
-	protected WebServer webServer;
-
-	@AfterEach
-	void tearDown() {
-		if (this.webServer != null) {
-			try {
-				this.webServer.stop();
-			}
-			catch (Exception ex) {
-				// Ignore
-			}
-		}
-	}
-
-	protected abstract AbstractReactiveWebServerFactory getFactory();
-
-	@Test
-	void specificPort() {
-		AbstractReactiveWebServerFactory factory = getFactory();
-		int specificPort = SocketUtils.findAvailableTcpPort(41000);
-		factory.setPort(specificPort);
-		this.webServer = factory.getWebServer(new EchoHandler());
-		this.webServer.start();
-		Mono<String> result = getWebClient().build().post().uri("/test").contentType(MediaType.TEXT_PLAIN)
-				.body(BodyInserters.fromObject("Hello World")).exchange()
-				.flatMap((response) -> response.bodyToMono(String.class));
-		assertThat(result.block(Duration.ofSeconds(30))).isEqualTo("Hello World");
-		assertThat(this.webServer.getPort()).isEqualTo(specificPort);
-	}
-
-	@Test
-	void basicSslFromClassPath() {
-		testBasicSslWithKeyStore("classpath:test.jks", "password");
-	}
-
-	@Test
-	void basicSslFromFileSystem() {
-		testBasicSslWithKeyStore("src/test/resources/test.jks", "password");
-	}
-
-	protected final void testBasicSslWithKeyStore(String keyStore, String keyPassword) {
-		AbstractReactiveWebServerFactory factory = getFactory();
-		Ssl ssl = new Ssl();
-		ssl.setKeyStore(keyStore);
-		ssl.setKeyPassword(keyPassword);
-		factory.setSsl(ssl);
-		this.webServer = factory.getWebServer(new EchoHandler());
-		this.webServer.start();
-		ReactorClientHttpConnector connector = buildTrustAllSslConnector();
-		WebClient client = WebClient.builder().baseUrl("https://localhost:" + this.webServer.getPort())
-				.clientConnector(connector).build();
-		Mono<String> result = client.post().uri("/test").contentType(MediaType.TEXT_PLAIN)
-				.body(BodyInserters.fromObject("Hello World")).exchange()
-				.flatMap((response) -> response.bodyToMono(String.class));
-		assertThat(result.block(Duration.ofSeconds(30))).isEqualTo("Hello World");
-	}
-
-	protected ReactorClientHttpConnector buildTrustAllSslConnector() {
-		SslContextBuilder builder = SslContextBuilder.forClient().sslProvider(SslProvider.JDK)
-				.trustManager(InsecureTrustManagerFactory.INSTANCE);
-		HttpClient client = HttpClient.create().wiretap(true)
-				.secure((sslContextSpec) -> sslContextSpec.sslContext(builder));
-		return new ReactorClientHttpConnector(client);
-	}
-
-	@Test
-	void sslWantsClientAuthenticationSucceedsWithClientCertificate() throws Exception {
-		Ssl ssl = new Ssl();
-		ssl.setClientAuth(Ssl.ClientAuth.WANT);
-		ssl.setKeyStore("classpath:test.jks");
-		ssl.setKeyPassword("password");
-		ssl.setTrustStore("classpath:test.jks");
-		testClientAuthSuccess(ssl, buildTrustAllSslWithClientKeyConnector());
-	}
-
-	@Test
-	void sslWantsClientAuthenticationSucceedsWithoutClientCertificate() {
-		Ssl ssl = new Ssl();
-		ssl.setClientAuth(Ssl.ClientAuth.WANT);
-		ssl.setKeyStore("classpath:test.jks");
-		ssl.setKeyPassword("password");
-		ssl.setTrustStore("classpath:test.jks");
-		testClientAuthSuccess(ssl, buildTrustAllSslConnector());
-	}
-
-	protected ReactorClientHttpConnector buildTrustAllSslWithClientKeyConnector() throws Exception {
-		KeyStore clientKeyStore = KeyStore.getInstance(KeyStore.getDefaultType());
-		clientKeyStore.load(new FileInputStream(new File("src/test/resources/test.jks")), "secret".toCharArray());
-		KeyManagerFactory clientKeyManagerFactory = KeyManagerFactory
-				.getInstance(KeyManagerFactory.getDefaultAlgorithm());
-		clientKeyManagerFactory.init(clientKeyStore, "password".toCharArray());
-		for (KeyManager keyManager : clientKeyManagerFactory.getKeyManagers()) {
-			if (keyManager instanceof X509KeyManager) {
-				X509KeyManager x509KeyManager = (X509KeyManager) keyManager;
-				PrivateKey privateKey = x509KeyManager.getPrivateKey("spring-boot");
-				if (privateKey != null) {
-					X509Certificate[] certificateChain = x509KeyManager.getCertificateChain("spring-boot");
-					SslContextBuilder builder = SslContextBuilder.forClient().sslProvider(SslProvider.JDK)
-							.trustManager(InsecureTrustManagerFactory.INSTANCE)
-							.keyManager(privateKey, certificateChain);
-					HttpClient client = HttpClient.create().wiretap(true)
-							.secure((sslContextSpec) -> sslContextSpec.sslContext(builder));
-					return new ReactorClientHttpConnector(client);
-				}
-			}
-		}
-		throw new IllegalStateException("Key with alias 'spring-boot' not found");
-	}
-
-	protected void testClientAuthSuccess(Ssl sslConfiguration, ReactorClientHttpConnector clientConnector) {
-		AbstractReactiveWebServerFactory factory = getFactory();
-		factory.setSsl(sslConfiguration);
-		this.webServer = factory.getWebServer(new EchoHandler());
-		this.webServer.start();
-		WebClient client = WebClient.builder().baseUrl("https://localhost:" + this.webServer.getPort())
-				.clientConnector(clientConnector).build();
-		Mono<String> result = client.post().uri("/test").contentType(MediaType.TEXT_PLAIN)
-				.body(BodyInserters.fromObject("Hello World")).exchange()
-				.flatMap((response) -> response.bodyToMono(String.class));
-		assertThat(result.block(Duration.ofSeconds(30))).isEqualTo("Hello World");
-	}
-
-	@Test
-	void sslNeedsClientAuthenticationSucceedsWithClientCertificate() throws Exception {
-		Ssl ssl = new Ssl();
-		ssl.setClientAuth(Ssl.ClientAuth.NEED);
-		ssl.setKeyStore("classpath:test.jks");
-		ssl.setKeyPassword("password");
-		ssl.setTrustStore("classpath:test.jks");
-		testClientAuthSuccess(ssl, buildTrustAllSslWithClientKeyConnector());
-	}
-
-	@Test
-	void sslNeedsClientAuthenticationFailsWithoutClientCertificate() {
-		Ssl ssl = new Ssl();
-		ssl.setClientAuth(Ssl.ClientAuth.NEED);
-		ssl.setKeyStore("classpath:test.jks");
-		ssl.setKeyPassword("password");
-		ssl.setTrustStore("classpath:test.jks");
-		testClientAuthFailure(ssl, buildTrustAllSslConnector());
-	}
-
-	protected void testClientAuthFailure(Ssl sslConfiguration, ReactorClientHttpConnector clientConnector) {
-		AbstractReactiveWebServerFactory factory = getFactory();
-		factory.setSsl(sslConfiguration);
-		this.webServer = factory.getWebServer(new EchoHandler());
-		this.webServer.start();
-		WebClient client = WebClient.builder().baseUrl("https://localhost:" + this.webServer.getPort())
-				.clientConnector(clientConnector).build();
-		Mono<String> result = client.post().uri("/test").contentType(MediaType.TEXT_PLAIN)
-				.body(BodyInserters.fromObject("Hello World")).exchange()
-				.flatMap((response) -> response.bodyToMono(String.class));
-		StepVerifier.create(result).expectError(SSLException.class).verify(Duration.ofSeconds(10));
-	}
-
-	protected WebClient.Builder getWebClient() {
-		return getWebClient(HttpClient.create().wiretap(true));
-	}
-
-	protected WebClient.Builder getWebClient(HttpClient client) {
-		InetSocketAddress address = new InetSocketAddress(this.webServer.getPort());
-		String baseUrl = "http://" + address.getHostString() + ":" + address.getPort();
-		return WebClient.builder().clientConnector(new ReactorClientHttpConnector(client)).baseUrl(baseUrl);
-	}
-
-	@Test
-	void compressionOfResponseToGetRequest() {
-		WebClient client = prepareCompressionTest();
-		ResponseEntity<Void> response = client.get().exchange().flatMap((res) -> res.toEntity(Void.class))
-				.block(Duration.ofSeconds(30));
-		assertResponseIsCompressed(response);
-	}
-
-	@Test
-	void compressionOfResponseToPostRequest() {
-		WebClient client = prepareCompressionTest();
-		ResponseEntity<Void> response = client.post().exchange().flatMap((res) -> res.toEntity(Void.class))
-				.block(Duration.ofSeconds(30));
-		assertResponseIsCompressed(response);
-	}
-
-	@Test
-	void noCompressionForSmallResponse() {
-		Compression compression = new Compression();
-		compression.setEnabled(true);
-		compression.setMinResponseSize(DataSize.ofBytes(3001));
-		WebClient client = prepareCompressionTest(compression);
-		ResponseEntity<Void> response = client.get().exchange().flatMap((res) -> res.toEntity(Void.class))
-				.block(Duration.ofSeconds(30));
-		assertResponseIsNotCompressed(response);
-	}
-
-	@Test
-	void noCompressionForMimeType() {
-		Compression compression = new Compression();
-		compression.setMimeTypes(new String[] { "application/json" });
-		WebClient client = prepareCompressionTest(compression);
-		ResponseEntity<Void> response = client.get().exchange().flatMap((res) -> res.toEntity(Void.class))
-				.block(Duration.ofSeconds(30));
-		assertResponseIsNotCompressed(response);
-	}
-
-	@Test
-	void noCompressionForUserAgent() {
-		Compression compression = new Compression();
-		compression.setEnabled(true);
-		compression.setExcludedUserAgents(new String[] { "testUserAgent" });
-		WebClient client = prepareCompressionTest(compression);
-		ResponseEntity<Void> response = client.get().header("User-Agent", "testUserAgent").exchange()
-				.flatMap((res) -> res.toEntity(Void.class)).block(Duration.ofSeconds(30));
-		assertResponseIsNotCompressed(response);
-	}
-
-	@Test
-	void whenSslIsEnabledAndNoKeyStoreIsConfiguredThenServerFailsToStart() {
-		assertThatThrownBy(() -> testBasicSslWithKeyStore(null, null))
-				.hasMessageContaining("Could not load key store 'null'");
-	}
-
-	protected WebClient prepareCompressionTest() {
-		Compression compression = new Compression();
-		compression.setEnabled(true);
-		return prepareCompressionTest(compression);
-
-	}
-
-	protected WebClient prepareCompressionTest(Compression compression) {
-		AbstractReactiveWebServerFactory factory = getFactory();
-		factory.setCompression(compression);
-		this.webServer = factory.getWebServer(new CharsHandler(3000, MediaType.TEXT_PLAIN));
-		this.webServer.start();
-
-		HttpClient client = HttpClient.create().wiretap(true).compress(true)
-				.tcpConfiguration((tcpClient) -> tcpClient.doOnConnected(
-						(connection) -> connection.channel().pipeline().addBefore(NettyPipeline.HttpDecompressor,
-								"CompressionTest", new CompressionDetectionHandler())));
-		return getWebClient(client).build();
-	}
-
-	protected void assertResponseIsCompressed(ResponseEntity<Void> response) {
-		assertThat(response.getHeaders().getFirst("X-Test-Compressed")).isEqualTo("true");
-	}
-
-	protected void assertResponseIsNotCompressed(ResponseEntity<Void> response) {
-		assertThat(response.getHeaders().keySet()).doesNotContain("X-Test-Compressed");
-	}
-
-	protected void assertForwardHeaderIsUsed(AbstractReactiveWebServerFactory factory) {
-		this.webServer = factory.getWebServer(new XForwardedHandler());
-		this.webServer.start();
-		String body = getWebClient().build().get().header("X-Forwarded-Proto", "https").retrieve()
-				.bodyToMono(String.class).block(Duration.ofSeconds(30));
-		assertThat(body).isEqualTo("https");
-	}
-
-	protected static class EchoHandler implements HttpHandler {
-
-		public EchoHandler() {
-		}
-
-		@Override
-		public Mono<Void> handle(ServerHttpRequest request, ServerHttpResponse response) {
-			response.setStatusCode(HttpStatus.OK);
-			return response.writeWith(request.getBody());
-		}
-
-	}
-
-	static class CompressionDetectionHandler extends ChannelInboundHandlerAdapter {
-
-		@Override
-		public void channelRead(ChannelHandlerContext ctx, Object msg) {
-			if (msg instanceof HttpResponse) {
-				HttpResponse response = (HttpResponse) msg;
-				boolean compressed = response.headers().contains(HttpHeaderNames.CONTENT_ENCODING, "gzip", true);
-				if (compressed) {
-					response.headers().set("X-Test-Compressed", "true");
-				}
-			}
-			ctx.fireChannelRead(msg);
-		}
-
-	}
-
-	static class CharsHandler implements HttpHandler {
-
-		private static final DefaultDataBufferFactory factory = new DefaultDataBufferFactory();
-
-		private final DataBuffer bytes;
-
-		private final MediaType mediaType;
-
-		CharsHandler(int contentSize, MediaType mediaType) {
-			char[] chars = new char[contentSize];
-			Arrays.fill(chars, 'F');
-			this.bytes = factory.wrap(new String(chars).getBytes(StandardCharsets.UTF_8));
-			this.mediaType = mediaType;
-		}
-
-		@Override
-		public Mono<Void> handle(ServerHttpRequest request, ServerHttpResponse response) {
-			response.setStatusCode(HttpStatus.OK);
-			response.getHeaders().setContentType(this.mediaType);
-			response.getHeaders().setContentLength(this.bytes.readableByteCount());
-			return response.writeWith(Mono.just(this.bytes));
-		}
-
-	}
-
-	static class XForwardedHandler implements HttpHandler {
-
-		@Override
-		public Mono<Void> handle(ServerHttpRequest request, ServerHttpResponse response) {
-			String scheme = request.getURI().getScheme();
-			DataBufferFactory bufferFactory = new DefaultDataBufferFactory();
-			DataBuffer buffer = bufferFactory.wrap(scheme.getBytes(StandardCharsets.UTF_8));
-			return response.writeWith(Mono.just(buffer));
-		}
-
-	}
-
-}
-=======
 /*
  * Copyright 2012-2021 the original author or authors.
  *
@@ -1007,5 +608,4 @@
 
 	}
 
-}
->>>>>>> 6755b480
+}