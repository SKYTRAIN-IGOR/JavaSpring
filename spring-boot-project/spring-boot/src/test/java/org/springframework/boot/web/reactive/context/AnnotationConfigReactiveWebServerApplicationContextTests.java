--- conflicted
+++ resolved
@@ -1,176 +1,3 @@
-<<<<<<< HEAD
-/*
- * Copyright 2012-2019 the original author or authors.
- *
- * Licensed under the Apache License, Version 2.0 (the "License");
- * you may not use this file except in compliance with the License.
- * You may obtain a copy of the License at
- *
- *      https://www.apache.org/licenses/LICENSE-2.0
- *
- * Unless required by applicable law or agreed to in writing, software
- * distributed under the License is distributed on an "AS IS" BASIS,
- * WITHOUT WARRANTIES OR CONDITIONS OF ANY KIND, either express or implied.
- * See the License for the specific language governing permissions and
- * limitations under the License.
- */
-
-package org.springframework.boot.web.reactive.context;
-
-import org.junit.jupiter.api.Test;
-
-import org.springframework.boot.web.reactive.context.ReactiveWebServerApplicationContext.ServerManager;
-import org.springframework.boot.web.reactive.context.config.ExampleReactiveWebServerApplicationConfiguration;
-import org.springframework.boot.web.reactive.server.MockReactiveWebServerFactory;
-import org.springframework.boot.web.reactive.server.ReactiveWebServerFactory;
-import org.springframework.context.ApplicationListener;
-import org.springframework.context.annotation.Bean;
-import org.springframework.context.annotation.Configuration;
-import org.springframework.context.event.ApplicationEventMulticaster;
-import org.springframework.context.event.ContextRefreshedEvent;
-import org.springframework.context.event.SimpleApplicationEventMulticaster;
-import org.springframework.http.server.reactive.HttpHandler;
-
-import static org.assertj.core.api.Assertions.assertThat;
-import static org.mockito.Mockito.mock;
-
-/**
- * Tests for {@link AnnotationConfigReactiveWebServerApplicationContext}.
- *
- * @author Phillip Webb
- */
-class AnnotationConfigReactiveWebServerApplicationContextTests {
-
-	private AnnotationConfigReactiveWebServerApplicationContext context;
-
-	@Test
-	void createFromScan() {
-		this.context = new AnnotationConfigReactiveWebServerApplicationContext(
-				ExampleReactiveWebServerApplicationConfiguration.class.getPackage().getName());
-		verifyContext();
-	}
-
-	@Test
-	void createFromConfigClass() {
-		this.context = new AnnotationConfigReactiveWebServerApplicationContext(
-				ExampleReactiveWebServerApplicationConfiguration.class);
-		verifyContext();
-	}
-
-	@Test
-	void registerAndRefresh() {
-		this.context = new AnnotationConfigReactiveWebServerApplicationContext();
-		this.context.register(ExampleReactiveWebServerApplicationConfiguration.class);
-		this.context.refresh();
-		verifyContext();
-	}
-
-	@Test
-	void multipleRegistersAndRefresh() {
-		this.context = new AnnotationConfigReactiveWebServerApplicationContext();
-		this.context.register(WebServerConfiguration.class);
-		this.context.register(HttpHandlerConfiguration.class);
-		this.context.refresh();
-		assertThat(this.context.getBeansOfType(WebServerConfiguration.class)).hasSize(1);
-		assertThat(this.context.getBeansOfType(HttpHandlerConfiguration.class)).hasSize(1);
-	}
-
-	@Test
-	void scanAndRefresh() {
-		this.context = new AnnotationConfigReactiveWebServerApplicationContext();
-		this.context.scan(ExampleReactiveWebServerApplicationConfiguration.class.getPackage().getName());
-		this.context.refresh();
-		verifyContext();
-	}
-
-	@Test
-	void httpHandlerInitialization() {
-		// gh-14666
-		this.context = new AnnotationConfigReactiveWebServerApplicationContext(InitializationTestConfig.class);
-		verifyContext();
-	}
-
-	private void verifyContext() {
-		MockReactiveWebServerFactory factory = this.context.getBean(MockReactiveWebServerFactory.class);
-		HttpHandler expectedHandler = this.context.getBean(HttpHandler.class);
-		HttpHandler actualHandler = factory.getWebServer().getHttpHandler();
-		if (actualHandler instanceof ServerManager) {
-			actualHandler = ((ServerManager) actualHandler).getHandler();
-		}
-		assertThat(actualHandler).isEqualTo(expectedHandler);
-	}
-
-	@Configuration(proxyBeanMethods = false)
-	static class WebServerConfiguration {
-
-		@Bean
-		ReactiveWebServerFactory webServerFactory() {
-			return new MockReactiveWebServerFactory();
-		}
-
-	}
-
-	@Configuration(proxyBeanMethods = false)
-	static class HttpHandlerConfiguration {
-
-		@Bean
-		HttpHandler httpHandler() {
-			return mock(HttpHandler.class);
-		}
-
-	}
-
-	@Configuration(proxyBeanMethods = false)
-	static class InitializationTestConfig {
-
-		private static boolean addedListener;
-
-		@Bean
-		ReactiveWebServerFactory webServerFactory() {
-			return new MockReactiveWebServerFactory();
-		}
-
-		@Bean
-		HttpHandler httpHandler() {
-			if (!addedListener) {
-				throw new RuntimeException(
-						"Handlers should be added after listeners, we're being initialized too early!");
-			}
-			return mock(HttpHandler.class);
-		}
-
-		@Bean
-		Listener listener() {
-			return new Listener();
-		}
-
-		@Bean
-		ApplicationEventMulticaster applicationEventMulticaster() {
-			return new SimpleApplicationEventMulticaster() {
-
-				@Override
-				public void addApplicationListenerBean(String listenerBeanName) {
-					super.addApplicationListenerBean(listenerBeanName);
-					if ("listener".equals(listenerBeanName)) {
-						addedListener = true;
-					}
-				}
-
-			};
-		}
-
-		static class Listener implements ApplicationListener<ContextRefreshedEvent> {
-
-			@Override
-			public void onApplicationEvent(ContextRefreshedEvent event) {
-			}
-
-		}
-
-	}
-
-}
-=======
 /*
  * Copyright 2012-2020 the original author or authors.
  *
@@ -341,5 +168,4 @@
 
 	}
 
-}
->>>>>>> 6755b480
+}