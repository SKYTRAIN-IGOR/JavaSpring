--- conflicted
+++ resolved
@@ -1,75 +1,3 @@
-<<<<<<< HEAD
-/*
- * Copyright 2012-2019 the original author or authors.
- *
- * Licensed under the Apache License, Version 2.0 (the "License");
- * you may not use this file except in compliance with the License.
- * You may obtain a copy of the License at
- *
- *      https://www.apache.org/licenses/LICENSE-2.0
- *
- * Unless required by applicable law or agreed to in writing, software
- * distributed under the License is distributed on an "AS IS" BASIS,
- * WITHOUT WARRANTIES OR CONDITIONS OF ANY KIND, either express or implied.
- * See the License for the specific language governing permissions and
- * limitations under the License.
- */
-
-package org.springframework.boot.type.classreading;
-
-import org.junit.jupiter.api.Test;
-
-import org.springframework.core.io.Resource;
-import org.springframework.core.type.classreading.MetadataReader;
-
-import static org.assertj.core.api.Assertions.assertThat;
-import static org.hamcrest.Matchers.sameInstance;
-import static org.mockito.ArgumentMatchers.any;
-import static org.mockito.Mockito.mock;
-import static org.mockito.Mockito.spy;
-import static org.mockito.Mockito.times;
-import static org.mockito.Mockito.verify;
-
-/**
- * Tests for {@link ConcurrentReferenceCachingMetadataReaderFactory}.
- *
- * @author Phillip Webb
- */
-class ConcurrentReferenceCachingMetadataReaderFactoryTests {
-
-	@Test
-	void getMetadataReaderUsesCache() throws Exception {
-		TestConcurrentReferenceCachingMetadataReaderFactory factory = spy(
-				new TestConcurrentReferenceCachingMetadataReaderFactory());
-		MetadataReader metadataReader1 = factory.getMetadataReader(getClass().getName());
-		MetadataReader metadataReader2 = factory.getMetadataReader(getClass().getName());
-		assertThat(metadataReader1).isSameAs(metadataReader2);
-		verify(factory, times(1)).createMetadataReader(any(Resource.class));
-	}
-
-	@Test
-	void clearResetsCache() throws Exception {
-		TestConcurrentReferenceCachingMetadataReaderFactory factory = spy(
-				new TestConcurrentReferenceCachingMetadataReaderFactory());
-		MetadataReader metadataReader1 = factory.getMetadataReader(getClass().getName());
-		factory.clearCache();
-		MetadataReader metadataReader2 = factory.getMetadataReader(getClass().getName());
-		assertThat(metadataReader1).isNotEqualTo(sameInstance(metadataReader2));
-		verify(factory, times(2)).createMetadataReader(any(Resource.class));
-	}
-
-	static class TestConcurrentReferenceCachingMetadataReaderFactory
-			extends ConcurrentReferenceCachingMetadataReaderFactory {
-
-		@Override
-		public MetadataReader createMetadataReader(Resource resource) {
-			return mock(MetadataReader.class);
-		}
-
-	}
-
-}
-=======
 /*
  * Copyright 2012-2019 the original author or authors.
  *
@@ -138,5 +66,4 @@
 
 	}
 
-}
->>>>>>> 6755b480
+}