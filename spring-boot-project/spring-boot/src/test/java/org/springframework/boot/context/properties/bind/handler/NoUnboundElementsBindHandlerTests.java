<<<<<<< HEAD
/*
 * Copyright 2012-2019 the original author or authors.
 *
 * Licensed under the Apache License, Version 2.0 (the "License");
 * you may not use this file except in compliance with the License.
 * You may obtain a copy of the License at
 *
 *      https://www.apache.org/licenses/LICENSE-2.0
 *
 * Unless required by applicable law or agreed to in writing, software
 * distributed under the License is distributed on an "AS IS" BASIS,
 * WITHOUT WARRANTIES OR CONDITIONS OF ANY KIND, either express or implied.
 * See the License for the specific language governing permissions and
 * limitations under the License.
 */

package org.springframework.boot.context.properties.bind.handler;

import java.util.ArrayList;
import java.util.List;

import org.junit.jupiter.api.Test;

import org.springframework.boot.context.properties.bind.BindException;
import org.springframework.boot.context.properties.bind.BindHandler;
import org.springframework.boot.context.properties.bind.Bindable;
import org.springframework.boot.context.properties.bind.Binder;
import org.springframework.boot.context.properties.source.ConfigurationPropertyName;
import org.springframework.boot.context.properties.source.ConfigurationPropertySource;
import org.springframework.boot.context.properties.source.MockConfigurationPropertySource;

import static org.assertj.core.api.Assertions.assertThat;
import static org.assertj.core.api.Assertions.assertThatExceptionOfType;

/**
 * Tests for {@link NoUnboundElementsBindHandler}.
 *
 * @author Phillip Webb
 * @author Madhura Bhave
 */
class NoUnboundElementsBindHandlerTests {

	private List<ConfigurationPropertySource> sources = new ArrayList<>();

	private Binder binder;

	@Test
	void bindWhenNotUsingNoUnboundElementsHandlerShouldBind() {
		MockConfigurationPropertySource source = new MockConfigurationPropertySource();
		source.put("example.foo", "bar");
		source.put("example.baz", "bar");
		this.sources.add(source);
		this.binder = new Binder(this.sources);
		Example bound = this.binder.bind(ConfigurationPropertyName.of("example"), Bindable.of(Example.class)).get();
		assertThat(bound.getFoo()).isEqualTo("bar");
	}

	@Test
	void bindWhenUsingNoUnboundElementsHandlerShouldBind() {
		MockConfigurationPropertySource source = new MockConfigurationPropertySource();
		source.put("example.foo", "bar");
		this.sources.add(source);
		this.binder = new Binder(this.sources);
		Example bound = this.binder.bind("example", Bindable.of(Example.class), new NoUnboundElementsBindHandler())
				.get();
		assertThat(bound.getFoo()).isEqualTo("bar");
	}

	@Test
	void bindWhenUsingNoUnboundElementsHandlerThrowException() {
		MockConfigurationPropertySource source = new MockConfigurationPropertySource();
		source.put("example.foo", "bar");
		source.put("example.baz", "bar");
		this.sources.add(source);
		this.binder = new Binder(this.sources);
		assertThatExceptionOfType(BindException.class).isThrownBy(
				() -> this.binder.bind("example", Bindable.of(Example.class), new NoUnboundElementsBindHandler()))
				.satisfies((ex) -> assertThat(ex.getCause().getMessage())
						.contains("The elements [example.baz] were left unbound"));
	}

	@Test
	void bindWhenUsingNoUnboundElementsHandlerShouldBindIfPrefixDifferent() {
		MockConfigurationPropertySource source = new MockConfigurationPropertySource();
		source.put("example.foo", "bar");
		source.put("other.baz", "bar");
		this.sources.add(source);
		this.binder = new Binder(this.sources);
		Example bound = this.binder.bind("example", Bindable.of(Example.class), new NoUnboundElementsBindHandler())
				.get();
		assertThat(bound.getFoo()).isEqualTo("bar");
	}

	@Test
	void bindWhenUsingNoUnboundElementsHandlerShouldBindIfUnboundSystemProperties() {
		MockConfigurationPropertySource source = new MockConfigurationPropertySource();
		source.put("example.foo", "bar");
		source.put("example.other", "baz");
		this.sources.add(source);
		this.binder = new Binder(this.sources);
		NoUnboundElementsBindHandler handler = new NoUnboundElementsBindHandler(BindHandler.DEFAULT,
				((configurationPropertySource) -> false));
		Example bound = this.binder.bind("example", Bindable.of(Example.class), handler).get();
		assertThat(bound.getFoo()).isEqualTo("bar");
	}

	@Test
	void bindWhenUsingNoUnboundElementsHandlerShouldBindIfUnboundCollectionProperties() {
		MockConfigurationPropertySource source1 = new MockConfigurationPropertySource();
		source1.put("example.foo[0]", "bar");
		MockConfigurationPropertySource source2 = new MockConfigurationPropertySource();
		source2.put("example.foo[0]", "bar");
		source2.put("example.foo[1]", "baz");
		this.sources.add(source1);
		this.sources.add(source2);
		this.binder = new Binder(this.sources);
		NoUnboundElementsBindHandler handler = new NoUnboundElementsBindHandler();
		ExampleWithList bound = this.binder.bind("example", Bindable.of(ExampleWithList.class), handler).get();
		assertThat(bound.getFoo()).containsExactly("bar");
	}

	@Test
	void bindWhenUsingNoUnboundElementsHandlerAndUnboundListElementsShouldThrowException() {
		MockConfigurationPropertySource source = new MockConfigurationPropertySource();
		source.put("example.foo[0]", "bar");
		this.sources.add(source);
		this.binder = new Binder(this.sources);
		assertThatExceptionOfType(BindException.class).isThrownBy(
				() -> this.binder.bind("example", Bindable.of(Example.class), new NoUnboundElementsBindHandler()))
				.satisfies((ex) -> assertThat(ex.getCause().getMessage())
						.contains("The elements [example.foo[0]] were left unbound"));
	}

	static class Example {

		private String foo;

		String getFoo() {
			return this.foo;
		}

		void setFoo(String foo) {
			this.foo = foo;
		}

	}

	static class ExampleWithList {

		private List<String> foo;

		List<String> getFoo() {
			return this.foo;
		}

		void setFoo(List<String> foo) {
			this.foo = foo;
		}

	}

}
=======
/*
 * Copyright 2012-2020 the original author or authors.
 *
 * Licensed under the Apache License, Version 2.0 (the "License");
 * you may not use this file except in compliance with the License.
 * You may obtain a copy of the License at
 *
 *      https://www.apache.org/licenses/LICENSE-2.0
 *
 * Unless required by applicable law or agreed to in writing, software
 * distributed under the License is distributed on an "AS IS" BASIS,
 * WITHOUT WARRANTIES OR CONDITIONS OF ANY KIND, either express or implied.
 * See the License for the specific language governing permissions and
 * limitations under the License.
 */

package org.springframework.boot.context.properties.bind.handler;

import java.util.ArrayList;
import java.util.List;

import org.junit.jupiter.api.Test;

import org.springframework.boot.context.properties.bind.BindException;
import org.springframework.boot.context.properties.bind.BindHandler;
import org.springframework.boot.context.properties.bind.Bindable;
import org.springframework.boot.context.properties.bind.Binder;
import org.springframework.boot.context.properties.source.ConfigurationPropertyName;
import org.springframework.boot.context.properties.source.ConfigurationPropertySource;
import org.springframework.boot.context.properties.source.MockConfigurationPropertySource;

import static org.assertj.core.api.Assertions.assertThat;
import static org.assertj.core.api.Assertions.assertThatExceptionOfType;

/**
 * Tests for {@link NoUnboundElementsBindHandler}.
 *
 * @author Phillip Webb
 * @author Madhura Bhave
 */
class NoUnboundElementsBindHandlerTests {

	private List<ConfigurationPropertySource> sources = new ArrayList<>();

	private Binder binder;

	@Test
	void bindWhenNotUsingNoUnboundElementsHandlerShouldBind() {
		MockConfigurationPropertySource source = new MockConfigurationPropertySource();
		source.put("example.foo", "bar");
		source.put("example.baz", "bar");
		this.sources.add(source);
		this.binder = new Binder(this.sources);
		Example bound = this.binder.bind(ConfigurationPropertyName.of("example"), Bindable.of(Example.class)).get();
		assertThat(bound.getFoo()).isEqualTo("bar");
	}

	@Test
	void bindWhenUsingNoUnboundElementsHandlerShouldBind() {
		MockConfigurationPropertySource source = new MockConfigurationPropertySource();
		source.put("example.foo", "bar");
		this.sources.add(source);
		this.binder = new Binder(this.sources);
		Example bound = this.binder.bind("example", Bindable.of(Example.class), new NoUnboundElementsBindHandler())
				.get();
		assertThat(bound.getFoo()).isEqualTo("bar");
	}

	@Test
	void bindWhenUsingNoUnboundElementsHandlerThrowException() {
		MockConfigurationPropertySource source = new MockConfigurationPropertySource();
		source.put("example.foo", "bar");
		source.put("example.baz", "bar");
		this.sources.add(source);
		this.binder = new Binder(this.sources);
		assertThatExceptionOfType(BindException.class).isThrownBy(
				() -> this.binder.bind("example", Bindable.of(Example.class), new NoUnboundElementsBindHandler()))
				.satisfies((ex) -> assertThat(ex.getCause().getMessage())
						.contains("The elements [example.baz] were left unbound"));
	}

	@Test
	void bindWhenUsingNoUnboundElementsHandlerShouldBindIfPrefixDifferent() {
		MockConfigurationPropertySource source = new MockConfigurationPropertySource();
		source.put("example.foo", "bar");
		source.put("other.baz", "bar");
		this.sources.add(source);
		this.binder = new Binder(this.sources);
		Example bound = this.binder.bind("example", Bindable.of(Example.class), new NoUnboundElementsBindHandler())
				.get();
		assertThat(bound.getFoo()).isEqualTo("bar");
	}

	@Test
	void bindWhenUsingNoUnboundElementsHandlerShouldBindIfUnboundSystemProperties() {
		MockConfigurationPropertySource source = new MockConfigurationPropertySource();
		source.put("example.foo", "bar");
		source.put("example.other", "baz");
		this.sources.add(source);
		this.binder = new Binder(this.sources);
		NoUnboundElementsBindHandler handler = new NoUnboundElementsBindHandler(BindHandler.DEFAULT,
				((configurationPropertySource) -> false));
		Example bound = this.binder.bind("example", Bindable.of(Example.class), handler).get();
		assertThat(bound.getFoo()).isEqualTo("bar");
	}

	@Test
	void bindWhenUsingNoUnboundElementsHandlerShouldBindIfUnboundCollectionProperties() {
		MockConfigurationPropertySource source1 = new MockConfigurationPropertySource();
		source1.put("example.foo[0]", "bar");
		MockConfigurationPropertySource source2 = new MockConfigurationPropertySource();
		source2.put("example.foo[0]", "bar");
		source2.put("example.foo[1]", "baz");
		this.sources.add(source1);
		this.sources.add(source2);
		this.binder = new Binder(this.sources);
		NoUnboundElementsBindHandler handler = new NoUnboundElementsBindHandler();
		ExampleWithList bound = this.binder.bind("example", Bindable.of(ExampleWithList.class), handler).get();
		assertThat(bound.getFoo()).containsExactly("bar");
	}

	@Test
	void bindWhenUsingNoUnboundElementsHandlerAndUnboundListElementsShouldThrowException() {
		MockConfigurationPropertySource source = new MockConfigurationPropertySource();
		source.put("example.foo[0]", "bar");
		this.sources.add(source);
		this.binder = new Binder(this.sources);
		assertThatExceptionOfType(BindException.class).isThrownBy(
				() -> this.binder.bind("example", Bindable.of(Example.class), new NoUnboundElementsBindHandler()))
				.satisfies((ex) -> assertThat(ex.getCause().getMessage())
						.contains("The elements [example.foo[0]] were left unbound"));
	}

	@Test
	void bindWhenUsingNoUnboundElementsHandlerShouldBindIfUnboundNestedCollectionProperties() {
		MockConfigurationPropertySource source1 = new MockConfigurationPropertySource();
		source1.put("example.nested[0].string-value", "bar");
		MockConfigurationPropertySource source2 = new MockConfigurationPropertySource();
		source2.put("example.nested[0].string-value", "bar");
		source2.put("example.nested[0].int-value", "2");
		source2.put("example.nested[1].string-value", "baz");
		source2.put("example.nested[1].other-nested.baz", "baz");
		this.sources.add(source1);
		this.sources.add(source2);
		this.binder = new Binder(this.sources);
		NoUnboundElementsBindHandler handler = new NoUnboundElementsBindHandler();
		ExampleWithNestedList bound = this.binder.bind("example", Bindable.of(ExampleWithNestedList.class), handler)
				.get();
		assertThat(bound.getNested().get(0).getStringValue()).isEqualTo("bar");
	}

	@Test
	void bindWhenUsingNoUnboundElementsHandlerAndUnboundCollectionElementsWithInvalidPropertyShouldThrowException() {
		MockConfigurationPropertySource source1 = new MockConfigurationPropertySource();
		source1.put("example.nested[0].string-value", "bar");
		MockConfigurationPropertySource source2 = new MockConfigurationPropertySource();
		source2.put("example.nested[0].string-value", "bar");
		source2.put("example.nested[1].int-value", "1");
		source2.put("example.nested[1].invalid", "baz");
		this.sources.add(source1);
		this.sources.add(source2);
		this.binder = new Binder(this.sources);
		assertThatExceptionOfType(BindException.class)
				.isThrownBy(() -> this.binder.bind("example", Bindable.of(ExampleWithNestedList.class),
						new NoUnboundElementsBindHandler()))
				.satisfies((ex) -> assertThat(ex.getCause().getMessage())
						.contains("The elements [example.nested[1].invalid] were left unbound"));
	}

	static class Example {

		private String foo;

		String getFoo() {
			return this.foo;
		}

		void setFoo(String foo) {
			this.foo = foo;
		}

	}

	static class ExampleWithList {

		private List<String> foo;

		List<String> getFoo() {
			return this.foo;
		}

		void setFoo(List<String> foo) {
			this.foo = foo;
		}

	}

	static class ExampleWithNestedList {

		private List<Nested> nested;

		List<Nested> getNested() {
			return this.nested;
		}

		void setNested(List<Nested> nested) {
			this.nested = nested;
		}

	}

	static class Nested {

		private String stringValue;

		private Integer intValue;

		private OtherNested otherNested;

		String getStringValue() {
			return this.stringValue;
		}

		void setStringValue(String value) {
			this.stringValue = value;
		}

		Integer getIntValue() {
			return this.intValue;
		}

		void setIntValue(Integer intValue) {
			this.intValue = intValue;
		}

		OtherNested getOtherNested() {
			return this.otherNested;
		}

		void setOtherNested(OtherNested otherNested) {
			this.otherNested = otherNested;
		}

	}

	static class OtherNested {

		private String baz;

		String getBaz() {
			return this.baz;
		}

		void setBaz(String baz) {
			this.baz = baz;
		}

	}

}
>>>>>>> 6755b480
<|MERGE_RESOLUTION|>--- conflicted
+++ resolved
@@ -1,167 +1,3 @@
-<<<<<<< HEAD
-/*
- * Copyright 2012-2019 the original author or authors.
- *
- * Licensed under the Apache License, Version 2.0 (the "License");
- * you may not use this file except in compliance with the License.
- * You may obtain a copy of the License at
- *
- *      https://www.apache.org/licenses/LICENSE-2.0
- *
- * Unless required by applicable law or agreed to in writing, software
- * distributed under the License is distributed on an "AS IS" BASIS,
- * WITHOUT WARRANTIES OR CONDITIONS OF ANY KIND, either express or implied.
- * See the License for the specific language governing permissions and
- * limitations under the License.
- */
-
-package org.springframework.boot.context.properties.bind.handler;
-
-import java.util.ArrayList;
-import java.util.List;
-
-import org.junit.jupiter.api.Test;
-
-import org.springframework.boot.context.properties.bind.BindException;
-import org.springframework.boot.context.properties.bind.BindHandler;
-import org.springframework.boot.context.properties.bind.Bindable;
-import org.springframework.boot.context.properties.bind.Binder;
-import org.springframework.boot.context.properties.source.ConfigurationPropertyName;
-import org.springframework.boot.context.properties.source.ConfigurationPropertySource;
-import org.springframework.boot.context.properties.source.MockConfigurationPropertySource;
-
-import static org.assertj.core.api.Assertions.assertThat;
-import static org.assertj.core.api.Assertions.assertThatExceptionOfType;
-
-/**
- * Tests for {@link NoUnboundElementsBindHandler}.
- *
- * @author Phillip Webb
- * @author Madhura Bhave
- */
-class NoUnboundElementsBindHandlerTests {
-
-	private List<ConfigurationPropertySource> sources = new ArrayList<>();
-
-	private Binder binder;
-
-	@Test
-	void bindWhenNotUsingNoUnboundElementsHandlerShouldBind() {
-		MockConfigurationPropertySource source = new MockConfigurationPropertySource();
-		source.put("example.foo", "bar");
-		source.put("example.baz", "bar");
-		this.sources.add(source);
-		this.binder = new Binder(this.sources);
-		Example bound = this.binder.bind(ConfigurationPropertyName.of("example"), Bindable.of(Example.class)).get();
-		assertThat(bound.getFoo()).isEqualTo("bar");
-	}
-
-	@Test
-	void bindWhenUsingNoUnboundElementsHandlerShouldBind() {
-		MockConfigurationPropertySource source = new MockConfigurationPropertySource();
-		source.put("example.foo", "bar");
-		this.sources.add(source);
-		this.binder = new Binder(this.sources);
-		Example bound = this.binder.bind("example", Bindable.of(Example.class), new NoUnboundElementsBindHandler())
-				.get();
-		assertThat(bound.getFoo()).isEqualTo("bar");
-	}
-
-	@Test
-	void bindWhenUsingNoUnboundElementsHandlerThrowException() {
-		MockConfigurationPropertySource source = new MockConfigurationPropertySource();
-		source.put("example.foo", "bar");
-		source.put("example.baz", "bar");
-		this.sources.add(source);
-		this.binder = new Binder(this.sources);
-		assertThatExceptionOfType(BindException.class).isThrownBy(
-				() -> this.binder.bind("example", Bindable.of(Example.class), new NoUnboundElementsBindHandler()))
-				.satisfies((ex) -> assertThat(ex.getCause().getMessage())
-						.contains("The elements [example.baz] were left unbound"));
-	}
-
-	@Test
-	void bindWhenUsingNoUnboundElementsHandlerShouldBindIfPrefixDifferent() {
-		MockConfigurationPropertySource source = new MockConfigurationPropertySource();
-		source.put("example.foo", "bar");
-		source.put("other.baz", "bar");
-		this.sources.add(source);
-		this.binder = new Binder(this.sources);
-		Example bound = this.binder.bind("example", Bindable.of(Example.class), new NoUnboundElementsBindHandler())
-				.get();
-		assertThat(bound.getFoo()).isEqualTo("bar");
-	}
-
-	@Test
-	void bindWhenUsingNoUnboundElementsHandlerShouldBindIfUnboundSystemProperties() {
-		MockConfigurationPropertySource source = new MockConfigurationPropertySource();
-		source.put("example.foo", "bar");
-		source.put("example.other", "baz");
-		this.sources.add(source);
-		this.binder = new Binder(this.sources);
-		NoUnboundElementsBindHandler handler = new NoUnboundElementsBindHandler(BindHandler.DEFAULT,
-				((configurationPropertySource) -> false));
-		Example bound = this.binder.bind("example", Bindable.of(Example.class), handler).get();
-		assertThat(bound.getFoo()).isEqualTo("bar");
-	}
-
-	@Test
-	void bindWhenUsingNoUnboundElementsHandlerShouldBindIfUnboundCollectionProperties() {
-		MockConfigurationPropertySource source1 = new MockConfigurationPropertySource();
-		source1.put("example.foo[0]", "bar");
-		MockConfigurationPropertySource source2 = new MockConfigurationPropertySource();
-		source2.put("example.foo[0]", "bar");
-		source2.put("example.foo[1]", "baz");
-		this.sources.add(source1);
-		this.sources.add(source2);
-		this.binder = new Binder(this.sources);
-		NoUnboundElementsBindHandler handler = new NoUnboundElementsBindHandler();
-		ExampleWithList bound = this.binder.bind("example", Bindable.of(ExampleWithList.class), handler).get();
-		assertThat(bound.getFoo()).containsExactly("bar");
-	}
-
-	@Test
-	void bindWhenUsingNoUnboundElementsHandlerAndUnboundListElementsShouldThrowException() {
-		MockConfigurationPropertySource source = new MockConfigurationPropertySource();
-		source.put("example.foo[0]", "bar");
-		this.sources.add(source);
-		this.binder = new Binder(this.sources);
-		assertThatExceptionOfType(BindException.class).isThrownBy(
-				() -> this.binder.bind("example", Bindable.of(Example.class), new NoUnboundElementsBindHandler()))
-				.satisfies((ex) -> assertThat(ex.getCause().getMessage())
-						.contains("The elements [example.foo[0]] were left unbound"));
-	}
-
-	static class Example {
-
-		private String foo;
-
-		String getFoo() {
-			return this.foo;
-		}
-
-		void setFoo(String foo) {
-			this.foo = foo;
-		}
-
-	}
-
-	static class ExampleWithList {
-
-		private List<String> foo;
-
-		List<String> getFoo() {
-			return this.foo;
-		}
-
-		void setFoo(List<String> foo) {
-			this.foo = foo;
-		}
-
-	}
-
-}
-=======
 /*
  * Copyright 2012-2020 the original author or authors.
  *
@@ -421,5 +257,4 @@
 
 	}
 
-}
->>>>>>> 6755b480
+}