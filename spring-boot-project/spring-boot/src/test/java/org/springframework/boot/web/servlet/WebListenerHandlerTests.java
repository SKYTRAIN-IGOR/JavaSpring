--- conflicted
+++ resolved
@@ -1,75 +1,3 @@
-<<<<<<< HEAD
-/*
- * Copyright 2012-2019 the original author or authors.
- *
- * Licensed under the Apache License, Version 2.0 (the "License");
- * you may not use this file except in compliance with the License.
- * You may obtain a copy of the License at
- *
- *      https://www.apache.org/licenses/LICENSE-2.0
- *
- * Unless required by applicable law or agreed to in writing, software
- * distributed under the License is distributed on an "AS IS" BASIS,
- * WITHOUT WARRANTIES OR CONDITIONS OF ANY KIND, either express or implied.
- * See the License for the specific language governing permissions and
- * limitations under the License.
- */
-
-package org.springframework.boot.web.servlet;
-
-import java.io.IOException;
-
-import javax.servlet.ServletContextAttributeEvent;
-import javax.servlet.ServletContextAttributeListener;
-import javax.servlet.annotation.WebListener;
-
-import org.junit.jupiter.api.Test;
-
-import org.springframework.beans.factory.support.SimpleBeanDefinitionRegistry;
-import org.springframework.context.annotation.ScannedGenericBeanDefinition;
-import org.springframework.core.type.classreading.SimpleMetadataReaderFactory;
-
-/**
- * Tests for {@link WebListenerHandler}.
- *
- * @author Andy Wilkinson
- */
-class WebListenerHandlerTests {
-
-	private final WebListenerHandler handler = new WebListenerHandler();
-
-	private final SimpleBeanDefinitionRegistry registry = new SimpleBeanDefinitionRegistry();
-
-	@Test
-	void listener() throws IOException {
-		ScannedGenericBeanDefinition scanned = new ScannedGenericBeanDefinition(
-				new SimpleMetadataReaderFactory().getMetadataReader(TestListener.class.getName()));
-		this.handler.handle(scanned, this.registry);
-		this.registry.getBeanDefinition(TestListener.class.getName());
-	}
-
-	@WebListener
-	static class TestListener implements ServletContextAttributeListener {
-
-		@Override
-		public void attributeAdded(ServletContextAttributeEvent event) {
-
-		}
-
-		@Override
-		public void attributeRemoved(ServletContextAttributeEvent event) {
-
-		}
-
-		@Override
-		public void attributeReplaced(ServletContextAttributeEvent event) {
-
-		}
-
-	}
-
-}
-=======
 /*
  * Copyright 2012-2020 the original author or authors.
  *
@@ -144,5 +72,4 @@
 
 	}
 
-}
->>>>>>> 6755b480
+}