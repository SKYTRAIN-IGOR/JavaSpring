<<<<<<< HEAD
/*
 * Copyright 2012-2019 the original author or authors.
 *
 * Licensed under the Apache License, Version 2.0 (the "License");
 * you may not use this file except in compliance with the License.
 * You may obtain a copy of the License at
 *
 *      https://www.apache.org/licenses/LICENSE-2.0
 *
 * Unless required by applicable law or agreed to in writing, software
 * distributed under the License is distributed on an "AS IS" BASIS,
 * WITHOUT WARRANTIES OR CONDITIONS OF ANY KIND, either express or implied.
 * See the License for the specific language governing permissions and
 * limitations under the License.
 */

package org.springframework.boot.context;

import org.junit.jupiter.api.Test;

import org.springframework.boot.SpringApplication;
import org.springframework.boot.context.event.ApplicationEnvironmentPreparedEvent;
import org.springframework.boot.context.properties.source.ConfigurationPropertySources;
import org.springframework.core.env.ConfigurableEnvironment;
import org.springframework.core.env.StandardEnvironment;
import org.springframework.test.context.support.TestPropertySourceUtils;

import static org.assertj.core.api.Assertions.assertThat;
import static org.assertj.core.api.Assertions.assertThatIllegalStateException;

/**
 * Tests for {@link FileEncodingApplicationListener}.
 *
 * @author Dave Syer
 */
class FileEncodingApplicationListenerTests {

	private final FileEncodingApplicationListener initializer = new FileEncodingApplicationListener();

	private final ConfigurableEnvironment environment = new StandardEnvironment();

	private final ApplicationEnvironmentPreparedEvent event = new ApplicationEnvironmentPreparedEvent(
			new SpringApplication(), new String[0], this.environment);

	@Test
	void testIllegalState() {
		TestPropertySourceUtils.addInlinedPropertiesToEnvironment(this.environment,
				"spring.mandatory_file_encoding=FOO");
		ConfigurationPropertySources.attach(this.environment);
		assertThatIllegalStateException().isThrownBy(() -> this.initializer.onApplicationEvent(this.event));
	}

	@Test
	void testSunnyDayNothingMandated() {
		this.initializer.onApplicationEvent(this.event);
	}

	@Test
	void testSunnyDayMandated() {
		assertThat(System.getProperty("file.encoding")).isNotNull();
		TestPropertySourceUtils.addInlinedPropertiesToEnvironment(this.environment,
				"spring.mandatory_file_encoding:" + System.getProperty("file.encoding"));
		ConfigurationPropertySources.attach(this.environment);
		this.initializer.onApplicationEvent(this.event);
	}

}
=======
/*
 * Copyright 2012-2020 the original author or authors.
 *
 * Licensed under the Apache License, Version 2.0 (the "License");
 * you may not use this file except in compliance with the License.
 * You may obtain a copy of the License at
 *
 *      https://www.apache.org/licenses/LICENSE-2.0
 *
 * Unless required by applicable law or agreed to in writing, software
 * distributed under the License is distributed on an "AS IS" BASIS,
 * WITHOUT WARRANTIES OR CONDITIONS OF ANY KIND, either express or implied.
 * See the License for the specific language governing permissions and
 * limitations under the License.
 */

package org.springframework.boot.context;

import org.junit.jupiter.api.Test;

import org.springframework.boot.DefaultBootstrapContext;
import org.springframework.boot.SpringApplication;
import org.springframework.boot.context.event.ApplicationEnvironmentPreparedEvent;
import org.springframework.boot.context.properties.source.ConfigurationPropertySources;
import org.springframework.core.env.ConfigurableEnvironment;
import org.springframework.core.env.StandardEnvironment;
import org.springframework.test.context.support.TestPropertySourceUtils;

import static org.assertj.core.api.Assertions.assertThat;
import static org.assertj.core.api.Assertions.assertThatIllegalStateException;

/**
 * Tests for {@link FileEncodingApplicationListener}.
 *
 * @author Dave Syer
 */
class FileEncodingApplicationListenerTests {

	private final FileEncodingApplicationListener initializer = new FileEncodingApplicationListener();

	private final ConfigurableEnvironment environment = new StandardEnvironment();

	private final ApplicationEnvironmentPreparedEvent event = new ApplicationEnvironmentPreparedEvent(
			new DefaultBootstrapContext(), new SpringApplication(), new String[0], this.environment);

	@Test
	void testIllegalState() {
		TestPropertySourceUtils.addInlinedPropertiesToEnvironment(this.environment,
				"spring.mandatory_file_encoding=FOO");
		ConfigurationPropertySources.attach(this.environment);
		assertThatIllegalStateException().isThrownBy(() -> this.initializer.onApplicationEvent(this.event));
	}

	@Test
	void testSunnyDayNothingMandated() {
		this.initializer.onApplicationEvent(this.event);
	}

	@Test
	void testSunnyDayMandated() {
		assertThat(System.getProperty("file.encoding")).isNotNull();
		TestPropertySourceUtils.addInlinedPropertiesToEnvironment(this.environment,
				"spring.mandatory_file_encoding:" + System.getProperty("file.encoding"));
		ConfigurationPropertySources.attach(this.environment);
		this.initializer.onApplicationEvent(this.event);
	}

}
>>>>>>> 6755b480
<|MERGE_RESOLUTION|>--- conflicted
+++ resolved
@@ -1,72 +1,3 @@
-<<<<<<< HEAD
-/*
- * Copyright 2012-2019 the original author or authors.
- *
- * Licensed under the Apache License, Version 2.0 (the "License");
- * you may not use this file except in compliance with the License.
- * You may obtain a copy of the License at
- *
- *      https://www.apache.org/licenses/LICENSE-2.0
- *
- * Unless required by applicable law or agreed to in writing, software
- * distributed under the License is distributed on an "AS IS" BASIS,
- * WITHOUT WARRANTIES OR CONDITIONS OF ANY KIND, either express or implied.
- * See the License for the specific language governing permissions and
- * limitations under the License.
- */
-
-package org.springframework.boot.context;
-
-import org.junit.jupiter.api.Test;
-
-import org.springframework.boot.SpringApplication;
-import org.springframework.boot.context.event.ApplicationEnvironmentPreparedEvent;
-import org.springframework.boot.context.properties.source.ConfigurationPropertySources;
-import org.springframework.core.env.ConfigurableEnvironment;
-import org.springframework.core.env.StandardEnvironment;
-import org.springframework.test.context.support.TestPropertySourceUtils;
-
-import static org.assertj.core.api.Assertions.assertThat;
-import static org.assertj.core.api.Assertions.assertThatIllegalStateException;
-
-/**
- * Tests for {@link FileEncodingApplicationListener}.
- *
- * @author Dave Syer
- */
-class FileEncodingApplicationListenerTests {
-
-	private final FileEncodingApplicationListener initializer = new FileEncodingApplicationListener();
-
-	private final ConfigurableEnvironment environment = new StandardEnvironment();
-
-	private final ApplicationEnvironmentPreparedEvent event = new ApplicationEnvironmentPreparedEvent(
-			new SpringApplication(), new String[0], this.environment);
-
-	@Test
-	void testIllegalState() {
-		TestPropertySourceUtils.addInlinedPropertiesToEnvironment(this.environment,
-				"spring.mandatory_file_encoding=FOO");
-		ConfigurationPropertySources.attach(this.environment);
-		assertThatIllegalStateException().isThrownBy(() -> this.initializer.onApplicationEvent(this.event));
-	}
-
-	@Test
-	void testSunnyDayNothingMandated() {
-		this.initializer.onApplicationEvent(this.event);
-	}
-
-	@Test
-	void testSunnyDayMandated() {
-		assertThat(System.getProperty("file.encoding")).isNotNull();
-		TestPropertySourceUtils.addInlinedPropertiesToEnvironment(this.environment,
-				"spring.mandatory_file_encoding:" + System.getProperty("file.encoding"));
-		ConfigurationPropertySources.attach(this.environment);
-		this.initializer.onApplicationEvent(this.event);
-	}
-
-}
-=======
 /*
  * Copyright 2012-2020 the original author or authors.
  *
@@ -134,5 +65,4 @@
 		this.initializer.onApplicationEvent(this.event);
 	}
 
-}
->>>>>>> 6755b480
+}