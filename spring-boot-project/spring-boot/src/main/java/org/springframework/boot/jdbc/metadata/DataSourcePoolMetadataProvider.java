<<<<<<< HEAD
/*
 * Copyright 2012-2017 the original author or authors.
 *
 * Licensed under the Apache License, Version 2.0 (the "License");
 * you may not use this file except in compliance with the License.
 * You may obtain a copy of the License at
 *
 *      https://www.apache.org/licenses/LICENSE-2.0
 *
 * Unless required by applicable law or agreed to in writing, software
 * distributed under the License is distributed on an "AS IS" BASIS,
 * WITHOUT WARRANTIES OR CONDITIONS OF ANY KIND, either express or implied.
 * See the License for the specific language governing permissions and
 * limitations under the License.
 */

package org.springframework.boot.jdbc.metadata;

import javax.sql.DataSource;

/**
 * Provide a {@link DataSourcePoolMetadata} based on a {@link DataSource}.
 *
 * @author Stephane Nicoll
 * @since 2.0.0
 */
@FunctionalInterface
public interface DataSourcePoolMetadataProvider {

	/**
	 * Return the {@link DataSourcePoolMetadata} instance able to manage the specified
	 * {@link DataSource} or {@code null} if the given data source could not be handled.
	 * @param dataSource the data source
	 * @return the data source pool metadata
	 */
	DataSourcePoolMetadata getDataSourcePoolMetadata(DataSource dataSource);

}
=======
/*
 * Copyright 2012-2019 the original author or authors.
 *
 * Licensed under the Apache License, Version 2.0 (the "License");
 * you may not use this file except in compliance with the License.
 * You may obtain a copy of the License at
 *
 *      https://www.apache.org/licenses/LICENSE-2.0
 *
 * Unless required by applicable law or agreed to in writing, software
 * distributed under the License is distributed on an "AS IS" BASIS,
 * WITHOUT WARRANTIES OR CONDITIONS OF ANY KIND, either express or implied.
 * See the License for the specific language governing permissions and
 * limitations under the License.
 */

package org.springframework.boot.jdbc.metadata;

import javax.sql.DataSource;

/**
 * Provide a {@link DataSourcePoolMetadata} based on a {@link DataSource}.
 *
 * @author Stephane Nicoll
 * @since 2.0.0
 */
@FunctionalInterface
public interface DataSourcePoolMetadataProvider {

	/**
	 * Return the {@link DataSourcePoolMetadata} instance able to manage the specified
	 * {@link DataSource} or {@code null} if the given data source could not be handled.
	 * @param dataSource the data source
	 * @return the data source pool metadata
	 */
	DataSourcePoolMetadata getDataSourcePoolMetadata(DataSource dataSource);

}
>>>>>>> 6755b480
<|MERGE_RESOLUTION|>--- conflicted
+++ resolved
@@ -1,43 +1,3 @@
-<<<<<<< HEAD
-/*
- * Copyright 2012-2017 the original author or authors.
- *
- * Licensed under the Apache License, Version 2.0 (the "License");
- * you may not use this file except in compliance with the License.
- * You may obtain a copy of the License at
- *
- *      https://www.apache.org/licenses/LICENSE-2.0
- *
- * Unless required by applicable law or agreed to in writing, software
- * distributed under the License is distributed on an "AS IS" BASIS,
- * WITHOUT WARRANTIES OR CONDITIONS OF ANY KIND, either express or implied.
- * See the License for the specific language governing permissions and
- * limitations under the License.
- */
-
-package org.springframework.boot.jdbc.metadata;
-
-import javax.sql.DataSource;
-
-/**
- * Provide a {@link DataSourcePoolMetadata} based on a {@link DataSource}.
- *
- * @author Stephane Nicoll
- * @since 2.0.0
- */
-@FunctionalInterface
-public interface DataSourcePoolMetadataProvider {
-
-	/**
-	 * Return the {@link DataSourcePoolMetadata} instance able to manage the specified
-	 * {@link DataSource} or {@code null} if the given data source could not be handled.
-	 * @param dataSource the data source
-	 * @return the data source pool metadata
-	 */
-	DataSourcePoolMetadata getDataSourcePoolMetadata(DataSource dataSource);
-
-}
-=======
 /*
  * Copyright 2012-2019 the original author or authors.
  *
@@ -75,5 +35,4 @@
 	 */
 	DataSourcePoolMetadata getDataSourcePoolMetadata(DataSource dataSource);
 
-}
->>>>>>> 6755b480
+}