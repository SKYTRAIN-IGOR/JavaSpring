<<<<<<< HEAD
/*
 * Copyright 2012-2019 the original author or authors.
 *
 * Licensed under the Apache License, Version 2.0 (the "License");
 * you may not use this file except in compliance with the License.
 * You may obtain a copy of the License at
 *
 *      https://www.apache.org/licenses/LICENSE-2.0
 *
 * Unless required by applicable law or agreed to in writing, software
 * distributed under the License is distributed on an "AS IS" BASIS,
 * WITHOUT WARRANTIES OR CONDITIONS OF ANY KIND, either express or implied.
 * See the License for the specific language governing permissions and
 * limitations under the License.
 */

package org.springframework.boot.web.embedded.jetty;

import java.io.IOException;
import java.net.BindException;
import java.util.Arrays;
import java.util.List;
import java.util.stream.Collectors;

import org.apache.commons.logging.Log;
import org.apache.commons.logging.LogFactory;
import org.eclipse.jetty.server.Connector;
import org.eclipse.jetty.server.Handler;
import org.eclipse.jetty.server.NetworkConnector;
import org.eclipse.jetty.server.Server;
import org.eclipse.jetty.server.handler.ContextHandler;
import org.eclipse.jetty.server.handler.HandlerCollection;
import org.eclipse.jetty.server.handler.HandlerWrapper;
import org.eclipse.jetty.util.component.AbstractLifeCycle;

import org.springframework.boot.web.server.PortInUseException;
import org.springframework.boot.web.server.WebServer;
import org.springframework.boot.web.server.WebServerException;
import org.springframework.util.Assert;
import org.springframework.util.ReflectionUtils;
import org.springframework.util.StringUtils;

/**
 * {@link WebServer} that can be used to control a Jetty web server.
 *
 * @author Phillip Webb
 * @author Dave Syer
 * @author David Liu
 * @author Eddú Meléndez
 * @author Brian Clozel
 * @author Kristine Jetzke
 * @since 2.0.0
 * @see JettyReactiveWebServerFactory
 */
public class JettyWebServer implements WebServer {

	private static final Log logger = LogFactory.getLog(JettyWebServer.class);

	private final Object monitor = new Object();

	private final Server server;

	private final boolean autoStart;

	private Connector[] connectors;

	private volatile boolean started;

	/**
	 * Create a new {@link JettyWebServer} instance.
	 * @param server the underlying Jetty server
	 */
	public JettyWebServer(Server server) {
		this(server, true);
	}

	/**
	 * Create a new {@link JettyWebServer} instance.
	 * @param server the underlying Jetty server
	 * @param autoStart if auto-starting the server
	 */
	public JettyWebServer(Server server, boolean autoStart) {
		this.autoStart = autoStart;
		Assert.notNull(server, "Jetty Server must not be null");
		this.server = server;
		initialize();
	}

	private void initialize() {
		synchronized (this.monitor) {
			try {
				// Cache the connectors and then remove them to prevent requests being
				// handled before the application context is ready.
				this.connectors = this.server.getConnectors();
				this.server.addBean(new AbstractLifeCycle() {

					@Override
					protected void doStart() throws Exception {
						for (Connector connector : JettyWebServer.this.connectors) {
							Assert.state(connector.isStopped(),
									() -> "Connector " + connector + " has been started prematurely");
						}
						JettyWebServer.this.server.setConnectors(null);
					}

				});
				// Start the server so that the ServletContext is available
				this.server.start();
				this.server.setStopAtShutdown(false);
			}
			catch (Throwable ex) {
				// Ensure process isn't left running
				stopSilently();
				throw new WebServerException("Unable to start embedded Jetty web server", ex);
			}
		}
	}

	private void stopSilently() {
		try {
			this.server.stop();
		}
		catch (Exception ex) {
			// Ignore
		}
	}

	@Override
	public void start() throws WebServerException {
		synchronized (this.monitor) {
			if (this.started) {
				return;
			}
			this.server.setConnectors(this.connectors);
			if (!this.autoStart) {
				return;
			}
			try {
				this.server.start();
				for (Handler handler : this.server.getHandlers()) {
					handleDeferredInitialize(handler);
				}
				Connector[] connectors = this.server.getConnectors();
				for (Connector connector : connectors) {
					try {
						connector.start();
					}
					catch (IOException ex) {
						if (connector instanceof NetworkConnector && findBindException(ex) != null) {
							throw new PortInUseException(((NetworkConnector) connector).getPort());
						}
						throw ex;
					}
				}
				this.started = true;
				logger.info("Jetty started on port(s) " + getActualPortsDescription() + " with context path '"
						+ getContextPath() + "'");
			}
			catch (WebServerException ex) {
				stopSilently();
				throw ex;
			}
			catch (Exception ex) {
				stopSilently();
				throw new WebServerException("Unable to start embedded Jetty server", ex);
			}
		}
	}

	private BindException findBindException(Throwable ex) {
		if (ex == null) {
			return null;
		}
		if (ex instanceof BindException) {
			return (BindException) ex;
		}
		return findBindException(ex.getCause());
	}

	private String getActualPortsDescription() {
		StringBuilder ports = new StringBuilder();
		for (Connector connector : this.server.getConnectors()) {
			if (ports.length() != 0) {
				ports.append(", ");
			}
			ports.append(getLocalPort(connector)).append(getProtocols(connector));
		}
		return ports.toString();
	}

	private Integer getLocalPort(Connector connector) {
		try {
			// Jetty 9 internals are different, but the method name is the same
			return (Integer) ReflectionUtils
					.invokeMethod(ReflectionUtils.findMethod(connector.getClass(), "getLocalPort"), connector);
		}
		catch (Exception ex) {
			logger.info("could not determine port ( " + ex.getMessage() + ")");
			return 0;
		}
	}

	private String getProtocols(Connector connector) {
		List<String> protocols = connector.getProtocols();
		return " (" + StringUtils.collectionToDelimitedString(protocols, ", ") + ")";
	}

	private String getContextPath() {
		return Arrays.stream(this.server.getHandlers()).filter(ContextHandler.class::isInstance)
				.map(ContextHandler.class::cast).map(ContextHandler::getContextPath).collect(Collectors.joining(" "));
	}

	private void handleDeferredInitialize(Handler... handlers) throws Exception {
		for (Handler handler : handlers) {
			if (handler instanceof JettyEmbeddedWebAppContext) {
				((JettyEmbeddedWebAppContext) handler).deferredInitialize();
			}
			else if (handler instanceof HandlerWrapper) {
				handleDeferredInitialize(((HandlerWrapper) handler).getHandler());
			}
			else if (handler instanceof HandlerCollection) {
				handleDeferredInitialize(((HandlerCollection) handler).getHandlers());
			}
		}
	}

	@Override
	public void stop() {
		synchronized (this.monitor) {
			this.started = false;
			try {
				this.server.stop();
			}
			catch (InterruptedException ex) {
				Thread.currentThread().interrupt();
			}
			catch (Exception ex) {
				throw new WebServerException("Unable to stop embedded Jetty server", ex);
			}
		}
	}

	@Override
	public int getPort() {
		Connector[] connectors = this.server.getConnectors();
		for (Connector connector : connectors) {
			// Probably only one...
			return getLocalPort(connector);
		}
		return 0;
	}

	/**
	 * Returns access to the underlying Jetty Server.
	 * @return the Jetty server
	 */
	public Server getServer() {
		return this.server;
	}

}
=======
/*
 * Copyright 2012-2021 the original author or authors.
 *
 * Licensed under the Apache License, Version 2.0 (the "License");
 * you may not use this file except in compliance with the License.
 * You may obtain a copy of the License at
 *
 *      https://www.apache.org/licenses/LICENSE-2.0
 *
 * Unless required by applicable law or agreed to in writing, software
 * distributed under the License is distributed on an "AS IS" BASIS,
 * WITHOUT WARRANTIES OR CONDITIONS OF ANY KIND, either express or implied.
 * See the License for the specific language governing permissions and
 * limitations under the License.
 */

package org.springframework.boot.web.embedded.jetty;

import java.io.IOException;
import java.util.Arrays;
import java.util.List;
import java.util.Objects;
import java.util.stream.Collectors;

import org.apache.commons.logging.Log;
import org.apache.commons.logging.LogFactory;
import org.eclipse.jetty.server.Connector;
import org.eclipse.jetty.server.Handler;
import org.eclipse.jetty.server.NetworkConnector;
import org.eclipse.jetty.server.Server;
import org.eclipse.jetty.server.handler.ContextHandler;
import org.eclipse.jetty.server.handler.HandlerCollection;
import org.eclipse.jetty.server.handler.HandlerWrapper;
import org.eclipse.jetty.server.handler.StatisticsHandler;
import org.eclipse.jetty.util.component.AbstractLifeCycle;

import org.springframework.boot.web.server.GracefulShutdownCallback;
import org.springframework.boot.web.server.GracefulShutdownResult;
import org.springframework.boot.web.server.PortInUseException;
import org.springframework.boot.web.server.WebServer;
import org.springframework.boot.web.server.WebServerException;
import org.springframework.util.Assert;
import org.springframework.util.ReflectionUtils;
import org.springframework.util.StringUtils;

/**
 * {@link WebServer} that can be used to control a Jetty web server.
 *
 * @author Phillip Webb
 * @author Dave Syer
 * @author David Liu
 * @author Eddú Meléndez
 * @author Brian Clozel
 * @author Kristine Jetzke
 * @since 2.0.0
 * @see JettyReactiveWebServerFactory
 */
public class JettyWebServer implements WebServer {

	private static final Log logger = LogFactory.getLog(JettyWebServer.class);

	private final Object monitor = new Object();

	private final Server server;

	private final boolean autoStart;

	private final GracefulShutdown gracefulShutdown;

	private Connector[] connectors;

	private volatile boolean started;

	/**
	 * Create a new {@link JettyWebServer} instance.
	 * @param server the underlying Jetty server
	 */
	public JettyWebServer(Server server) {
		this(server, true);
	}

	/**
	 * Create a new {@link JettyWebServer} instance.
	 * @param server the underlying Jetty server
	 * @param autoStart if auto-starting the server
	 */
	public JettyWebServer(Server server, boolean autoStart) {
		this.autoStart = autoStart;
		Assert.notNull(server, "Jetty Server must not be null");
		this.server = server;
		this.gracefulShutdown = createGracefulShutdown(server);
		initialize();
	}

	private GracefulShutdown createGracefulShutdown(Server server) {
		StatisticsHandler statisticsHandler = findStatisticsHandler(server);
		if (statisticsHandler == null) {
			return null;
		}
		return new GracefulShutdown(server, statisticsHandler::getRequestsActive);
	}

	private StatisticsHandler findStatisticsHandler(Server server) {
		return findStatisticsHandler(server.getHandler());
	}

	private StatisticsHandler findStatisticsHandler(Handler handler) {
		if (handler instanceof StatisticsHandler) {
			return (StatisticsHandler) handler;
		}
		if (handler instanceof HandlerWrapper) {
			return findStatisticsHandler(((HandlerWrapper) handler).getHandler());
		}
		return null;
	}

	private void initialize() {
		synchronized (this.monitor) {
			try {
				// Cache the connectors and then remove them to prevent requests being
				// handled before the application context is ready.
				this.connectors = this.server.getConnectors();
				this.server.addBean(new AbstractLifeCycle() {

					@Override
					protected void doStart() throws Exception {
						for (Connector connector : JettyWebServer.this.connectors) {
							Assert.state(connector.isStopped(),
									() -> "Connector " + connector + " has been started prematurely");
						}
						JettyWebServer.this.server.setConnectors(null);
					}

				});
				// Start the server so that the ServletContext is available
				this.server.start();
				this.server.setStopAtShutdown(false);
			}
			catch (Throwable ex) {
				// Ensure process isn't left running
				stopSilently();
				throw new WebServerException("Unable to start embedded Jetty web server", ex);
			}
		}
	}

	private void stopSilently() {
		try {
			this.server.stop();
		}
		catch (Exception ex) {
			// Ignore
		}
	}

	@Override
	public void start() throws WebServerException {
		synchronized (this.monitor) {
			if (this.started) {
				return;
			}
			this.server.setConnectors(this.connectors);
			if (!this.autoStart) {
				return;
			}
			try {
				this.server.start();
				for (Handler handler : this.server.getHandlers()) {
					handleDeferredInitialize(handler);
				}
				Connector[] connectors = this.server.getConnectors();
				for (Connector connector : connectors) {
					try {
						connector.start();
					}
					catch (IOException ex) {
						if (connector instanceof NetworkConnector) {
							PortInUseException.throwIfPortBindingException(ex,
									() -> ((NetworkConnector) connector).getPort());
						}
						throw ex;
					}
				}
				this.started = true;
				logger.info("Jetty started on port(s) " + getActualPortsDescription() + " with context path '"
						+ getContextPath() + "'");
			}
			catch (WebServerException ex) {
				stopSilently();
				throw ex;
			}
			catch (Exception ex) {
				stopSilently();
				throw new WebServerException("Unable to start embedded Jetty server", ex);
			}
		}
	}

	private String getActualPortsDescription() {
		StringBuilder ports = new StringBuilder();
		for (Connector connector : this.server.getConnectors()) {
			if (ports.length() != 0) {
				ports.append(", ");
			}
			ports.append(getLocalPort(connector)).append(getProtocols(connector));
		}
		return ports.toString();
	}

	private String getProtocols(Connector connector) {
		List<String> protocols = connector.getProtocols();
		return " (" + StringUtils.collectionToDelimitedString(protocols, ", ") + ")";
	}

	private String getContextPath() {
		return Arrays.stream(this.server.getHandlers()).map(this::findContextHandler).filter(Objects::nonNull)
				.map(ContextHandler::getContextPath).collect(Collectors.joining(" "));
	}

	private ContextHandler findContextHandler(Handler handler) {
		while (handler instanceof HandlerWrapper) {
			if (handler instanceof ContextHandler) {
				return (ContextHandler) handler;
			}
			handler = ((HandlerWrapper) handler).getHandler();
		}
		return null;
	}

	private void handleDeferredInitialize(Handler... handlers) throws Exception {
		for (Handler handler : handlers) {
			if (handler instanceof JettyEmbeddedWebAppContext) {
				((JettyEmbeddedWebAppContext) handler).deferredInitialize();
			}
			else if (handler instanceof HandlerWrapper) {
				handleDeferredInitialize(((HandlerWrapper) handler).getHandler());
			}
			else if (handler instanceof HandlerCollection) {
				handleDeferredInitialize(((HandlerCollection) handler).getHandlers());
			}
		}
	}

	@Override
	public void stop() {
		synchronized (this.monitor) {
			this.started = false;
			if (this.gracefulShutdown != null) {
				this.gracefulShutdown.abort();
			}
			try {
				this.server.stop();
			}
			catch (InterruptedException ex) {
				Thread.currentThread().interrupt();
			}
			catch (Exception ex) {
				throw new WebServerException("Unable to stop embedded Jetty server", ex);
			}
		}
	}

	@Override
	public int getPort() {
		Connector[] connectors = this.server.getConnectors();
		for (Connector connector : connectors) {
			Integer localPort = getLocalPort(connector);
			if (localPort != null && localPort > 0) {
				return localPort;
			}
		}
		return -1;
	}

	private Integer getLocalPort(Connector connector) {
		try {
			if (connector instanceof NetworkConnector) {
				return ((NetworkConnector) connector).getLocalPort();
			}
		}
		catch (Exception ex) {
		}
		try {
			// Jetty 9 internals are different, but the method name is the same
			return (Integer) ReflectionUtils
					.invokeMethod(ReflectionUtils.findMethod(connector.getClass(), "getLocalPort"), connector);
		}
		catch (Exception ex) {
			logger.info("could not determine port (" + ex.getMessage() + ")");
		}
		return 0;
	}

	@Override
	public void shutDownGracefully(GracefulShutdownCallback callback) {
		if (this.gracefulShutdown == null) {
			callback.shutdownComplete(GracefulShutdownResult.IMMEDIATE);
			return;
		}
		this.gracefulShutdown.shutDownGracefully(callback);
	}

	/**
	 * Returns access to the underlying Jetty Server.
	 * @return the Jetty server
	 */
	public Server getServer() {
		return this.server;
	}

}
>>>>>>> 6755b480
<|MERGE_RESOLUTION|>--- conflicted
+++ resolved
@@ -1,266 +1,3 @@
-<<<<<<< HEAD
-/*
- * Copyright 2012-2019 the original author or authors.
- *
- * Licensed under the Apache License, Version 2.0 (the "License");
- * you may not use this file except in compliance with the License.
- * You may obtain a copy of the License at
- *
- *      https://www.apache.org/licenses/LICENSE-2.0
- *
- * Unless required by applicable law or agreed to in writing, software
- * distributed under the License is distributed on an "AS IS" BASIS,
- * WITHOUT WARRANTIES OR CONDITIONS OF ANY KIND, either express or implied.
- * See the License for the specific language governing permissions and
- * limitations under the License.
- */
-
-package org.springframework.boot.web.embedded.jetty;
-
-import java.io.IOException;
-import java.net.BindException;
-import java.util.Arrays;
-import java.util.List;
-import java.util.stream.Collectors;
-
-import org.apache.commons.logging.Log;
-import org.apache.commons.logging.LogFactory;
-import org.eclipse.jetty.server.Connector;
-import org.eclipse.jetty.server.Handler;
-import org.eclipse.jetty.server.NetworkConnector;
-import org.eclipse.jetty.server.Server;
-import org.eclipse.jetty.server.handler.ContextHandler;
-import org.eclipse.jetty.server.handler.HandlerCollection;
-import org.eclipse.jetty.server.handler.HandlerWrapper;
-import org.eclipse.jetty.util.component.AbstractLifeCycle;
-
-import org.springframework.boot.web.server.PortInUseException;
-import org.springframework.boot.web.server.WebServer;
-import org.springframework.boot.web.server.WebServerException;
-import org.springframework.util.Assert;
-import org.springframework.util.ReflectionUtils;
-import org.springframework.util.StringUtils;
-
-/**
- * {@link WebServer} that can be used to control a Jetty web server.
- *
- * @author Phillip Webb
- * @author Dave Syer
- * @author David Liu
- * @author Eddú Meléndez
- * @author Brian Clozel
- * @author Kristine Jetzke
- * @since 2.0.0
- * @see JettyReactiveWebServerFactory
- */
-public class JettyWebServer implements WebServer {
-
-	private static final Log logger = LogFactory.getLog(JettyWebServer.class);
-
-	private final Object monitor = new Object();
-
-	private final Server server;
-
-	private final boolean autoStart;
-
-	private Connector[] connectors;
-
-	private volatile boolean started;
-
-	/**
-	 * Create a new {@link JettyWebServer} instance.
-	 * @param server the underlying Jetty server
-	 */
-	public JettyWebServer(Server server) {
-		this(server, true);
-	}
-
-	/**
-	 * Create a new {@link JettyWebServer} instance.
-	 * @param server the underlying Jetty server
-	 * @param autoStart if auto-starting the server
-	 */
-	public JettyWebServer(Server server, boolean autoStart) {
-		this.autoStart = autoStart;
-		Assert.notNull(server, "Jetty Server must not be null");
-		this.server = server;
-		initialize();
-	}
-
-	private void initialize() {
-		synchronized (this.monitor) {
-			try {
-				// Cache the connectors and then remove them to prevent requests being
-				// handled before the application context is ready.
-				this.connectors = this.server.getConnectors();
-				this.server.addBean(new AbstractLifeCycle() {
-
-					@Override
-					protected void doStart() throws Exception {
-						for (Connector connector : JettyWebServer.this.connectors) {
-							Assert.state(connector.isStopped(),
-									() -> "Connector " + connector + " has been started prematurely");
-						}
-						JettyWebServer.this.server.setConnectors(null);
-					}
-
-				});
-				// Start the server so that the ServletContext is available
-				this.server.start();
-				this.server.setStopAtShutdown(false);
-			}
-			catch (Throwable ex) {
-				// Ensure process isn't left running
-				stopSilently();
-				throw new WebServerException("Unable to start embedded Jetty web server", ex);
-			}
-		}
-	}
-
-	private void stopSilently() {
-		try {
-			this.server.stop();
-		}
-		catch (Exception ex) {
-			// Ignore
-		}
-	}
-
-	@Override
-	public void start() throws WebServerException {
-		synchronized (this.monitor) {
-			if (this.started) {
-				return;
-			}
-			this.server.setConnectors(this.connectors);
-			if (!this.autoStart) {
-				return;
-			}
-			try {
-				this.server.start();
-				for (Handler handler : this.server.getHandlers()) {
-					handleDeferredInitialize(handler);
-				}
-				Connector[] connectors = this.server.getConnectors();
-				for (Connector connector : connectors) {
-					try {
-						connector.start();
-					}
-					catch (IOException ex) {
-						if (connector instanceof NetworkConnector && findBindException(ex) != null) {
-							throw new PortInUseException(((NetworkConnector) connector).getPort());
-						}
-						throw ex;
-					}
-				}
-				this.started = true;
-				logger.info("Jetty started on port(s) " + getActualPortsDescription() + " with context path '"
-						+ getContextPath() + "'");
-			}
-			catch (WebServerException ex) {
-				stopSilently();
-				throw ex;
-			}
-			catch (Exception ex) {
-				stopSilently();
-				throw new WebServerException("Unable to start embedded Jetty server", ex);
-			}
-		}
-	}
-
-	private BindException findBindException(Throwable ex) {
-		if (ex == null) {
-			return null;
-		}
-		if (ex instanceof BindException) {
-			return (BindException) ex;
-		}
-		return findBindException(ex.getCause());
-	}
-
-	private String getActualPortsDescription() {
-		StringBuilder ports = new StringBuilder();
-		for (Connector connector : this.server.getConnectors()) {
-			if (ports.length() != 0) {
-				ports.append(", ");
-			}
-			ports.append(getLocalPort(connector)).append(getProtocols(connector));
-		}
-		return ports.toString();
-	}
-
-	private Integer getLocalPort(Connector connector) {
-		try {
-			// Jetty 9 internals are different, but the method name is the same
-			return (Integer) ReflectionUtils
-					.invokeMethod(ReflectionUtils.findMethod(connector.getClass(), "getLocalPort"), connector);
-		}
-		catch (Exception ex) {
-			logger.info("could not determine port ( " + ex.getMessage() + ")");
-			return 0;
-		}
-	}
-
-	private String getProtocols(Connector connector) {
-		List<String> protocols = connector.getProtocols();
-		return " (" + StringUtils.collectionToDelimitedString(protocols, ", ") + ")";
-	}
-
-	private String getContextPath() {
-		return Arrays.stream(this.server.getHandlers()).filter(ContextHandler.class::isInstance)
-				.map(ContextHandler.class::cast).map(ContextHandler::getContextPath).collect(Collectors.joining(" "));
-	}
-
-	private void handleDeferredInitialize(Handler... handlers) throws Exception {
-		for (Handler handler : handlers) {
-			if (handler instanceof JettyEmbeddedWebAppContext) {
-				((JettyEmbeddedWebAppContext) handler).deferredInitialize();
-			}
-			else if (handler instanceof HandlerWrapper) {
-				handleDeferredInitialize(((HandlerWrapper) handler).getHandler());
-			}
-			else if (handler instanceof HandlerCollection) {
-				handleDeferredInitialize(((HandlerCollection) handler).getHandlers());
-			}
-		}
-	}
-
-	@Override
-	public void stop() {
-		synchronized (this.monitor) {
-			this.started = false;
-			try {
-				this.server.stop();
-			}
-			catch (InterruptedException ex) {
-				Thread.currentThread().interrupt();
-			}
-			catch (Exception ex) {
-				throw new WebServerException("Unable to stop embedded Jetty server", ex);
-			}
-		}
-	}
-
-	@Override
-	public int getPort() {
-		Connector[] connectors = this.server.getConnectors();
-		for (Connector connector : connectors) {
-			// Probably only one...
-			return getLocalPort(connector);
-		}
-		return 0;
-	}
-
-	/**
-	 * Returns access to the underlying Jetty Server.
-	 * @return the Jetty server
-	 */
-	public Server getServer() {
-		return this.server;
-	}
-
-}
-=======
 /*
  * Copyright 2012-2021 the original author or authors.
  *
@@ -571,5 +308,4 @@
 		return this.server;
 	}
 
-}
->>>>>>> 6755b480
+}