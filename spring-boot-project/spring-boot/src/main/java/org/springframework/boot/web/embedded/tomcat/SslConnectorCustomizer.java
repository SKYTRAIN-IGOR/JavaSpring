--- conflicted
+++ resolved
@@ -106,21 +106,13 @@
 		}
 	}
 
-<<<<<<< HEAD
-	private void configureSslClientAuth(AbstractHttp11JsseProtocol<?> protocol, Ssl ssl) {
-		switch (ssl.getClientAuth()){
-			case NEED:
-				protocol.setClientAuth(Boolean.TRUE.toString());
-			case WANT:
-				protocol.setClientAuth("want");
-=======
 	private void configureSslClientAuth(SSLHostConfig config, Ssl ssl) {
 		if (ssl.getClientAuth() == Ssl.ClientAuth.NEED) {
 			config.setCertificateVerification("required");
 		}
 		else if (ssl.getClientAuth() == Ssl.ClientAuth.WANT) {
 			config.setCertificateVerification("optional");
->>>>>>> 4d0b583b
+
 		}
 	}
 
