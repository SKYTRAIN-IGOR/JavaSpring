<<<<<<< HEAD
/*
 * Copyright 2012-2019 the original author or authors.
 *
 * Licensed under the Apache License, Version 2.0 (the "License");
 * you may not use this file except in compliance with the License.
 * You may obtain a copy of the License at
 *
 *      https://www.apache.org/licenses/LICENSE-2.0
 *
 * Unless required by applicable law or agreed to in writing, software
 * distributed under the License is distributed on an "AS IS" BASIS,
 * WITHOUT WARRANTIES OR CONDITIONS OF ANY KIND, either express or implied.
 * See the License for the specific language governing permissions and
 * limitations under the License.
 */

package org.springframework.boot.util;

import java.lang.reflect.Method;
import java.util.Collection;
import java.util.Optional;
import java.util.function.Consumer;
import java.util.function.Function;
import java.util.function.Predicate;
import java.util.function.Supplier;
import java.util.stream.Stream;

import org.apache.commons.logging.Log;
import org.apache.commons.logging.LogFactory;

import org.springframework.core.ResolvableType;
import org.springframework.util.Assert;
import org.springframework.util.ClassUtils;
import org.springframework.util.ReflectionUtils;

/**
 * Utility that can be used to invoke lambdas in a safe way. Primarily designed to help
 * support generically typed callbacks where {@link ClassCastException class cast
 * exceptions} need to be dealt with due to class erasure.
 *
 * @author Phillip Webb
 * @since 2.0.0
 */
public final class LambdaSafe {

	private static final Method CLASS_GET_MODULE;

	private static final Method MODULE_GET_NAME;

	static {
		CLASS_GET_MODULE = ReflectionUtils.findMethod(Class.class, "getModule");
		MODULE_GET_NAME = (CLASS_GET_MODULE != null)
				? ReflectionUtils.findMethod(CLASS_GET_MODULE.getReturnType(), "getName") : null;
	}

	private LambdaSafe() {
	}

	/**
	 * Start a call to a single callback instance, dealing with common generic type
	 * concerns and exceptions.
	 * @param callbackType the callback type (a {@link FunctionalInterface functional
	 * interface})
	 * @param callbackInstance the callback instance (may be a lambda)
	 * @param argument the primary argument passed to the callback
	 * @param additionalArguments any additional arguments passed to the callback
	 * @param <C> the callback type
	 * @param <A> the primary argument type
	 * @return a {@link Callback} instance that can be invoked.
	 */
	public static <C, A> Callback<C, A> callback(Class<C> callbackType, C callbackInstance, A argument,
			Object... additionalArguments) {
		Assert.notNull(callbackType, "CallbackType must not be null");
		Assert.notNull(callbackInstance, "CallbackInstance must not be null");
		return new Callback<>(callbackType, callbackInstance, argument, additionalArguments);
	}

	/**
	 * Start a call to callback instances, dealing with common generic type concerns and
	 * exceptions.
	 * @param callbackType the callback type (a {@link FunctionalInterface functional
	 * interface})
	 * @param callbackInstances the callback instances (elements may be lambdas)
	 * @param argument the primary argument passed to the callbacks
	 * @param additionalArguments any additional arguments passed to the callbacks
	 * @param <C> the callback type
	 * @param <A> the primary argument type
	 * @return a {@link Callbacks} instance that can be invoked.
	 */
	public static <C, A> Callbacks<C, A> callbacks(Class<C> callbackType, Collection<? extends C> callbackInstances,
			A argument, Object... additionalArguments) {
		Assert.notNull(callbackType, "CallbackType must not be null");
		Assert.notNull(callbackInstances, "CallbackInstances must not be null");
		return new Callbacks<>(callbackType, callbackInstances, argument, additionalArguments);
	}

	/**
	 * Abstract base class for lambda safe callbacks.
	 *
	 * @param <C> the callback type
	 * @param <A> the primary argument type
	 * @param <SELF> the self class reference
	 */
	protected abstract static class LambdaSafeCallback<C, A, SELF extends LambdaSafeCallback<C, A, SELF>> {

		private final Class<C> callbackType;

		private final A argument;

		private final Object[] additionalArguments;

		private Log logger;

		private Filter<C, A> filter = new GenericTypeFilter<>();

		LambdaSafeCallback(Class<C> callbackType, A argument, Object[] additionalArguments) {
			this.callbackType = callbackType;
			this.argument = argument;
			this.additionalArguments = additionalArguments;
			this.logger = LogFactory.getLog(callbackType);
		}

		/**
		 * Use the specified logger source to report any lambda failures.
		 * @param loggerSource the logger source to use
		 * @return this instance
		 */
		public SELF withLogger(Class<?> loggerSource) {
			return withLogger(LogFactory.getLog(loggerSource));
		}

		/**
		 * Use the specified logger to report any lambda failures.
		 * @param logger the logger to use
		 * @return this instance
		 */
		public SELF withLogger(Log logger) {
			Assert.notNull(logger, "Logger must not be null");
			this.logger = logger;
			return self();
		}

		/**
		 * Use a specific filter to determine when a callback should apply. If no explicit
		 * filter is set filter will be attempted using the generic type on the callback
		 * type.
		 * @param filter the filter to use
		 * @return this instance
		 */
		SELF withFilter(Filter<C, A> filter) {
			Assert.notNull(filter, "Filter must not be null");
			this.filter = filter;
			return self();
		}

		protected final <R> InvocationResult<R> invoke(C callbackInstance, Supplier<R> supplier) {
			if (this.filter.match(this.callbackType, callbackInstance, this.argument, this.additionalArguments)) {
				try {
					return InvocationResult.of(supplier.get());
				}
				catch (ClassCastException ex) {
					if (!isLambdaGenericProblem(ex)) {
						throw ex;
					}
					logNonMatchingType(callbackInstance, ex);
				}
			}
			return InvocationResult.noResult();
		}

		private boolean isLambdaGenericProblem(ClassCastException ex) {
			return (ex.getMessage() == null || startsWithArgumentClassName(ex.getMessage()));
		}

		private boolean startsWithArgumentClassName(String message) {
			Predicate<Object> startsWith = (argument) -> startsWithArgumentClassName(message, argument);
			return startsWith.test(this.argument) || Stream.of(this.additionalArguments).anyMatch(startsWith);
		}

		private boolean startsWithArgumentClassName(String message, Object argument) {
			if (argument == null) {
				return false;
			}
			Class<?> argumentType = argument.getClass();
			// On Java 8, the message starts with the class name: "java.lang.String cannot
			// be cast..."
			if (message.startsWith(argumentType.getName())) {
				return true;
			}
			// On Java 11, the message starts with "class ..." a.k.a. Class.toString()
			if (message.startsWith(argumentType.toString())) {
				return true;
			}
			// On Java 9, the message used to contain the module name:
			// "java.base/java.lang.String cannot be cast..."
			int moduleSeparatorIndex = message.indexOf('/');
			if (moduleSeparatorIndex != -1 && message.startsWith(argumentType.getName(), moduleSeparatorIndex + 1)) {
				return true;
			}
			if (CLASS_GET_MODULE != null) {
				Object module = ReflectionUtils.invokeMethod(CLASS_GET_MODULE, argumentType);
				Object moduleName = ReflectionUtils.invokeMethod(MODULE_GET_NAME, module);
				return message.startsWith(moduleName + "/" + argumentType.getName());
			}
			return false;
		}

		private void logNonMatchingType(C callback, ClassCastException ex) {
			if (this.logger.isDebugEnabled()) {
				Class<?> expectedType = ResolvableType.forClass(this.callbackType).resolveGeneric();
				String expectedTypeName = (expectedType != null) ? ClassUtils.getShortName(expectedType) + " type"
						: "type";
				String message = "Non-matching " + expectedTypeName + " for callback "
						+ ClassUtils.getShortName(this.callbackType) + ": " + callback;
				this.logger.debug(message, ex);
			}
		}

		@SuppressWarnings("unchecked")
		private SELF self() {
			return (SELF) this;
		}

	}

	/**
	 * Represents a single callback that can be invoked in a lambda safe way.
	 *
	 * @param <C> the callback type
	 * @param <A> the primary argument type
	 */
	public static final class Callback<C, A> extends LambdaSafeCallback<C, A, Callback<C, A>> {

		private final C callbackInstance;

		private Callback(Class<C> callbackType, C callbackInstance, A argument, Object[] additionalArguments) {
			super(callbackType, argument, additionalArguments);
			this.callbackInstance = callbackInstance;
		}

		/**
		 * Invoke the callback instance where the callback method returns void.
		 * @param invoker the invoker used to invoke the callback
		 */
		public void invoke(Consumer<C> invoker) {
			invoke(this.callbackInstance, () -> {
				invoker.accept(this.callbackInstance);
				return null;
			});
		}

		/**
		 * Invoke the callback instance where the callback method returns a result.
		 * @param invoker the invoker used to invoke the callback
		 * @param <R> the result type
		 * @return the result of the invocation (may be {@link InvocationResult#noResult}
		 * if the callback was not invoked)
		 */
		public <R> InvocationResult<R> invokeAnd(Function<C, R> invoker) {
			return invoke(this.callbackInstance, () -> invoker.apply(this.callbackInstance));
		}

	}

	/**
	 * Represents a collection of callbacks that can be invoked in a lambda safe way.
	 *
	 * @param <C> the callback type
	 * @param <A> the primary argument type
	 */
	public static final class Callbacks<C, A> extends LambdaSafeCallback<C, A, Callbacks<C, A>> {

		private final Collection<? extends C> callbackInstances;

		private Callbacks(Class<C> callbackType, Collection<? extends C> callbackInstances, A argument,
				Object[] additionalArguments) {
			super(callbackType, argument, additionalArguments);
			this.callbackInstances = callbackInstances;
		}

		/**
		 * Invoke the callback instances where the callback method returns void.
		 * @param invoker the invoker used to invoke the callback
		 */
		public void invoke(Consumer<C> invoker) {
			this.callbackInstances.forEach((callbackInstance) -> {
				invoke(callbackInstance, () -> {
					invoker.accept(callbackInstance);
					return null;
				});
			});
		}

		/**
		 * Invoke the callback instances where the callback method returns a result.
		 * @param invoker the invoker used to invoke the callback
		 * @param <R> the result type
		 * @return the results of the invocation (may be an empty stream if no callbacks
		 * could be called)
		 */
		public <R> Stream<R> invokeAnd(Function<C, R> invoker) {
			Function<C, InvocationResult<R>> mapper = (callbackInstance) -> invoke(callbackInstance,
					() -> invoker.apply(callbackInstance));
			return this.callbackInstances.stream().map(mapper).filter(InvocationResult::hasResult)
					.map(InvocationResult::get);
		}

	}

	/**
	 * A filter that can be used to restrict when a callback is used.
	 *
	 * @param <C> the callback type
	 * @param <A> the primary argument type
	 */
	@FunctionalInterface
	interface Filter<C, A> {

		/**
		 * Determine if the given callback matches and should be invoked.
		 * @param callbackType the callback type (the functional interface)
		 * @param callbackInstance the callback instance (the implementation)
		 * @param argument the primary argument
		 * @param additionalArguments any additional arguments
		 * @return if the callback matches and should be invoked
		 */
		boolean match(Class<C> callbackType, C callbackInstance, A argument, Object[] additionalArguments);

		/**
		 * Return a {@link Filter} that allows all callbacks to be invoked.
		 * @param <C> the callback type
		 * @param <A> the primary argument type
		 * @return an "allow all" filter
		 */
		static <C, A> Filter<C, A> allowAll() {
			return (callbackType, callbackInstance, argument, additionalArguments) -> true;
		}

	}

	/**
	 * {@link Filter} that matches when the callback has a single generic and primary
	 * argument is an instance of it.
	 */
	private static class GenericTypeFilter<C, A> implements Filter<C, A> {

		@Override
		public boolean match(Class<C> callbackType, C callbackInstance, A argument, Object[] additionalArguments) {
			ResolvableType type = ResolvableType.forClass(callbackType, callbackInstance.getClass());
			if (type.getGenerics().length == 1 && type.resolveGeneric() != null) {
				return type.resolveGeneric().isInstance(argument);
			}

			return true;
		}

	}

	/**
	 * The result of a callback which may be a value, {@code null} or absent entirely if
	 * the callback wasn't suitable. Similar in design to {@link Optional} but allows for
	 * {@code null} as a valid value.
	 *
	 * @param <R> the result type
	 */
	public static final class InvocationResult<R> {

		private static final InvocationResult<?> NONE = new InvocationResult<>(null);

		private final R value;

		private InvocationResult(R value) {
			this.value = value;
		}

		/**
		 * Return true if a result in present.
		 * @return if a result is present
		 */
		public boolean hasResult() {
			return this != NONE;
		}

		/**
		 * Return the result of the invocation or {@code null} if the callback wasn't
		 * suitable.
		 * @return the result of the invocation or {@code null}
		 */
		public R get() {
			return this.value;
		}

		/**
		 * Return the result of the invocation or the given fallback if the callback
		 * wasn't suitable.
		 * @param fallback the fallback to use when there is no result
		 * @return the result of the invocation or the fallback
		 */
		public R get(R fallback) {
			return (this != NONE) ? this.value : fallback;
		}

		/**
		 * Create a new {@link InvocationResult} instance with the specified value.
		 * @param value the value (may be {@code null})
		 * @param <R> the result type
		 * @return an {@link InvocationResult}
		 */
		public static <R> InvocationResult<R> of(R value) {
			return new InvocationResult<>(value);
		}

		/**
		 * Return an {@link InvocationResult} instance representing no result.
		 * @param <R> the result type
		 * @return an {@link InvocationResult}
		 */
		@SuppressWarnings("unchecked")
		public static <R> InvocationResult<R> noResult() {
			return (InvocationResult<R>) NONE;
		}

	}

}
=======
/*
 * Copyright 2012-2019 the original author or authors.
 *
 * Licensed under the Apache License, Version 2.0 (the "License");
 * you may not use this file except in compliance with the License.
 * You may obtain a copy of the License at
 *
 *      https://www.apache.org/licenses/LICENSE-2.0
 *
 * Unless required by applicable law or agreed to in writing, software
 * distributed under the License is distributed on an "AS IS" BASIS,
 * WITHOUT WARRANTIES OR CONDITIONS OF ANY KIND, either express or implied.
 * See the License for the specific language governing permissions and
 * limitations under the License.
 */

package org.springframework.boot.util;

import java.lang.reflect.Method;
import java.util.Collection;
import java.util.Optional;
import java.util.function.Consumer;
import java.util.function.Function;
import java.util.function.Predicate;
import java.util.function.Supplier;
import java.util.stream.Stream;

import org.apache.commons.logging.Log;
import org.apache.commons.logging.LogFactory;

import org.springframework.core.ResolvableType;
import org.springframework.util.Assert;
import org.springframework.util.ClassUtils;
import org.springframework.util.ReflectionUtils;

/**
 * Utility that can be used to invoke lambdas in a safe way. Primarily designed to help
 * support generically typed callbacks where {@link ClassCastException class cast
 * exceptions} need to be dealt with due to class erasure.
 *
 * @author Phillip Webb
 * @since 2.0.0
 */
public final class LambdaSafe {

	private static final Method CLASS_GET_MODULE;

	private static final Method MODULE_GET_NAME;

	static {
		CLASS_GET_MODULE = ReflectionUtils.findMethod(Class.class, "getModule");
		MODULE_GET_NAME = (CLASS_GET_MODULE != null)
				? ReflectionUtils.findMethod(CLASS_GET_MODULE.getReturnType(), "getName") : null;
	}

	private LambdaSafe() {
	}

	/**
	 * Start a call to a single callback instance, dealing with common generic type
	 * concerns and exceptions.
	 * @param callbackType the callback type (a {@link FunctionalInterface functional
	 * interface})
	 * @param callbackInstance the callback instance (may be a lambda)
	 * @param argument the primary argument passed to the callback
	 * @param additionalArguments any additional arguments passed to the callback
	 * @param <C> the callback type
	 * @param <A> the primary argument type
	 * @return a {@link Callback} instance that can be invoked.
	 */
	public static <C, A> Callback<C, A> callback(Class<C> callbackType, C callbackInstance, A argument,
			Object... additionalArguments) {
		Assert.notNull(callbackType, "CallbackType must not be null");
		Assert.notNull(callbackInstance, "CallbackInstance must not be null");
		return new Callback<>(callbackType, callbackInstance, argument, additionalArguments);
	}

	/**
	 * Start a call to callback instances, dealing with common generic type concerns and
	 * exceptions.
	 * @param callbackType the callback type (a {@link FunctionalInterface functional
	 * interface})
	 * @param callbackInstances the callback instances (elements may be lambdas)
	 * @param argument the primary argument passed to the callbacks
	 * @param additionalArguments any additional arguments passed to the callbacks
	 * @param <C> the callback type
	 * @param <A> the primary argument type
	 * @return a {@link Callbacks} instance that can be invoked.
	 */
	public static <C, A> Callbacks<C, A> callbacks(Class<C> callbackType, Collection<? extends C> callbackInstances,
			A argument, Object... additionalArguments) {
		Assert.notNull(callbackType, "CallbackType must not be null");
		Assert.notNull(callbackInstances, "CallbackInstances must not be null");
		return new Callbacks<>(callbackType, callbackInstances, argument, additionalArguments);
	}

	/**
	 * Abstract base class for lambda safe callbacks.
	 *
	 * @param <C> the callback type
	 * @param <A> the primary argument type
	 * @param <SELF> the self class reference
	 */
	protected abstract static class LambdaSafeCallback<C, A, SELF extends LambdaSafeCallback<C, A, SELF>> {

		private final Class<C> callbackType;

		private final A argument;

		private final Object[] additionalArguments;

		private Log logger;

		private Filter<C, A> filter = new GenericTypeFilter<>();

		LambdaSafeCallback(Class<C> callbackType, A argument, Object[] additionalArguments) {
			this.callbackType = callbackType;
			this.argument = argument;
			this.additionalArguments = additionalArguments;
			this.logger = LogFactory.getLog(callbackType);
		}

		/**
		 * Use the specified logger source to report any lambda failures.
		 * @param loggerSource the logger source to use
		 * @return this instance
		 */
		public SELF withLogger(Class<?> loggerSource) {
			return withLogger(LogFactory.getLog(loggerSource));
		}

		/**
		 * Use the specified logger to report any lambda failures.
		 * @param logger the logger to use
		 * @return this instance
		 */
		public SELF withLogger(Log logger) {
			Assert.notNull(logger, "Logger must not be null");
			this.logger = logger;
			return self();
		}

		/**
		 * Use a specific filter to determine when a callback should apply. If no explicit
		 * filter is set filter will be attempted using the generic type on the callback
		 * type.
		 * @param filter the filter to use
		 * @return this instance
		 */
		SELF withFilter(Filter<C, A> filter) {
			Assert.notNull(filter, "Filter must not be null");
			this.filter = filter;
			return self();
		}

		protected final <R> InvocationResult<R> invoke(C callbackInstance, Supplier<R> supplier) {
			if (this.filter.match(this.callbackType, callbackInstance, this.argument, this.additionalArguments)) {
				try {
					return InvocationResult.of(supplier.get());
				}
				catch (ClassCastException ex) {
					if (!isLambdaGenericProblem(ex)) {
						throw ex;
					}
					logNonMatchingType(callbackInstance, ex);
				}
			}
			return InvocationResult.noResult();
		}

		private boolean isLambdaGenericProblem(ClassCastException ex) {
			return (ex.getMessage() == null || startsWithArgumentClassName(ex.getMessage()));
		}

		private boolean startsWithArgumentClassName(String message) {
			Predicate<Object> startsWith = (argument) -> startsWithArgumentClassName(message, argument);
			return startsWith.test(this.argument) || Stream.of(this.additionalArguments).anyMatch(startsWith);
		}

		private boolean startsWithArgumentClassName(String message, Object argument) {
			if (argument == null) {
				return false;
			}
			Class<?> argumentType = argument.getClass();
			// On Java 8, the message starts with the class name: "java.lang.String cannot
			// be cast..."
			if (message.startsWith(argumentType.getName())) {
				return true;
			}
			// On Java 11, the message starts with "class ..." a.k.a. Class.toString()
			if (message.startsWith(argumentType.toString())) {
				return true;
			}
			// On Java 9, the message used to contain the module name:
			// "java.base/java.lang.String cannot be cast..."
			int moduleSeparatorIndex = message.indexOf('/');
			if (moduleSeparatorIndex != -1 && message.startsWith(argumentType.getName(), moduleSeparatorIndex + 1)) {
				return true;
			}
			if (CLASS_GET_MODULE != null) {
				Object module = ReflectionUtils.invokeMethod(CLASS_GET_MODULE, argumentType);
				Object moduleName = ReflectionUtils.invokeMethod(MODULE_GET_NAME, module);
				return message.startsWith(moduleName + "/" + argumentType.getName());
			}
			return false;
		}

		private void logNonMatchingType(C callback, ClassCastException ex) {
			if (this.logger.isDebugEnabled()) {
				Class<?> expectedType = ResolvableType.forClass(this.callbackType).resolveGeneric();
				String expectedTypeName = (expectedType != null) ? ClassUtils.getShortName(expectedType) + " type"
						: "type";
				String message = "Non-matching " + expectedTypeName + " for callback "
						+ ClassUtils.getShortName(this.callbackType) + ": " + callback;
				this.logger.debug(message, ex);
			}
		}

		@SuppressWarnings("unchecked")
		private SELF self() {
			return (SELF) this;
		}

	}

	/**
	 * Represents a single callback that can be invoked in a lambda safe way.
	 *
	 * @param <C> the callback type
	 * @param <A> the primary argument type
	 */
	public static final class Callback<C, A> extends LambdaSafeCallback<C, A, Callback<C, A>> {

		private final C callbackInstance;

		private Callback(Class<C> callbackType, C callbackInstance, A argument, Object[] additionalArguments) {
			super(callbackType, argument, additionalArguments);
			this.callbackInstance = callbackInstance;
		}

		/**
		 * Invoke the callback instance where the callback method returns void.
		 * @param invoker the invoker used to invoke the callback
		 */
		public void invoke(Consumer<C> invoker) {
			invoke(this.callbackInstance, () -> {
				invoker.accept(this.callbackInstance);
				return null;
			});
		}

		/**
		 * Invoke the callback instance where the callback method returns a result.
		 * @param invoker the invoker used to invoke the callback
		 * @param <R> the result type
		 * @return the result of the invocation (may be {@link InvocationResult#noResult}
		 * if the callback was not invoked)
		 */
		public <R> InvocationResult<R> invokeAnd(Function<C, R> invoker) {
			return invoke(this.callbackInstance, () -> invoker.apply(this.callbackInstance));
		}

	}

	/**
	 * Represents a collection of callbacks that can be invoked in a lambda safe way.
	 *
	 * @param <C> the callback type
	 * @param <A> the primary argument type
	 */
	public static final class Callbacks<C, A> extends LambdaSafeCallback<C, A, Callbacks<C, A>> {

		private final Collection<? extends C> callbackInstances;

		private Callbacks(Class<C> callbackType, Collection<? extends C> callbackInstances, A argument,
				Object[] additionalArguments) {
			super(callbackType, argument, additionalArguments);
			this.callbackInstances = callbackInstances;
		}

		/**
		 * Invoke the callback instances where the callback method returns void.
		 * @param invoker the invoker used to invoke the callback
		 */
		public void invoke(Consumer<C> invoker) {
			this.callbackInstances.forEach((callbackInstance) -> invoke(callbackInstance, () -> {
				invoker.accept(callbackInstance);
				return null;
			}));
		}

		/**
		 * Invoke the callback instances where the callback method returns a result.
		 * @param invoker the invoker used to invoke the callback
		 * @param <R> the result type
		 * @return the results of the invocation (may be an empty stream if no callbacks
		 * could be called)
		 */
		public <R> Stream<R> invokeAnd(Function<C, R> invoker) {
			Function<C, InvocationResult<R>> mapper = (callbackInstance) -> invoke(callbackInstance,
					() -> invoker.apply(callbackInstance));
			return this.callbackInstances.stream().map(mapper).filter(InvocationResult::hasResult)
					.map(InvocationResult::get);
		}

	}

	/**
	 * A filter that can be used to restrict when a callback is used.
	 *
	 * @param <C> the callback type
	 * @param <A> the primary argument type
	 */
	@FunctionalInterface
	interface Filter<C, A> {

		/**
		 * Determine if the given callback matches and should be invoked.
		 * @param callbackType the callback type (the functional interface)
		 * @param callbackInstance the callback instance (the implementation)
		 * @param argument the primary argument
		 * @param additionalArguments any additional arguments
		 * @return if the callback matches and should be invoked
		 */
		boolean match(Class<C> callbackType, C callbackInstance, A argument, Object[] additionalArguments);

		/**
		 * Return a {@link Filter} that allows all callbacks to be invoked.
		 * @param <C> the callback type
		 * @param <A> the primary argument type
		 * @return an "allow all" filter
		 */
		static <C, A> Filter<C, A> allowAll() {
			return (callbackType, callbackInstance, argument, additionalArguments) -> true;
		}

	}

	/**
	 * {@link Filter} that matches when the callback has a single generic and primary
	 * argument is an instance of it.
	 */
	private static class GenericTypeFilter<C, A> implements Filter<C, A> {

		@Override
		public boolean match(Class<C> callbackType, C callbackInstance, A argument, Object[] additionalArguments) {
			ResolvableType type = ResolvableType.forClass(callbackType, callbackInstance.getClass());
			if (type.getGenerics().length == 1 && type.resolveGeneric() != null) {
				return type.resolveGeneric().isInstance(argument);
			}

			return true;
		}

	}

	/**
	 * The result of a callback which may be a value, {@code null} or absent entirely if
	 * the callback wasn't suitable. Similar in design to {@link Optional} but allows for
	 * {@code null} as a valid value.
	 *
	 * @param <R> the result type
	 */
	public static final class InvocationResult<R> {

		private static final InvocationResult<?> NONE = new InvocationResult<>(null);

		private final R value;

		private InvocationResult(R value) {
			this.value = value;
		}

		/**
		 * Return true if a result in present.
		 * @return if a result is present
		 */
		public boolean hasResult() {
			return this != NONE;
		}

		/**
		 * Return the result of the invocation or {@code null} if the callback wasn't
		 * suitable.
		 * @return the result of the invocation or {@code null}
		 */
		public R get() {
			return this.value;
		}

		/**
		 * Return the result of the invocation or the given fallback if the callback
		 * wasn't suitable.
		 * @param fallback the fallback to use when there is no result
		 * @return the result of the invocation or the fallback
		 */
		public R get(R fallback) {
			return (this != NONE) ? this.value : fallback;
		}

		/**
		 * Create a new {@link InvocationResult} instance with the specified value.
		 * @param value the value (may be {@code null})
		 * @param <R> the result type
		 * @return an {@link InvocationResult}
		 */
		public static <R> InvocationResult<R> of(R value) {
			return new InvocationResult<>(value);
		}

		/**
		 * Return an {@link InvocationResult} instance representing no result.
		 * @param <R> the result type
		 * @return an {@link InvocationResult}
		 */
		@SuppressWarnings("unchecked")
		public static <R> InvocationResult<R> noResult() {
			return (InvocationResult<R>) NONE;
		}

	}

}
>>>>>>> 6755b480
<|MERGE_RESOLUTION|>--- conflicted
+++ resolved
@@ -1,4 +1,3 @@
-<<<<<<< HEAD
 /*
  * Copyright 2012-2019 the original author or authors.
  *
@@ -284,12 +283,10 @@
 		 * @param invoker the invoker used to invoke the callback
 		 */
 		public void invoke(Consumer<C> invoker) {
-			this.callbackInstances.forEach((callbackInstance) -> {
-				invoke(callbackInstance, () -> {
-					invoker.accept(callbackInstance);
-					return null;
-				});
-			});
+			this.callbackInstances.forEach((callbackInstance) -> invoke(callbackInstance, () -> {
+				invoker.accept(callbackInstance);
+				return null;
+			}));
 		}
 
 		/**
@@ -423,429 +420,4 @@
 
 	}
 
-}
-=======
-/*
- * Copyright 2012-2019 the original author or authors.
- *
- * Licensed under the Apache License, Version 2.0 (the "License");
- * you may not use this file except in compliance with the License.
- * You may obtain a copy of the License at
- *
- *      https://www.apache.org/licenses/LICENSE-2.0
- *
- * Unless required by applicable law or agreed to in writing, software
- * distributed under the License is distributed on an "AS IS" BASIS,
- * WITHOUT WARRANTIES OR CONDITIONS OF ANY KIND, either express or implied.
- * See the License for the specific language governing permissions and
- * limitations under the License.
- */
-
-package org.springframework.boot.util;
-
-import java.lang.reflect.Method;
-import java.util.Collection;
-import java.util.Optional;
-import java.util.function.Consumer;
-import java.util.function.Function;
-import java.util.function.Predicate;
-import java.util.function.Supplier;
-import java.util.stream.Stream;
-
-import org.apache.commons.logging.Log;
-import org.apache.commons.logging.LogFactory;
-
-import org.springframework.core.ResolvableType;
-import org.springframework.util.Assert;
-import org.springframework.util.ClassUtils;
-import org.springframework.util.ReflectionUtils;
-
-/**
- * Utility that can be used to invoke lambdas in a safe way. Primarily designed to help
- * support generically typed callbacks where {@link ClassCastException class cast
- * exceptions} need to be dealt with due to class erasure.
- *
- * @author Phillip Webb
- * @since 2.0.0
- */
-public final class LambdaSafe {
-
-	private static final Method CLASS_GET_MODULE;
-
-	private static final Method MODULE_GET_NAME;
-
-	static {
-		CLASS_GET_MODULE = ReflectionUtils.findMethod(Class.class, "getModule");
-		MODULE_GET_NAME = (CLASS_GET_MODULE != null)
-				? ReflectionUtils.findMethod(CLASS_GET_MODULE.getReturnType(), "getName") : null;
-	}
-
-	private LambdaSafe() {
-	}
-
-	/**
-	 * Start a call to a single callback instance, dealing with common generic type
-	 * concerns and exceptions.
-	 * @param callbackType the callback type (a {@link FunctionalInterface functional
-	 * interface})
-	 * @param callbackInstance the callback instance (may be a lambda)
-	 * @param argument the primary argument passed to the callback
-	 * @param additionalArguments any additional arguments passed to the callback
-	 * @param <C> the callback type
-	 * @param <A> the primary argument type
-	 * @return a {@link Callback} instance that can be invoked.
-	 */
-	public static <C, A> Callback<C, A> callback(Class<C> callbackType, C callbackInstance, A argument,
-			Object... additionalArguments) {
-		Assert.notNull(callbackType, "CallbackType must not be null");
-		Assert.notNull(callbackInstance, "CallbackInstance must not be null");
-		return new Callback<>(callbackType, callbackInstance, argument, additionalArguments);
-	}
-
-	/**
-	 * Start a call to callback instances, dealing with common generic type concerns and
-	 * exceptions.
-	 * @param callbackType the callback type (a {@link FunctionalInterface functional
-	 * interface})
-	 * @param callbackInstances the callback instances (elements may be lambdas)
-	 * @param argument the primary argument passed to the callbacks
-	 * @param additionalArguments any additional arguments passed to the callbacks
-	 * @param <C> the callback type
-	 * @param <A> the primary argument type
-	 * @return a {@link Callbacks} instance that can be invoked.
-	 */
-	public static <C, A> Callbacks<C, A> callbacks(Class<C> callbackType, Collection<? extends C> callbackInstances,
-			A argument, Object... additionalArguments) {
-		Assert.notNull(callbackType, "CallbackType must not be null");
-		Assert.notNull(callbackInstances, "CallbackInstances must not be null");
-		return new Callbacks<>(callbackType, callbackInstances, argument, additionalArguments);
-	}
-
-	/**
-	 * Abstract base class for lambda safe callbacks.
-	 *
-	 * @param <C> the callback type
-	 * @param <A> the primary argument type
-	 * @param <SELF> the self class reference
-	 */
-	protected abstract static class LambdaSafeCallback<C, A, SELF extends LambdaSafeCallback<C, A, SELF>> {
-
-		private final Class<C> callbackType;
-
-		private final A argument;
-
-		private final Object[] additionalArguments;
-
-		private Log logger;
-
-		private Filter<C, A> filter = new GenericTypeFilter<>();
-
-		LambdaSafeCallback(Class<C> callbackType, A argument, Object[] additionalArguments) {
-			this.callbackType = callbackType;
-			this.argument = argument;
-			this.additionalArguments = additionalArguments;
-			this.logger = LogFactory.getLog(callbackType);
-		}
-
-		/**
-		 * Use the specified logger source to report any lambda failures.
-		 * @param loggerSource the logger source to use
-		 * @return this instance
-		 */
-		public SELF withLogger(Class<?> loggerSource) {
-			return withLogger(LogFactory.getLog(loggerSource));
-		}
-
-		/**
-		 * Use the specified logger to report any lambda failures.
-		 * @param logger the logger to use
-		 * @return this instance
-		 */
-		public SELF withLogger(Log logger) {
-			Assert.notNull(logger, "Logger must not be null");
-			this.logger = logger;
-			return self();
-		}
-
-		/**
-		 * Use a specific filter to determine when a callback should apply. If no explicit
-		 * filter is set filter will be attempted using the generic type on the callback
-		 * type.
-		 * @param filter the filter to use
-		 * @return this instance
-		 */
-		SELF withFilter(Filter<C, A> filter) {
-			Assert.notNull(filter, "Filter must not be null");
-			this.filter = filter;
-			return self();
-		}
-
-		protected final <R> InvocationResult<R> invoke(C callbackInstance, Supplier<R> supplier) {
-			if (this.filter.match(this.callbackType, callbackInstance, this.argument, this.additionalArguments)) {
-				try {
-					return InvocationResult.of(supplier.get());
-				}
-				catch (ClassCastException ex) {
-					if (!isLambdaGenericProblem(ex)) {
-						throw ex;
-					}
-					logNonMatchingType(callbackInstance, ex);
-				}
-			}
-			return InvocationResult.noResult();
-		}
-
-		private boolean isLambdaGenericProblem(ClassCastException ex) {
-			return (ex.getMessage() == null || startsWithArgumentClassName(ex.getMessage()));
-		}
-
-		private boolean startsWithArgumentClassName(String message) {
-			Predicate<Object> startsWith = (argument) -> startsWithArgumentClassName(message, argument);
-			return startsWith.test(this.argument) || Stream.of(this.additionalArguments).anyMatch(startsWith);
-		}
-
-		private boolean startsWithArgumentClassName(String message, Object argument) {
-			if (argument == null) {
-				return false;
-			}
-			Class<?> argumentType = argument.getClass();
-			// On Java 8, the message starts with the class name: "java.lang.String cannot
-			// be cast..."
-			if (message.startsWith(argumentType.getName())) {
-				return true;
-			}
-			// On Java 11, the message starts with "class ..." a.k.a. Class.toString()
-			if (message.startsWith(argumentType.toString())) {
-				return true;
-			}
-			// On Java 9, the message used to contain the module name:
-			// "java.base/java.lang.String cannot be cast..."
-			int moduleSeparatorIndex = message.indexOf('/');
-			if (moduleSeparatorIndex != -1 && message.startsWith(argumentType.getName(), moduleSeparatorIndex + 1)) {
-				return true;
-			}
-			if (CLASS_GET_MODULE != null) {
-				Object module = ReflectionUtils.invokeMethod(CLASS_GET_MODULE, argumentType);
-				Object moduleName = ReflectionUtils.invokeMethod(MODULE_GET_NAME, module);
-				return message.startsWith(moduleName + "/" + argumentType.getName());
-			}
-			return false;
-		}
-
-		private void logNonMatchingType(C callback, ClassCastException ex) {
-			if (this.logger.isDebugEnabled()) {
-				Class<?> expectedType = ResolvableType.forClass(this.callbackType).resolveGeneric();
-				String expectedTypeName = (expectedType != null) ? ClassUtils.getShortName(expectedType) + " type"
-						: "type";
-				String message = "Non-matching " + expectedTypeName + " for callback "
-						+ ClassUtils.getShortName(this.callbackType) + ": " + callback;
-				this.logger.debug(message, ex);
-			}
-		}
-
-		@SuppressWarnings("unchecked")
-		private SELF self() {
-			return (SELF) this;
-		}
-
-	}
-
-	/**
-	 * Represents a single callback that can be invoked in a lambda safe way.
-	 *
-	 * @param <C> the callback type
-	 * @param <A> the primary argument type
-	 */
-	public static final class Callback<C, A> extends LambdaSafeCallback<C, A, Callback<C, A>> {
-
-		private final C callbackInstance;
-
-		private Callback(Class<C> callbackType, C callbackInstance, A argument, Object[] additionalArguments) {
-			super(callbackType, argument, additionalArguments);
-			this.callbackInstance = callbackInstance;
-		}
-
-		/**
-		 * Invoke the callback instance where the callback method returns void.
-		 * @param invoker the invoker used to invoke the callback
-		 */
-		public void invoke(Consumer<C> invoker) {
-			invoke(this.callbackInstance, () -> {
-				invoker.accept(this.callbackInstance);
-				return null;
-			});
-		}
-
-		/**
-		 * Invoke the callback instance where the callback method returns a result.
-		 * @param invoker the invoker used to invoke the callback
-		 * @param <R> the result type
-		 * @return the result of the invocation (may be {@link InvocationResult#noResult}
-		 * if the callback was not invoked)
-		 */
-		public <R> InvocationResult<R> invokeAnd(Function<C, R> invoker) {
-			return invoke(this.callbackInstance, () -> invoker.apply(this.callbackInstance));
-		}
-
-	}
-
-	/**
-	 * Represents a collection of callbacks that can be invoked in a lambda safe way.
-	 *
-	 * @param <C> the callback type
-	 * @param <A> the primary argument type
-	 */
-	public static final class Callbacks<C, A> extends LambdaSafeCallback<C, A, Callbacks<C, A>> {
-
-		private final Collection<? extends C> callbackInstances;
-
-		private Callbacks(Class<C> callbackType, Collection<? extends C> callbackInstances, A argument,
-				Object[] additionalArguments) {
-			super(callbackType, argument, additionalArguments);
-			this.callbackInstances = callbackInstances;
-		}
-
-		/**
-		 * Invoke the callback instances where the callback method returns void.
-		 * @param invoker the invoker used to invoke the callback
-		 */
-		public void invoke(Consumer<C> invoker) {
-			this.callbackInstances.forEach((callbackInstance) -> invoke(callbackInstance, () -> {
-				invoker.accept(callbackInstance);
-				return null;
-			}));
-		}
-
-		/**
-		 * Invoke the callback instances where the callback method returns a result.
-		 * @param invoker the invoker used to invoke the callback
-		 * @param <R> the result type
-		 * @return the results of the invocation (may be an empty stream if no callbacks
-		 * could be called)
-		 */
-		public <R> Stream<R> invokeAnd(Function<C, R> invoker) {
-			Function<C, InvocationResult<R>> mapper = (callbackInstance) -> invoke(callbackInstance,
-					() -> invoker.apply(callbackInstance));
-			return this.callbackInstances.stream().map(mapper).filter(InvocationResult::hasResult)
-					.map(InvocationResult::get);
-		}
-
-	}
-
-	/**
-	 * A filter that can be used to restrict when a callback is used.
-	 *
-	 * @param <C> the callback type
-	 * @param <A> the primary argument type
-	 */
-	@FunctionalInterface
-	interface Filter<C, A> {
-
-		/**
-		 * Determine if the given callback matches and should be invoked.
-		 * @param callbackType the callback type (the functional interface)
-		 * @param callbackInstance the callback instance (the implementation)
-		 * @param argument the primary argument
-		 * @param additionalArguments any additional arguments
-		 * @return if the callback matches and should be invoked
-		 */
-		boolean match(Class<C> callbackType, C callbackInstance, A argument, Object[] additionalArguments);
-
-		/**
-		 * Return a {@link Filter} that allows all callbacks to be invoked.
-		 * @param <C> the callback type
-		 * @param <A> the primary argument type
-		 * @return an "allow all" filter
-		 */
-		static <C, A> Filter<C, A> allowAll() {
-			return (callbackType, callbackInstance, argument, additionalArguments) -> true;
-		}
-
-	}
-
-	/**
-	 * {@link Filter} that matches when the callback has a single generic and primary
-	 * argument is an instance of it.
-	 */
-	private static class GenericTypeFilter<C, A> implements Filter<C, A> {
-
-		@Override
-		public boolean match(Class<C> callbackType, C callbackInstance, A argument, Object[] additionalArguments) {
-			ResolvableType type = ResolvableType.forClass(callbackType, callbackInstance.getClass());
-			if (type.getGenerics().length == 1 && type.resolveGeneric() != null) {
-				return type.resolveGeneric().isInstance(argument);
-			}
-
-			return true;
-		}
-
-	}
-
-	/**
-	 * The result of a callback which may be a value, {@code null} or absent entirely if
-	 * the callback wasn't suitable. Similar in design to {@link Optional} but allows for
-	 * {@code null} as a valid value.
-	 *
-	 * @param <R> the result type
-	 */
-	public static final class InvocationResult<R> {
-
-		private static final InvocationResult<?> NONE = new InvocationResult<>(null);
-
-		private final R value;
-
-		private InvocationResult(R value) {
-			this.value = value;
-		}
-
-		/**
-		 * Return true if a result in present.
-		 * @return if a result is present
-		 */
-		public boolean hasResult() {
-			return this != NONE;
-		}
-
-		/**
-		 * Return the result of the invocation or {@code null} if the callback wasn't
-		 * suitable.
-		 * @return the result of the invocation or {@code null}
-		 */
-		public R get() {
-			return this.value;
-		}
-
-		/**
-		 * Return the result of the invocation or the given fallback if the callback
-		 * wasn't suitable.
-		 * @param fallback the fallback to use when there is no result
-		 * @return the result of the invocation or the fallback
-		 */
-		public R get(R fallback) {
-			return (this != NONE) ? this.value : fallback;
-		}
-
-		/**
-		 * Create a new {@link InvocationResult} instance with the specified value.
-		 * @param value the value (may be {@code null})
-		 * @param <R> the result type
-		 * @return an {@link InvocationResult}
-		 */
-		public static <R> InvocationResult<R> of(R value) {
-			return new InvocationResult<>(value);
-		}
-
-		/**
-		 * Return an {@link InvocationResult} instance representing no result.
-		 * @param <R> the result type
-		 * @return an {@link InvocationResult}
-		 */
-		@SuppressWarnings("unchecked")
-		public static <R> InvocationResult<R> noResult() {
-			return (InvocationResult<R>) NONE;
-		}
-
-	}
-
-}
->>>>>>> 6755b480
+}