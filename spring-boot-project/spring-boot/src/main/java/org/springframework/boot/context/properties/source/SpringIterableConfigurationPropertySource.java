<<<<<<< HEAD
/*
 * Copyright 2012-2019 the original author or authors.
 *
 * Licensed under the Apache License, Version 2.0 (the "License");
 * you may not use this file except in compliance with the License.
 * You may obtain a copy of the License at
 *
 *      https://www.apache.org/licenses/LICENSE-2.0
 *
 * Unless required by applicable law or agreed to in writing, software
 * distributed under the License is distributed on an "AS IS" BASIS,
 * WITHOUT WARRANTIES OR CONDITIONS OF ANY KIND, either express or implied.
 * See the License for the specific language governing permissions and
 * limitations under the License.
 */

package org.springframework.boot.context.properties.source;

import java.util.ArrayList;
import java.util.Collections;
import java.util.ConcurrentModificationException;
import java.util.HashSet;
import java.util.Iterator;
import java.util.List;
import java.util.Set;
import java.util.stream.Stream;

import org.springframework.boot.env.OriginTrackedMapPropertySource;
import org.springframework.core.env.EnumerablePropertySource;
import org.springframework.core.env.MapPropertySource;
import org.springframework.core.env.PropertySource;
import org.springframework.core.env.StandardEnvironment;
import org.springframework.core.env.SystemEnvironmentPropertySource;
import org.springframework.util.ObjectUtils;

/**
 * {@link ConfigurationPropertySource} backed by an {@link EnumerablePropertySource}.
 * Extends {@link SpringConfigurationPropertySource} with full "relaxed" mapping support.
 * In order to use this adapter the underlying {@link PropertySource} must be fully
 * enumerable. A security restricted {@link SystemEnvironmentPropertySource} cannot be
 * adapted.
 *
 * @author Phillip Webb
 * @author Madhura Bhave
 * @see PropertyMapper
 */
class SpringIterableConfigurationPropertySource extends SpringConfigurationPropertySource
		implements IterableConfigurationPropertySource {

	private volatile Cache cache;

	SpringIterableConfigurationPropertySource(EnumerablePropertySource<?> propertySource, PropertyMapper mapper) {
		super(propertySource, mapper, null);
		assertEnumerablePropertySource();
	}

	private void assertEnumerablePropertySource() {
		if (getPropertySource() instanceof MapPropertySource) {
			try {
				((MapPropertySource) getPropertySource()).getSource().size();
			}
			catch (UnsupportedOperationException ex) {
				throw new IllegalArgumentException("PropertySource must be fully enumerable");
			}
		}
	}

	@Override
	public ConfigurationProperty getConfigurationProperty(ConfigurationPropertyName name) {
		ConfigurationProperty configurationProperty = super.getConfigurationProperty(name);
		if (configurationProperty == null) {
			configurationProperty = find(getPropertyMappings(getCache()), name);
		}
		return configurationProperty;
	}

	@Override
	public Stream<ConfigurationPropertyName> stream() {
		return getConfigurationPropertyNames().stream();
	}

	@Override
	public Iterator<ConfigurationPropertyName> iterator() {
		return getConfigurationPropertyNames().iterator();
	}

	@Override
	public ConfigurationPropertyState containsDescendantOf(ConfigurationPropertyName name) {
		return ConfigurationPropertyState.search(this, name::isAncestorOf);
	}

	private List<ConfigurationPropertyName> getConfigurationPropertyNames() {
		Cache cache = getCache();
		List<ConfigurationPropertyName> names = (cache != null) ? cache.getNames() : null;
		if (names != null) {
			return names;
		}
		PropertyMapping[] mappings = getPropertyMappings(cache);
		names = new ArrayList<>(mappings.length);
		for (PropertyMapping mapping : mappings) {
			names.add(mapping.getConfigurationPropertyName());
		}
		names = Collections.unmodifiableList(names);
		if (cache != null) {
			cache.setNames(names);
		}
		return names;
	}

	private PropertyMapping[] getPropertyMappings(Cache cache) {
		PropertyMapping[] result = (cache != null) ? cache.getMappings() : null;
		if (result != null) {
			return result;
		}
		String[] names = getPropertySource().getPropertyNames();
		List<PropertyMapping> mappings = new ArrayList<>(names.length * 2);
		for (String name : names) {
			for (PropertyMapping mapping : getMapper().map(name)) {
				mappings.add(mapping);
			}
		}
		result = mappings.toArray(new PropertyMapping[0]);
		if (cache != null) {
			cache.setMappings(result);
		}
		return result;
	}

	private Cache getCache() {
		CacheKey key = CacheKey.get(getPropertySource());
		if (key == null) {
			return null;
		}
		Cache cache = this.cache;
		try {
			if (cache != null && cache.hasKeyEqualTo(key)) {
				return cache;
			}
			cache = new Cache(key.copy());
			this.cache = cache;
			return cache;
		}
		catch (ConcurrentModificationException ex) {
			// Not fatal at this point, we can continue without a cache
			return null;
		}
	}

	@Override
	protected EnumerablePropertySource<?> getPropertySource() {
		return (EnumerablePropertySource<?>) super.getPropertySource();
	}

	private static class Cache {

		private final CacheKey key;

		private List<ConfigurationPropertyName> names;

		private PropertyMapping[] mappings;

		Cache(CacheKey key) {
			this.key = key;
		}

		boolean hasKeyEqualTo(CacheKey key) {
			return this.key.equals(key);
		}

		List<ConfigurationPropertyName> getNames() {
			return this.names;
		}

		void setNames(List<ConfigurationPropertyName> names) {
			this.names = names;
		}

		PropertyMapping[] getMappings() {
			return this.mappings;
		}

		void setMappings(PropertyMapping[] mappings) {
			this.mappings = mappings;
		}

	}

	private static final class CacheKey {

		private static final CacheKey IMMUTABLE_PROPERTY_SOURCE = new CacheKey(new Object[0]);

		private final Object key;

		private CacheKey(Object key) {
			this.key = key;
		}

		CacheKey copy() {
			if (this == IMMUTABLE_PROPERTY_SOURCE) {
				return IMMUTABLE_PROPERTY_SOURCE;
			}
			return new CacheKey(copyKey(this.key));
		}

		private Object copyKey(Object key) {
			if (key instanceof Set) {
				return new HashSet<Object>((Set<?>) key);
			}
			return ((String[]) key).clone();
		}

		@Override
		public boolean equals(Object obj) {
			if (this == obj) {
				return true;
			}
			if (obj == null || getClass() != obj.getClass()) {
				return false;
			}
			CacheKey otherCacheKey = (CacheKey) obj;
			return ObjectUtils.nullSafeEquals(this.key, otherCacheKey.key);
		}

		@Override
		public int hashCode() {
			return this.key.hashCode();
		}

		static CacheKey get(EnumerablePropertySource<?> source) {
			if (isImmutable(source)) {
				return IMMUTABLE_PROPERTY_SOURCE;
			}
			if (source instanceof MapPropertySource) {
				MapPropertySource mapPropertySource = (MapPropertySource) source;
				return new CacheKey(mapPropertySource.getSource().keySet());
			}
			return new CacheKey(source.getPropertyNames());
		}

		private static boolean isImmutable(EnumerablePropertySource<?> source) {
			if (source instanceof OriginTrackedMapPropertySource) {
				return ((OriginTrackedMapPropertySource) source).isImmutable();
			}
			if (StandardEnvironment.SYSTEM_ENVIRONMENT_PROPERTY_SOURCE_NAME.equals(source.getName())) {
				return source.getSource() == System.getenv();
			}
			return false;
		}

	}

}
=======
/*
 * Copyright 2012-2020 the original author or authors.
 *
 * Licensed under the Apache License, Version 2.0 (the "License");
 * you may not use this file except in compliance with the License.
 * You may obtain a copy of the License at
 *
 *      https://www.apache.org/licenses/LICENSE-2.0
 *
 * Unless required by applicable law or agreed to in writing, software
 * distributed under the License is distributed on an "AS IS" BASIS,
 * WITHOUT WARRANTIES OR CONDITIONS OF ANY KIND, either express or implied.
 * See the License for the specific language governing permissions and
 * limitations under the License.
 */

package org.springframework.boot.context.properties.source;

import java.util.Arrays;
import java.util.Collections;
import java.util.ConcurrentModificationException;
import java.util.HashSet;
import java.util.Iterator;
import java.util.LinkedHashMap;
import java.util.Map;
import java.util.NoSuchElementException;
import java.util.Objects;
import java.util.Set;
import java.util.function.BiPredicate;
import java.util.function.Supplier;
import java.util.stream.Stream;

import org.springframework.boot.origin.Origin;
import org.springframework.boot.origin.OriginLookup;
import org.springframework.boot.origin.PropertySourceOrigin;
import org.springframework.core.env.EnumerablePropertySource;
import org.springframework.core.env.MapPropertySource;
import org.springframework.core.env.PropertySource;
import org.springframework.core.env.StandardEnvironment;
import org.springframework.core.env.SystemEnvironmentPropertySource;

/**
 * {@link ConfigurationPropertySource} backed by an {@link EnumerablePropertySource}.
 * Extends {@link SpringConfigurationPropertySource} with full "relaxed" mapping support.
 * In order to use this adapter the underlying {@link PropertySource} must be fully
 * enumerable. A security restricted {@link SystemEnvironmentPropertySource} cannot be
 * adapted.
 *
 * @author Phillip Webb
 * @author Madhura Bhave
 * @see PropertyMapper
 */
class SpringIterableConfigurationPropertySource extends SpringConfigurationPropertySource
		implements IterableConfigurationPropertySource, CachingConfigurationPropertySource {

	private final BiPredicate<ConfigurationPropertyName, ConfigurationPropertyName> ancestorOfCheck;

	private final SoftReferenceConfigurationPropertyCache<Mappings> cache;

	private volatile ConfigurationPropertyName[] configurationPropertyNames;

	SpringIterableConfigurationPropertySource(EnumerablePropertySource<?> propertySource, PropertyMapper... mappers) {
		super(propertySource, mappers);
		assertEnumerablePropertySource();
		this.ancestorOfCheck = getAncestorOfCheck(mappers);
		this.cache = new SoftReferenceConfigurationPropertyCache<>(isImmutablePropertySource());
	}

	private BiPredicate<ConfigurationPropertyName, ConfigurationPropertyName> getAncestorOfCheck(
			PropertyMapper[] mappers) {
		BiPredicate<ConfigurationPropertyName, ConfigurationPropertyName> ancestorOfCheck = mappers[0]
				.getAncestorOfCheck();
		for (int i = 1; i < mappers.length; i++) {
			ancestorOfCheck = ancestorOfCheck.or(mappers[i].getAncestorOfCheck());
		}
		return ancestorOfCheck;
	}

	private void assertEnumerablePropertySource() {
		if (getPropertySource() instanceof MapPropertySource) {
			try {
				((MapPropertySource) getPropertySource()).getSource().size();
			}
			catch (UnsupportedOperationException ex) {
				throw new IllegalArgumentException("PropertySource must be fully enumerable");
			}
		}
	}

	@Override
	public ConfigurationPropertyCaching getCaching() {
		return this.cache;
	}

	@Override
	public ConfigurationProperty getConfigurationProperty(ConfigurationPropertyName name) {
		if (name == null) {
			return null;
		}
		ConfigurationProperty configurationProperty = super.getConfigurationProperty(name);
		if (configurationProperty != null) {
			return configurationProperty;
		}
		for (String candidate : getMappings().getMapped(name)) {
			Object value = getPropertySource().getProperty(candidate);
			if (value != null) {
				Origin origin = PropertySourceOrigin.get(getPropertySource(), candidate);
				return ConfigurationProperty.of(name, value, origin);
			}
		}
		return null;
	}

	@Override
	public Stream<ConfigurationPropertyName> stream() {
		ConfigurationPropertyName[] names = getConfigurationPropertyNames();
		return Arrays.stream(names).filter(Objects::nonNull);
	}

	@Override
	public Iterator<ConfigurationPropertyName> iterator() {
		return new ConfigurationPropertyNamesIterator(getConfigurationPropertyNames());
	}

	@Override
	public ConfigurationPropertyState containsDescendantOf(ConfigurationPropertyName name) {
		ConfigurationPropertyState result = super.containsDescendantOf(name);
		if (result != ConfigurationPropertyState.UNKNOWN) {
			return result;
		}
		if (this.ancestorOfCheck == PropertyMapper.DEFAULT_ANCESTOR_OF_CHECK) {
			return getMappings().containsDescendantOf(name, this.ancestorOfCheck);
		}
		ConfigurationPropertyName[] candidates = getConfigurationPropertyNames();
		for (ConfigurationPropertyName candidate : candidates) {
			if (candidate != null && this.ancestorOfCheck.test(name, candidate)) {
				return ConfigurationPropertyState.PRESENT;
			}
		}
		return ConfigurationPropertyState.ABSENT;
	}

	private ConfigurationPropertyName[] getConfigurationPropertyNames() {
		if (!isImmutablePropertySource()) {
			return getMappings().getConfigurationPropertyNames(getPropertySource().getPropertyNames());
		}
		ConfigurationPropertyName[] configurationPropertyNames = this.configurationPropertyNames;
		if (configurationPropertyNames == null) {
			configurationPropertyNames = getMappings()
					.getConfigurationPropertyNames(getPropertySource().getPropertyNames());
			this.configurationPropertyNames = configurationPropertyNames;
		}
		return configurationPropertyNames;
	}

	private Mappings getMappings() {
		return this.cache.get(this::createMappings, this::updateMappings);
	}

	private Mappings createMappings() {
		return new Mappings(getMappers(), isImmutablePropertySource(),
				this.ancestorOfCheck == PropertyMapper.DEFAULT_ANCESTOR_OF_CHECK);
	}

	private Mappings updateMappings(Mappings mappings) {
		mappings.updateMappings(getPropertySource()::getPropertyNames);
		return mappings;
	}

	private boolean isImmutablePropertySource() {
		EnumerablePropertySource<?> source = getPropertySource();
		if (source instanceof OriginLookup) {
			return ((OriginLookup<?>) source).isImmutable();
		}
		if (StandardEnvironment.SYSTEM_ENVIRONMENT_PROPERTY_SOURCE_NAME.equals(source.getName())) {
			return source.getSource() == System.getenv();
		}
		return false;
	}

	@Override
	protected EnumerablePropertySource<?> getPropertySource() {
		return (EnumerablePropertySource<?>) super.getPropertySource();
	}

	private static class Mappings {

		private static final ConfigurationPropertyName[] EMPTY_NAMES_ARRAY = {};

		private final PropertyMapper[] mappers;

		private final boolean immutable;

		private final boolean trackDescendants;

		private volatile Map<ConfigurationPropertyName, Set<String>> mappings;

		private volatile Map<String, ConfigurationPropertyName> reverseMappings;

		private volatile Map<ConfigurationPropertyName, Set<ConfigurationPropertyName>> descendants;

		private volatile ConfigurationPropertyName[] configurationPropertyNames;

		private volatile String[] lastUpdated;

		Mappings(PropertyMapper[] mappers, boolean immutable, boolean trackDescendants) {
			this.mappers = mappers;
			this.immutable = immutable;
			this.trackDescendants = trackDescendants;
		}

		void updateMappings(Supplier<String[]> propertyNames) {
			if (this.mappings == null || !this.immutable) {
				int count = 0;
				while (true) {
					try {
						updateMappings(propertyNames.get());
						return;
					}
					catch (ConcurrentModificationException ex) {
						if (count++ > 10) {
							throw ex;
						}
					}
				}
			}
		}

		private void updateMappings(String[] propertyNames) {
			String[] lastUpdated = this.lastUpdated;
			if (lastUpdated != null && Arrays.equals(lastUpdated, propertyNames)) {
				return;
			}
			int size = propertyNames.length;
			Map<ConfigurationPropertyName, Set<String>> mappings = cloneOrCreate(this.mappings, size);
			Map<String, ConfigurationPropertyName> reverseMappings = cloneOrCreate(this.reverseMappings, size);
			Map<ConfigurationPropertyName, Set<ConfigurationPropertyName>> descendants = cloneOrCreate(this.descendants,
					size);
			for (PropertyMapper propertyMapper : this.mappers) {
				for (String propertyName : propertyNames) {
					if (!reverseMappings.containsKey(propertyName)) {
						ConfigurationPropertyName configurationPropertyName = propertyMapper.map(propertyName);
						if (configurationPropertyName != null && !configurationPropertyName.isEmpty()) {
							add(mappings, configurationPropertyName, propertyName);
							reverseMappings.put(propertyName, configurationPropertyName);
							if (this.trackDescendants) {
								addParents(descendants, configurationPropertyName);
							}
						}
					}
				}
			}
			this.mappings = mappings;
			this.reverseMappings = reverseMappings;
			this.descendants = descendants;
			this.lastUpdated = this.immutable ? null : propertyNames;
			this.configurationPropertyNames = this.immutable
					? reverseMappings.values().toArray(new ConfigurationPropertyName[0]) : null;
		}

		private <K, V> Map<K, V> cloneOrCreate(Map<K, V> source, int size) {
			return (source != null) ? new LinkedHashMap<>(source) : new LinkedHashMap<>(size);
		}

		private void addParents(Map<ConfigurationPropertyName, Set<ConfigurationPropertyName>> descendants,
				ConfigurationPropertyName name) {
			ConfigurationPropertyName parent = name;
			while (!parent.isEmpty()) {
				add(descendants, parent, name);
				parent = parent.getParent();
			}
		}

		private <K, T> void add(Map<K, Set<T>> map, K key, T value) {
			map.computeIfAbsent(key, (k) -> new HashSet<>()).add(value);
		}

		Set<String> getMapped(ConfigurationPropertyName configurationPropertyName) {
			return this.mappings.getOrDefault(configurationPropertyName, Collections.emptySet());
		}

		ConfigurationPropertyName[] getConfigurationPropertyNames(String[] propertyNames) {
			ConfigurationPropertyName[] names = this.configurationPropertyNames;
			if (names != null) {
				return names;
			}
			Map<String, ConfigurationPropertyName> reverseMappings = this.reverseMappings;
			if (reverseMappings == null || reverseMappings.isEmpty()) {
				return EMPTY_NAMES_ARRAY;
			}
			names = new ConfigurationPropertyName[propertyNames.length];
			for (int i = 0; i < propertyNames.length; i++) {
				names[i] = reverseMappings.get(propertyNames[i]);
			}
			return names;
		}

		ConfigurationPropertyState containsDescendantOf(ConfigurationPropertyName name,
				BiPredicate<ConfigurationPropertyName, ConfigurationPropertyName> ancestorOfCheck) {
			if (name.isEmpty() && !this.descendants.isEmpty()) {
				return ConfigurationPropertyState.PRESENT;
			}
			Set<ConfigurationPropertyName> candidates = this.descendants.getOrDefault(name, Collections.emptySet());
			for (ConfigurationPropertyName candidate : candidates) {
				if (ancestorOfCheck.test(name, candidate)) {
					return ConfigurationPropertyState.PRESENT;
				}
			}
			return ConfigurationPropertyState.ABSENT;
		}

	}

	/**
	 * ConfigurationPropertyNames iterator backed by an array.
	 */
	private static class ConfigurationPropertyNamesIterator implements Iterator<ConfigurationPropertyName> {

		private final ConfigurationPropertyName[] names;

		private int index = 0;

		ConfigurationPropertyNamesIterator(ConfigurationPropertyName[] names) {
			this.names = names;
		}

		@Override
		public boolean hasNext() {
			skipNulls();
			return this.index < this.names.length;
		}

		@Override
		public ConfigurationPropertyName next() {
			skipNulls();
			if (this.index >= this.names.length) {
				throw new NoSuchElementException();
			}
			return this.names[this.index++];
		}

		private void skipNulls() {
			while (this.index < this.names.length) {
				if (this.names[this.index] != null) {
					return;
				}
				this.index++;
			}
		}

	}

}
>>>>>>> 6755b480
<|MERGE_RESOLUTION|>--- conflicted
+++ resolved
@@ -1,257 +1,3 @@
-<<<<<<< HEAD
-/*
- * Copyright 2012-2019 the original author or authors.
- *
- * Licensed under the Apache License, Version 2.0 (the "License");
- * you may not use this file except in compliance with the License.
- * You may obtain a copy of the License at
- *
- *      https://www.apache.org/licenses/LICENSE-2.0
- *
- * Unless required by applicable law or agreed to in writing, software
- * distributed under the License is distributed on an "AS IS" BASIS,
- * WITHOUT WARRANTIES OR CONDITIONS OF ANY KIND, either express or implied.
- * See the License for the specific language governing permissions and
- * limitations under the License.
- */
-
-package org.springframework.boot.context.properties.source;
-
-import java.util.ArrayList;
-import java.util.Collections;
-import java.util.ConcurrentModificationException;
-import java.util.HashSet;
-import java.util.Iterator;
-import java.util.List;
-import java.util.Set;
-import java.util.stream.Stream;
-
-import org.springframework.boot.env.OriginTrackedMapPropertySource;
-import org.springframework.core.env.EnumerablePropertySource;
-import org.springframework.core.env.MapPropertySource;
-import org.springframework.core.env.PropertySource;
-import org.springframework.core.env.StandardEnvironment;
-import org.springframework.core.env.SystemEnvironmentPropertySource;
-import org.springframework.util.ObjectUtils;
-
-/**
- * {@link ConfigurationPropertySource} backed by an {@link EnumerablePropertySource}.
- * Extends {@link SpringConfigurationPropertySource} with full "relaxed" mapping support.
- * In order to use this adapter the underlying {@link PropertySource} must be fully
- * enumerable. A security restricted {@link SystemEnvironmentPropertySource} cannot be
- * adapted.
- *
- * @author Phillip Webb
- * @author Madhura Bhave
- * @see PropertyMapper
- */
-class SpringIterableConfigurationPropertySource extends SpringConfigurationPropertySource
-		implements IterableConfigurationPropertySource {
-
-	private volatile Cache cache;
-
-	SpringIterableConfigurationPropertySource(EnumerablePropertySource<?> propertySource, PropertyMapper mapper) {
-		super(propertySource, mapper, null);
-		assertEnumerablePropertySource();
-	}
-
-	private void assertEnumerablePropertySource() {
-		if (getPropertySource() instanceof MapPropertySource) {
-			try {
-				((MapPropertySource) getPropertySource()).getSource().size();
-			}
-			catch (UnsupportedOperationException ex) {
-				throw new IllegalArgumentException("PropertySource must be fully enumerable");
-			}
-		}
-	}
-
-	@Override
-	public ConfigurationProperty getConfigurationProperty(ConfigurationPropertyName name) {
-		ConfigurationProperty configurationProperty = super.getConfigurationProperty(name);
-		if (configurationProperty == null) {
-			configurationProperty = find(getPropertyMappings(getCache()), name);
-		}
-		return configurationProperty;
-	}
-
-	@Override
-	public Stream<ConfigurationPropertyName> stream() {
-		return getConfigurationPropertyNames().stream();
-	}
-
-	@Override
-	public Iterator<ConfigurationPropertyName> iterator() {
-		return getConfigurationPropertyNames().iterator();
-	}
-
-	@Override
-	public ConfigurationPropertyState containsDescendantOf(ConfigurationPropertyName name) {
-		return ConfigurationPropertyState.search(this, name::isAncestorOf);
-	}
-
-	private List<ConfigurationPropertyName> getConfigurationPropertyNames() {
-		Cache cache = getCache();
-		List<ConfigurationPropertyName> names = (cache != null) ? cache.getNames() : null;
-		if (names != null) {
-			return names;
-		}
-		PropertyMapping[] mappings = getPropertyMappings(cache);
-		names = new ArrayList<>(mappings.length);
-		for (PropertyMapping mapping : mappings) {
-			names.add(mapping.getConfigurationPropertyName());
-		}
-		names = Collections.unmodifiableList(names);
-		if (cache != null) {
-			cache.setNames(names);
-		}
-		return names;
-	}
-
-	private PropertyMapping[] getPropertyMappings(Cache cache) {
-		PropertyMapping[] result = (cache != null) ? cache.getMappings() : null;
-		if (result != null) {
-			return result;
-		}
-		String[] names = getPropertySource().getPropertyNames();
-		List<PropertyMapping> mappings = new ArrayList<>(names.length * 2);
-		for (String name : names) {
-			for (PropertyMapping mapping : getMapper().map(name)) {
-				mappings.add(mapping);
-			}
-		}
-		result = mappings.toArray(new PropertyMapping[0]);
-		if (cache != null) {
-			cache.setMappings(result);
-		}
-		return result;
-	}
-
-	private Cache getCache() {
-		CacheKey key = CacheKey.get(getPropertySource());
-		if (key == null) {
-			return null;
-		}
-		Cache cache = this.cache;
-		try {
-			if (cache != null && cache.hasKeyEqualTo(key)) {
-				return cache;
-			}
-			cache = new Cache(key.copy());
-			this.cache = cache;
-			return cache;
-		}
-		catch (ConcurrentModificationException ex) {
-			// Not fatal at this point, we can continue without a cache
-			return null;
-		}
-	}
-
-	@Override
-	protected EnumerablePropertySource<?> getPropertySource() {
-		return (EnumerablePropertySource<?>) super.getPropertySource();
-	}
-
-	private static class Cache {
-
-		private final CacheKey key;
-
-		private List<ConfigurationPropertyName> names;
-
-		private PropertyMapping[] mappings;
-
-		Cache(CacheKey key) {
-			this.key = key;
-		}
-
-		boolean hasKeyEqualTo(CacheKey key) {
-			return this.key.equals(key);
-		}
-
-		List<ConfigurationPropertyName> getNames() {
-			return this.names;
-		}
-
-		void setNames(List<ConfigurationPropertyName> names) {
-			this.names = names;
-		}
-
-		PropertyMapping[] getMappings() {
-			return this.mappings;
-		}
-
-		void setMappings(PropertyMapping[] mappings) {
-			this.mappings = mappings;
-		}
-
-	}
-
-	private static final class CacheKey {
-
-		private static final CacheKey IMMUTABLE_PROPERTY_SOURCE = new CacheKey(new Object[0]);
-
-		private final Object key;
-
-		private CacheKey(Object key) {
-			this.key = key;
-		}
-
-		CacheKey copy() {
-			if (this == IMMUTABLE_PROPERTY_SOURCE) {
-				return IMMUTABLE_PROPERTY_SOURCE;
-			}
-			return new CacheKey(copyKey(this.key));
-		}
-
-		private Object copyKey(Object key) {
-			if (key instanceof Set) {
-				return new HashSet<Object>((Set<?>) key);
-			}
-			return ((String[]) key).clone();
-		}
-
-		@Override
-		public boolean equals(Object obj) {
-			if (this == obj) {
-				return true;
-			}
-			if (obj == null || getClass() != obj.getClass()) {
-				return false;
-			}
-			CacheKey otherCacheKey = (CacheKey) obj;
-			return ObjectUtils.nullSafeEquals(this.key, otherCacheKey.key);
-		}
-
-		@Override
-		public int hashCode() {
-			return this.key.hashCode();
-		}
-
-		static CacheKey get(EnumerablePropertySource<?> source) {
-			if (isImmutable(source)) {
-				return IMMUTABLE_PROPERTY_SOURCE;
-			}
-			if (source instanceof MapPropertySource) {
-				MapPropertySource mapPropertySource = (MapPropertySource) source;
-				return new CacheKey(mapPropertySource.getSource().keySet());
-			}
-			return new CacheKey(source.getPropertyNames());
-		}
-
-		private static boolean isImmutable(EnumerablePropertySource<?> source) {
-			if (source instanceof OriginTrackedMapPropertySource) {
-				return ((OriginTrackedMapPropertySource) source).isImmutable();
-			}
-			if (StandardEnvironment.SYSTEM_ENVIRONMENT_PROPERTY_SOURCE_NAME.equals(source.getName())) {
-				return source.getSource() == System.getenv();
-			}
-			return false;
-		}
-
-	}
-
-}
-=======
 /*
  * Copyright 2012-2020 the original author or authors.
  *
@@ -604,5 +350,4 @@
 
 	}
 
-}
->>>>>>> 6755b480
+}