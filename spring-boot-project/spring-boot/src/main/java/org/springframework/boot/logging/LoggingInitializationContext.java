<<<<<<< HEAD
/*
 * Copyright 2012-2017 the original author or authors.
 *
 * Licensed under the Apache License, Version 2.0 (the "License");
 * you may not use this file except in compliance with the License.
 * You may obtain a copy of the License at
 *
 *      https://www.apache.org/licenses/LICENSE-2.0
 *
 * Unless required by applicable law or agreed to in writing, software
 * distributed under the License is distributed on an "AS IS" BASIS,
 * WITHOUT WARRANTIES OR CONDITIONS OF ANY KIND, either express or implied.
 * See the License for the specific language governing permissions and
 * limitations under the License.
 */

package org.springframework.boot.logging;

import org.springframework.core.env.ConfigurableEnvironment;
import org.springframework.core.env.Environment;

/**
 * Context passed to the {@link LoggingSystem} during initialization.
 *
 * @author Phillip Webb
 * @since 1.3.0
 */
public class LoggingInitializationContext {

	private final ConfigurableEnvironment environment;

	/**
	 * Create a new {@link LoggingInitializationContext} instance.
	 * @param environment the Spring environment.
	 */
	public LoggingInitializationContext(ConfigurableEnvironment environment) {
		this.environment = environment;
	}

	/**
	 * Return the Spring environment if available.
	 * @return the {@link Environment} or {@code null}
	 */
	public Environment getEnvironment() {
		return this.environment;
	}

}
=======
/*
 * Copyright 2012-2019 the original author or authors.
 *
 * Licensed under the Apache License, Version 2.0 (the "License");
 * you may not use this file except in compliance with the License.
 * You may obtain a copy of the License at
 *
 *      https://www.apache.org/licenses/LICENSE-2.0
 *
 * Unless required by applicable law or agreed to in writing, software
 * distributed under the License is distributed on an "AS IS" BASIS,
 * WITHOUT WARRANTIES OR CONDITIONS OF ANY KIND, either express or implied.
 * See the License for the specific language governing permissions and
 * limitations under the License.
 */

package org.springframework.boot.logging;

import org.springframework.core.env.ConfigurableEnvironment;
import org.springframework.core.env.Environment;

/**
 * Context passed to the {@link LoggingSystem} during initialization.
 *
 * @author Phillip Webb
 * @since 1.3.0
 */
public class LoggingInitializationContext {

	private final ConfigurableEnvironment environment;

	/**
	 * Create a new {@link LoggingInitializationContext} instance.
	 * @param environment the Spring environment.
	 */
	public LoggingInitializationContext(ConfigurableEnvironment environment) {
		this.environment = environment;
	}

	/**
	 * Return the Spring environment if available.
	 * @return the {@link Environment} or {@code null}
	 */
	public Environment getEnvironment() {
		return this.environment;
	}

}
>>>>>>> 6755b480
<|MERGE_RESOLUTION|>--- conflicted
+++ resolved
@@ -1,53 +1,3 @@
-<<<<<<< HEAD
-/*
- * Copyright 2012-2017 the original author or authors.
- *
- * Licensed under the Apache License, Version 2.0 (the "License");
- * you may not use this file except in compliance with the License.
- * You may obtain a copy of the License at
- *
- *      https://www.apache.org/licenses/LICENSE-2.0
- *
- * Unless required by applicable law or agreed to in writing, software
- * distributed under the License is distributed on an "AS IS" BASIS,
- * WITHOUT WARRANTIES OR CONDITIONS OF ANY KIND, either express or implied.
- * See the License for the specific language governing permissions and
- * limitations under the License.
- */
-
-package org.springframework.boot.logging;
-
-import org.springframework.core.env.ConfigurableEnvironment;
-import org.springframework.core.env.Environment;
-
-/**
- * Context passed to the {@link LoggingSystem} during initialization.
- *
- * @author Phillip Webb
- * @since 1.3.0
- */
-public class LoggingInitializationContext {
-
-	private final ConfigurableEnvironment environment;
-
-	/**
-	 * Create a new {@link LoggingInitializationContext} instance.
-	 * @param environment the Spring environment.
-	 */
-	public LoggingInitializationContext(ConfigurableEnvironment environment) {
-		this.environment = environment;
-	}
-
-	/**
-	 * Return the Spring environment if available.
-	 * @return the {@link Environment} or {@code null}
-	 */
-	public Environment getEnvironment() {
-		return this.environment;
-	}
-
-}
-=======
 /*
  * Copyright 2012-2019 the original author or authors.
  *
@@ -95,5 +45,4 @@
 		return this.environment;
 	}
 
-}
->>>>>>> 6755b480
+}