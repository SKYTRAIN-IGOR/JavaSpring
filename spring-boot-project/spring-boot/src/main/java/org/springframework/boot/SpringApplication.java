/*
 * Copyright 2012-2018 the original author or authors.
 *
 * Licensed under the Apache License, Version 2.0 (the "License");
 * you may not use this file except in compliance with the License.
 * You may obtain a copy of the License at
 *
 *      http://www.apache.org/licenses/LICENSE-2.0
 *
 * Unless required by applicable law or agreed to in writing, software
 * distributed under the License is distributed on an "AS IS" BASIS,
 * WITHOUT WARRANTIES OR CONDITIONS OF ANY KIND, either express or implied.
 * See the License for the specific language governing permissions and
 * limitations under the License.
 */

package org.springframework.boot;

import java.lang.reflect.Constructor;
import java.security.AccessControlException;
import java.util.ArrayList;
import java.util.Arrays;
import java.util.Collection;
import java.util.Collections;
import java.util.HashMap;
import java.util.HashSet;
import java.util.LinkedHashSet;
import java.util.List;
import java.util.Map;
import java.util.Properties;
import java.util.Set;

import org.apache.commons.logging.Log;
import org.apache.commons.logging.LogFactory;

import org.springframework.beans.BeanUtils;
import org.springframework.beans.CachedIntrospectionResults;
import org.springframework.beans.factory.config.ConfigurableListableBeanFactory;
import org.springframework.beans.factory.groovy.GroovyBeanDefinitionReader;
import org.springframework.beans.factory.support.BeanDefinitionRegistry;
import org.springframework.beans.factory.support.BeanNameGenerator;
import org.springframework.beans.factory.support.DefaultListableBeanFactory;
import org.springframework.beans.factory.xml.XmlBeanDefinitionReader;
import org.springframework.boot.Banner.Mode;
import org.springframework.boot.context.properties.bind.Bindable;
import org.springframework.boot.context.properties.bind.Binder;
import org.springframework.boot.context.properties.source.ConfigurationPropertySources;
import org.springframework.boot.web.reactive.context.StandardReactiveWebEnvironment;
import org.springframework.context.ApplicationContext;
import org.springframework.context.ApplicationContextInitializer;
import org.springframework.context.ApplicationListener;
import org.springframework.context.ConfigurableApplicationContext;
import org.springframework.context.annotation.AnnotatedBeanDefinitionReader;
import org.springframework.context.annotation.AnnotationConfigApplicationContext;
import org.springframework.context.annotation.AnnotationConfigUtils;
import org.springframework.context.annotation.ClassPathBeanDefinitionScanner;
import org.springframework.context.support.AbstractApplicationContext;
import org.springframework.context.support.GenericApplicationContext;
import org.springframework.core.GenericTypeResolver;
import org.springframework.core.annotation.AnnotationAwareOrderComparator;
import org.springframework.core.env.CommandLinePropertySource;
import org.springframework.core.env.CompositePropertySource;
import org.springframework.core.env.ConfigurableEnvironment;
import org.springframework.core.env.Environment;
import org.springframework.core.env.MapPropertySource;
import org.springframework.core.env.MutablePropertySources;
import org.springframework.core.env.PropertySource;
import org.springframework.core.env.SimpleCommandLinePropertySource;
import org.springframework.core.env.StandardEnvironment;
import org.springframework.core.io.DefaultResourceLoader;
import org.springframework.core.io.ResourceLoader;
import org.springframework.core.io.support.SpringFactoriesLoader;
import org.springframework.util.Assert;
import org.springframework.util.ClassUtils;
import org.springframework.util.CollectionUtils;
import org.springframework.util.ObjectUtils;
import org.springframework.util.ReflectionUtils;
import org.springframework.util.StopWatch;
import org.springframework.util.StringUtils;
import org.springframework.web.context.WebApplicationContext;
import org.springframework.web.context.support.StandardServletEnvironment;

/**
 * Class that can be used to bootstrap and launch a Spring application from a Java main
 * method. By default class will perform the following steps to bootstrap your
 * application:
 *
 * <ul>
 * <li>Create an appropriate {@link ApplicationContext} instance (depending on your
 * classpath)</li>
 * <li>Register a {@link CommandLinePropertySource} to expose command line arguments as
 * Spring properties</li>
 * <li>Refresh the application context, loading all singleton beans</li>
 * <li>Trigger any {@link CommandLineRunner} beans</li>
 * </ul>
 *
 * In most circumstances the static {@link #run(Class, String[])} method can be called
 * directly from your {@literal main} method to bootstrap your application:
 *
 * <pre class="code">
 * &#064;Configuration
 * &#064;EnableAutoConfiguration
 * public class MyApplication  {
 *
 *   // ... Bean definitions
 *
 *   public static void main(String[] args) throws Exception {
 *     SpringApplication.run(MyApplication.class, args);
 *   }
 * }
 * </pre>
 *
 * <p>
 * For more advanced configuration a {@link SpringApplication} instance can be created and
 * customized before being run:
 *
 * <pre class="code">
 * public static void main(String[] args) throws Exception {
 *   SpringApplication application = new SpringApplication(MyApplication.class);
 *   // ... customize application settings here
 *   application.run(args)
 * }
 * </pre>
 *
 * {@link SpringApplication}s can read beans from a variety of different sources. It is
 * generally recommended that a single {@code @Configuration} class is used to bootstrap
 * your application, however, you may also set {@link #getSources() sources} from:
 * <ul>
 * <li>The fully qualified class name to be loaded by
 * {@link AnnotatedBeanDefinitionReader}</li>
 * <li>The location of an XML resource to be loaded by {@link XmlBeanDefinitionReader}, or
 * a groovy script to be loaded by {@link GroovyBeanDefinitionReader}</li>
 * <li>The name of a package to be scanned by {@link ClassPathBeanDefinitionScanner}</li>
 * </ul>
 *
 * Configuration properties are also bound to the {@link SpringApplication}. This makes it
 * possible to set {@link SpringApplication} properties dynamically, like additional
 * sources ("spring.main.sources" - a CSV list) the flag to indicate a web environment
 * ("spring.main.web-application-type=none") or the flag to switch off the banner
 * ("spring.main.banner-mode=off").
 *
 * @author Phillip Webb
 * @author Dave Syer
 * @author Andy Wilkinson
 * @author Christian Dupuis
 * @author Stephane Nicoll
 * @author Jeremy Rickard
 * @author Craig Burke
 * @author Michael Simons
 * @author Madhura Bhave
 * @author Brian Clozel
 * @author Ethan Rubinson
 * @see #run(Class, String[])
 * @see #run(Class[], String[])
 * @see #SpringApplication(Class...)
 */
public class SpringApplication {

	/**
	 * The class name of application context that will be used by default for non-web
	 * environments.
	 */
	public static final String DEFAULT_CONTEXT_CLASS = "org.springframework.context."
			+ "annotation.AnnotationConfigApplicationContext";

	/**
	 * The class name of application context that will be used by default for web
	 * environments.
	 */
	public static final String DEFAULT_WEB_CONTEXT_CLASS = "org.springframework.boot."
			+ "web.servlet.context.AnnotationConfigServletWebServerApplicationContext";

	private static final String[] WEB_ENVIRONMENT_CLASSES = { "javax.servlet.Servlet",
			"org.springframework.web.context.ConfigurableWebApplicationContext" };

	/**
	 * The class name of application context that will be used by default for reactive web
	 * environments.
	 */
	public static final String DEFAULT_REACTIVE_WEB_CONTEXT_CLASS = "org.springframework."
			+ "boot.web.reactive.context.AnnotationConfigReactiveWebServerApplicationContext";

	private static final String REACTIVE_WEB_ENVIRONMENT_CLASS = "org.springframework."
			+ "web.reactive.DispatcherHandler";

	private static final String MVC_WEB_ENVIRONMENT_CLASS = "org.springframework."
			+ "web.servlet.DispatcherServlet";

	private static final String JERSEY_WEB_ENVIRONMENT_CLASS = "org.glassfish.jersey.server.ResourceConfig";

	/**
	 * Default banner location.
	 */
	public static final String BANNER_LOCATION_PROPERTY_VALUE = SpringApplicationBannerPrinter.DEFAULT_BANNER_LOCATION;

	/**
	 * Banner location property key.
	 */
	public static final String BANNER_LOCATION_PROPERTY = SpringApplicationBannerPrinter.BANNER_LOCATION_PROPERTY;

	private static final String SYSTEM_PROPERTY_JAVA_AWT_HEADLESS = "java.awt.headless";

	private static final Log logger = LogFactory.getLog(SpringApplication.class);

	private Set<Class<?>> primarySources;

	private Set<String> sources = new LinkedHashSet<>();

	private Class<?> mainApplicationClass;

	private Banner.Mode bannerMode = Banner.Mode.CONSOLE;

	private boolean logStartupInfo = true;

	private boolean addCommandLineProperties = true;

	private Banner banner;

	private ResourceLoader resourceLoader;

	private BeanNameGenerator beanNameGenerator;

	private ConfigurableEnvironment environment;

	private Class<? extends ConfigurableApplicationContext> applicationContextClass;

	private WebApplicationType webApplicationType;

	private boolean headless = true;

	private boolean registerShutdownHook = true;

	private List<ApplicationContextInitializer<?>> initializers;

	private List<ApplicationListener<?>> listeners;

	private Map<String, Object> defaultProperties;

	private Set<String> additionalProfiles = new HashSet<>();

<<<<<<< HEAD
	private boolean allowBeanDefinitionOverriding;
=======
	private boolean isCustomEnvironment = false;
>>>>>>> dfb97eb0

	/**
	 * Create a new {@link SpringApplication} instance. The application context will load
	 * beans from the specified primary sources (see {@link SpringApplication class-level}
	 * documentation for details. The instance can be customized before calling
	 * {@link #run(String...)}.
	 * @param primarySources the primary bean sources
	 * @see #run(Class, String[])
	 * @see #SpringApplication(ResourceLoader, Class...)
	 * @see #setSources(Set)
	 */
	public SpringApplication(Class<?>... primarySources) {
		this(null, primarySources);
	}

	/**
	 * Create a new {@link SpringApplication} instance. The application context will load
	 * beans from the specified primary sources (see {@link SpringApplication class-level}
	 * documentation for details. The instance can be customized before calling
	 * {@link #run(String...)}.
	 * @param resourceLoader the resource loader to use
	 * @param primarySources the primary bean sources
	 * @see #run(Class, String[])
	 * @see #setSources(Set)
	 */
	@SuppressWarnings({ "unchecked", "rawtypes" })
	public SpringApplication(ResourceLoader resourceLoader, Class<?>... primarySources) {
		this.resourceLoader = resourceLoader;
		Assert.notNull(primarySources, "PrimarySources must not be null");
		this.primarySources = new LinkedHashSet<>(Arrays.asList(primarySources));
		this.webApplicationType = deduceWebApplicationType();
		setInitializers((Collection) getSpringFactoriesInstances(
				ApplicationContextInitializer.class));
		setListeners((Collection) getSpringFactoriesInstances(ApplicationListener.class));
		this.mainApplicationClass = deduceMainApplicationClass();
	}

	private WebApplicationType deduceWebApplicationType() {
		if (ClassUtils.isPresent(REACTIVE_WEB_ENVIRONMENT_CLASS, null)
				&& !ClassUtils.isPresent(MVC_WEB_ENVIRONMENT_CLASS, null)
				&& !ClassUtils.isPresent(JERSEY_WEB_ENVIRONMENT_CLASS, null)) {
			return WebApplicationType.REACTIVE;
		}
		for (String className : WEB_ENVIRONMENT_CLASSES) {
			if (!ClassUtils.isPresent(className, null)) {
				return WebApplicationType.NONE;
			}
		}
		return WebApplicationType.SERVLET;
	}

	private Class<?> deduceMainApplicationClass() {
		try {
			StackTraceElement[] stackTrace = new RuntimeException().getStackTrace();
			for (StackTraceElement stackTraceElement : stackTrace) {
				if ("main".equals(stackTraceElement.getMethodName())) {
					return Class.forName(stackTraceElement.getClassName());
				}
			}
		}
		catch (ClassNotFoundException ex) {
			// Swallow and continue
		}
		return null;
	}

	/**
	 * Run the Spring application, creating and refreshing a new
	 * {@link ApplicationContext}.
	 * @param args the application arguments (usually passed from a Java main method)
	 * @return a running {@link ApplicationContext}
	 */
	public ConfigurableApplicationContext run(String... args) {
		StopWatch stopWatch = new StopWatch();
		stopWatch.start();
		ConfigurableApplicationContext context = null;
		Collection<SpringBootExceptionReporter> exceptionReporters = new ArrayList<>();
		configureHeadlessProperty();
		SpringApplicationRunListeners listeners = getRunListeners(args);
		listeners.starting();
		try {
			ApplicationArguments applicationArguments = new DefaultApplicationArguments(
					args);
			ConfigurableEnvironment environment = prepareEnvironment(listeners,
					applicationArguments);
			configureIgnoreBeanInfo(environment);
			Banner printedBanner = printBanner(environment);
			context = createApplicationContext();
			exceptionReporters = getSpringFactoriesInstances(
					SpringBootExceptionReporter.class,
					new Class[] { ConfigurableApplicationContext.class }, context);
			prepareContext(context, environment, listeners, applicationArguments,
					printedBanner);
			refreshContext(context);
			afterRefresh(context, applicationArguments);
			stopWatch.stop();
			if (this.logStartupInfo) {
				new StartupInfoLogger(this.mainApplicationClass)
						.logStarted(getApplicationLog(), stopWatch);
			}
			listeners.started(context);
			callRunners(context, applicationArguments);
		}
		catch (Throwable ex) {
			handleRunFailure(context, ex, exceptionReporters, listeners);
			throw new IllegalStateException(ex);
		}

		try {
			listeners.running(context);
		}
		catch (Throwable ex) {
			handleRunFailure(context, ex, exceptionReporters, null);
			throw new IllegalStateException(ex);
		}
		return context;
	}

	private ConfigurableEnvironment prepareEnvironment(
			SpringApplicationRunListeners listeners,
			ApplicationArguments applicationArguments) {
		// Create and configure the environment
		ConfigurableEnvironment environment = getOrCreateEnvironment();
		configureEnvironment(environment, applicationArguments.getSourceArgs());
		listeners.environmentPrepared(environment);
		bindToSpringApplication(environment);
		if (!this.isCustomEnvironment) {
			environment = new EnvironmentConverter(getClassLoader())
					.convertEnvironmentIfNecessary(environment, deduceEnvironmentClass());
		}
		ConfigurationPropertySources.attach(environment);
		return environment;
	}

	private Class<? extends StandardEnvironment> deduceEnvironmentClass() {
		if (this.webApplicationType == WebApplicationType.SERVLET) {
			return StandardServletEnvironment.class;
		}
		if (this.webApplicationType == WebApplicationType.REACTIVE) {
			return StandardReactiveWebEnvironment.class;
		}
		return StandardEnvironment.class;
	}

	private void prepareContext(ConfigurableApplicationContext context,
			ConfigurableEnvironment environment, SpringApplicationRunListeners listeners,
			ApplicationArguments applicationArguments, Banner printedBanner) {
		context.setEnvironment(environment);
		postProcessApplicationContext(context);
		applyInitializers(context);
		listeners.contextPrepared(context);
		if (this.logStartupInfo) {
			logStartupInfo(context.getParent() == null);
			logStartupProfileInfo(context);
		}

		// Add boot specific singleton beans
		ConfigurableListableBeanFactory beanFactory = context.getBeanFactory();
		beanFactory.registerSingleton("springApplicationArguments", applicationArguments);
		if (printedBanner != null) {
			beanFactory.registerSingleton("springBootBanner", printedBanner);
		}
		if (beanFactory instanceof DefaultListableBeanFactory) {
			((DefaultListableBeanFactory) beanFactory)
					.setAllowBeanDefinitionOverriding(this.allowBeanDefinitionOverriding);
		}
		// Load the sources
		Set<Object> sources = getAllSources();
		Assert.notEmpty(sources, "Sources must not be empty");
		load(context, sources.toArray(new Object[0]));
		listeners.contextLoaded(context);
	}

	private void refreshContext(ConfigurableApplicationContext context) {
		refresh(context);
		if (this.registerShutdownHook) {
			try {
				context.registerShutdownHook();
			}
			catch (AccessControlException ex) {
				// Not allowed in some environments.
			}
		}
	}

	private void configureHeadlessProperty() {
		System.setProperty(SYSTEM_PROPERTY_JAVA_AWT_HEADLESS, System.getProperty(
				SYSTEM_PROPERTY_JAVA_AWT_HEADLESS, Boolean.toString(this.headless)));
	}

	private SpringApplicationRunListeners getRunListeners(String[] args) {
		Class<?>[] types = new Class<?>[] { SpringApplication.class, String[].class };
		return new SpringApplicationRunListeners(logger, getSpringFactoriesInstances(
				SpringApplicationRunListener.class, types, this, args));
	}

	private <T> Collection<T> getSpringFactoriesInstances(Class<T> type) {
		return getSpringFactoriesInstances(type, new Class<?>[] {});
	}

	private <T> Collection<T> getSpringFactoriesInstances(Class<T> type,
			Class<?>[] parameterTypes, Object... args) {
		ClassLoader classLoader = Thread.currentThread().getContextClassLoader();
		// Use names and ensure unique to protect against duplicates
		Set<String> names = new LinkedHashSet<>(
				SpringFactoriesLoader.loadFactoryNames(type, classLoader));
		List<T> instances = createSpringFactoriesInstances(type, parameterTypes,
				classLoader, args, names);
		AnnotationAwareOrderComparator.sort(instances);
		return instances;
	}

	@SuppressWarnings("unchecked")
	private <T> List<T> createSpringFactoriesInstances(Class<T> type,
			Class<?>[] parameterTypes, ClassLoader classLoader, Object[] args,
			Set<String> names) {
		List<T> instances = new ArrayList<>(names.size());
		for (String name : names) {
			try {
				Class<?> instanceClass = ClassUtils.forName(name, classLoader);
				Assert.isAssignable(type, instanceClass);
				Constructor<?> constructor = instanceClass
						.getDeclaredConstructor(parameterTypes);
				T instance = (T) BeanUtils.instantiateClass(constructor, args);
				instances.add(instance);
			}
			catch (Throwable ex) {
				throw new IllegalArgumentException(
						"Cannot instantiate " + type + " : " + name, ex);
			}
		}
		return instances;
	}

	private ConfigurableEnvironment getOrCreateEnvironment() {
		if (this.environment != null) {
			return this.environment;
		}
		if (this.webApplicationType == WebApplicationType.SERVLET) {
			return new StandardServletEnvironment();
		}
		if (this.webApplicationType == WebApplicationType.REACTIVE) {
			return new StandardReactiveWebEnvironment();
		}
		return new StandardEnvironment();
	}

	/**
	 * Template method delegating to
	 * {@link #configurePropertySources(ConfigurableEnvironment, String[])} and
	 * {@link #configureProfiles(ConfigurableEnvironment, String[])} in that order.
	 * Override this method for complete control over Environment customization, or one of
	 * the above for fine-grained control over property sources or profiles, respectively.
	 * @param environment this application's environment
	 * @param args arguments passed to the {@code run} method
	 * @see #configureProfiles(ConfigurableEnvironment, String[])
	 * @see #configurePropertySources(ConfigurableEnvironment, String[])
	 */
	protected void configureEnvironment(ConfigurableEnvironment environment,
			String[] args) {
		configurePropertySources(environment, args);
		configureProfiles(environment, args);
	}

	/**
	 * Add, remove or re-order any {@link PropertySource}s in this application's
	 * environment.
	 * @param environment this application's environment
	 * @param args arguments passed to the {@code run} method
	 * @see #configureEnvironment(ConfigurableEnvironment, String[])
	 */
	protected void configurePropertySources(ConfigurableEnvironment environment,
			String[] args) {
		MutablePropertySources sources = environment.getPropertySources();
		if (this.defaultProperties != null && !this.defaultProperties.isEmpty()) {
			sources.addLast(
					new MapPropertySource("defaultProperties", this.defaultProperties));
		}
		if (this.addCommandLineProperties && args.length > 0) {
			String name = CommandLinePropertySource.COMMAND_LINE_PROPERTY_SOURCE_NAME;
			if (sources.contains(name)) {
				PropertySource<?> source = sources.get(name);
				CompositePropertySource composite = new CompositePropertySource(name);
				composite.addPropertySource(new SimpleCommandLinePropertySource(
						"springApplicationCommandLineArgs", args));
				composite.addPropertySource(source);
				sources.replace(name, composite);
			}
			else {
				sources.addFirst(new SimpleCommandLinePropertySource(args));
			}
		}
	}

	/**
	 * Configure which profiles are active (or active by default) for this application
	 * environment. Additional profiles may be activated during configuration file
	 * processing via the {@code spring.profiles.active} property.
	 * @param environment this application's environment
	 * @param args arguments passed to the {@code run} method
	 * @see #configureEnvironment(ConfigurableEnvironment, String[])
	 * @see org.springframework.boot.context.config.ConfigFileApplicationListener
	 */
	protected void configureProfiles(ConfigurableEnvironment environment, String[] args) {
		environment.getActiveProfiles(); // ensure they are initialized
		// But these ones should go first (last wins in a property key clash)
		Set<String> profiles = new LinkedHashSet<>(this.additionalProfiles);
		profiles.addAll(Arrays.asList(environment.getActiveProfiles()));
		environment.setActiveProfiles(StringUtils.toStringArray(profiles));
	}

	private void configureIgnoreBeanInfo(ConfigurableEnvironment environment) {
		if (System.getProperty(
				CachedIntrospectionResults.IGNORE_BEANINFO_PROPERTY_NAME) == null) {
			Boolean ignore = environment.getProperty("spring.beaninfo.ignore",
					Boolean.class, Boolean.TRUE);
			System.setProperty(CachedIntrospectionResults.IGNORE_BEANINFO_PROPERTY_NAME,
					ignore.toString());
		}
	}

	/**
	 * Bind the environment to the {@link SpringApplication}.
	 * @param environment the environment to bind
	 */
	protected void bindToSpringApplication(ConfigurableEnvironment environment) {
		try {
			Binder.get(environment).bind("spring.main", Bindable.ofInstance(this));
		}
		catch (Exception ex) {
			throw new IllegalStateException("Cannot bind to SpringApplication", ex);
		}
	}

	private Banner printBanner(ConfigurableEnvironment environment) {
		if (this.bannerMode == Banner.Mode.OFF) {
			return null;
		}
		ResourceLoader resourceLoader = (this.resourceLoader != null)
				? this.resourceLoader : new DefaultResourceLoader(getClassLoader());
		SpringApplicationBannerPrinter bannerPrinter = new SpringApplicationBannerPrinter(
				resourceLoader, this.banner);
		if (this.bannerMode == Mode.LOG) {
			return bannerPrinter.print(environment, this.mainApplicationClass, logger);
		}
		return bannerPrinter.print(environment, this.mainApplicationClass, System.out);
	}

	/**
	 * Strategy method used to create the {@link ApplicationContext}. By default this
	 * method will respect any explicitly set application context or application context
	 * class before falling back to a suitable default.
	 * @return the application context (not yet refreshed)
	 * @see #setApplicationContextClass(Class)
	 */
	protected ConfigurableApplicationContext createApplicationContext() {
		Class<?> contextClass = this.applicationContextClass;
		if (contextClass == null) {
			try {
				switch (this.webApplicationType) {
				case SERVLET:
					contextClass = Class.forName(DEFAULT_WEB_CONTEXT_CLASS);
					break;
				case REACTIVE:
					contextClass = Class.forName(DEFAULT_REACTIVE_WEB_CONTEXT_CLASS);
					break;
				default:
					contextClass = Class.forName(DEFAULT_CONTEXT_CLASS);
				}
			}
			catch (ClassNotFoundException ex) {
				throw new IllegalStateException(
						"Unable create a default ApplicationContext, "
								+ "please specify an ApplicationContextClass",
						ex);
			}
		}
		return (ConfigurableApplicationContext) BeanUtils.instantiateClass(contextClass);
	}

	/**
	 * Apply any relevant post processing the {@link ApplicationContext}. Subclasses can
	 * apply additional processing as required.
	 * @param context the application context
	 */
	protected void postProcessApplicationContext(ConfigurableApplicationContext context) {
		if (this.beanNameGenerator != null) {
			context.getBeanFactory().registerSingleton(
					AnnotationConfigUtils.CONFIGURATION_BEAN_NAME_GENERATOR,
					this.beanNameGenerator);
		}
		if (this.resourceLoader != null) {
			if (context instanceof GenericApplicationContext) {
				((GenericApplicationContext) context)
						.setResourceLoader(this.resourceLoader);
			}
			if (context instanceof DefaultResourceLoader) {
				((DefaultResourceLoader) context)
						.setClassLoader(this.resourceLoader.getClassLoader());
			}
		}
	}

	/**
	 * Apply any {@link ApplicationContextInitializer}s to the context before it is
	 * refreshed.
	 * @param context the configured ApplicationContext (not refreshed yet)
	 * @see ConfigurableApplicationContext#refresh()
	 */
	@SuppressWarnings({ "rawtypes", "unchecked" })
	protected void applyInitializers(ConfigurableApplicationContext context) {
		for (ApplicationContextInitializer initializer : getInitializers()) {
			Class<?> requiredType = GenericTypeResolver.resolveTypeArgument(
					initializer.getClass(), ApplicationContextInitializer.class);
			Assert.isInstanceOf(requiredType, context, "Unable to call initializer.");
			initializer.initialize(context);
		}
	}

	/**
	 * Called to log startup information, subclasses may override to add additional
	 * logging.
	 * @param isRoot true if this application is the root of a context hierarchy
	 */
	protected void logStartupInfo(boolean isRoot) {
		if (isRoot) {
			new StartupInfoLogger(this.mainApplicationClass)
					.logStarting(getApplicationLog());
		}
	}

	/**
	 * Called to log active profile information.
	 * @param context the application context
	 */
	protected void logStartupProfileInfo(ConfigurableApplicationContext context) {
		Log log = getApplicationLog();
		if (log.isInfoEnabled()) {
			String[] activeProfiles = context.getEnvironment().getActiveProfiles();
			if (ObjectUtils.isEmpty(activeProfiles)) {
				String[] defaultProfiles = context.getEnvironment().getDefaultProfiles();
				log.info("No active profile set, falling back to default profiles: "
						+ StringUtils.arrayToCommaDelimitedString(defaultProfiles));
			}
			else {
				log.info("The following profiles are active: "
						+ StringUtils.arrayToCommaDelimitedString(activeProfiles));
			}
		}
	}

	/**
	 * Returns the {@link Log} for the application. By default will be deduced.
	 * @return the application log
	 */
	protected Log getApplicationLog() {
		if (this.mainApplicationClass == null) {
			return logger;
		}
		return LogFactory.getLog(this.mainApplicationClass);
	}

	/**
	 * Load beans into the application context.
	 * @param context the context to load beans into
	 * @param sources the sources to load
	 */
	protected void load(ApplicationContext context, Object[] sources) {
		if (logger.isDebugEnabled()) {
			logger.debug(
					"Loading source " + StringUtils.arrayToCommaDelimitedString(sources));
		}
		BeanDefinitionLoader loader = createBeanDefinitionLoader(
				getBeanDefinitionRegistry(context), sources);
		if (this.beanNameGenerator != null) {
			loader.setBeanNameGenerator(this.beanNameGenerator);
		}
		if (this.resourceLoader != null) {
			loader.setResourceLoader(this.resourceLoader);
		}
		if (this.environment != null) {
			loader.setEnvironment(this.environment);
		}
		loader.load();
	}

	/**
	 * The ResourceLoader that will be used in the ApplicationContext.
	 * @return the resourceLoader the resource loader that will be used in the
	 * ApplicationContext (or null if the default)
	 */
	public ResourceLoader getResourceLoader() {
		return this.resourceLoader;
	}

	/**
	 * Either the ClassLoader that will be used in the ApplicationContext (if
	 * {@link #setResourceLoader(ResourceLoader) resourceLoader} is set, or the context
	 * class loader (if not null), or the loader of the Spring {@link ClassUtils} class.
	 * @return a ClassLoader (never null)
	 */
	public ClassLoader getClassLoader() {
		if (this.resourceLoader != null) {
			return this.resourceLoader.getClassLoader();
		}
		return ClassUtils.getDefaultClassLoader();
	}

	/**
	 * Get the bean definition registry.
	 * @param context the application context
	 * @return the BeanDefinitionRegistry if it can be determined
	 */
	private BeanDefinitionRegistry getBeanDefinitionRegistry(ApplicationContext context) {
		if (context instanceof BeanDefinitionRegistry) {
			return (BeanDefinitionRegistry) context;
		}
		if (context instanceof AbstractApplicationContext) {
			return (BeanDefinitionRegistry) ((AbstractApplicationContext) context)
					.getBeanFactory();
		}
		throw new IllegalStateException("Could not locate BeanDefinitionRegistry");
	}

	/**
	 * Factory method used to create the {@link BeanDefinitionLoader}.
	 * @param registry the bean definition registry
	 * @param sources the sources to load
	 * @return the {@link BeanDefinitionLoader} that will be used to load beans
	 */
	protected BeanDefinitionLoader createBeanDefinitionLoader(
			BeanDefinitionRegistry registry, Object[] sources) {
		return new BeanDefinitionLoader(registry, sources);
	}

	/**
	 * Refresh the underlying {@link ApplicationContext}.
	 * @param applicationContext the application context to refresh
	 */
	protected void refresh(ApplicationContext applicationContext) {
		Assert.isInstanceOf(AbstractApplicationContext.class, applicationContext);
		((AbstractApplicationContext) applicationContext).refresh();
	}

	/**
	 * Called after the context has been refreshed.
	 * @param context the application context
	 * @param args the application arguments
	 */
	protected void afterRefresh(ConfigurableApplicationContext context,
			ApplicationArguments args) {
	}

	private void callRunners(ApplicationContext context, ApplicationArguments args) {
		List<Object> runners = new ArrayList<>();
		runners.addAll(context.getBeansOfType(ApplicationRunner.class).values());
		runners.addAll(context.getBeansOfType(CommandLineRunner.class).values());
		AnnotationAwareOrderComparator.sort(runners);
		for (Object runner : new LinkedHashSet<>(runners)) {
			if (runner instanceof ApplicationRunner) {
				callRunner((ApplicationRunner) runner, args);
			}
			if (runner instanceof CommandLineRunner) {
				callRunner((CommandLineRunner) runner, args);
			}
		}
	}

	private void callRunner(ApplicationRunner runner, ApplicationArguments args) {
		try {
			(runner).run(args);
		}
		catch (Exception ex) {
			throw new IllegalStateException("Failed to execute ApplicationRunner", ex);
		}
	}

	private void callRunner(CommandLineRunner runner, ApplicationArguments args) {
		try {
			(runner).run(args.getSourceArgs());
		}
		catch (Exception ex) {
			throw new IllegalStateException("Failed to execute CommandLineRunner", ex);
		}
	}

	private void handleRunFailure(ConfigurableApplicationContext context,
			Throwable exception,
			Collection<SpringBootExceptionReporter> exceptionReporters,
			SpringApplicationRunListeners listeners) {
		try {
			try {
				handleExitCode(context, exception);
				if (listeners != null) {
					listeners.failed(context, exception);
				}
			}
			finally {
				reportFailure(exceptionReporters, exception);
				if (context != null) {
					context.close();
				}
			}
		}
		catch (Exception ex) {
			logger.warn("Unable to close ApplicationContext", ex);
		}
		ReflectionUtils.rethrowRuntimeException(exception);
	}

	private void reportFailure(Collection<SpringBootExceptionReporter> exceptionReporters,
			Throwable failure) {
		try {
			for (SpringBootExceptionReporter reporter : exceptionReporters) {
				if (reporter.reportException(failure)) {
					registerLoggedException(failure);
					return;
				}
			}
		}
		catch (Throwable ex) {
			// Continue with normal handling of the original failure
		}
		if (logger.isErrorEnabled()) {
			logger.error("Application run failed", failure);
			registerLoggedException(failure);
		}
	}

	/**
	 * Register that the given exception has been logged. By default, if the running in
	 * the main thread, this method will suppress additional printing of the stacktrace.
	 * @param exception the exception that was logged
	 */
	protected void registerLoggedException(Throwable exception) {
		SpringBootExceptionHandler handler = getSpringBootExceptionHandler();
		if (handler != null) {
			handler.registerLoggedException(exception);
		}
	}

	private void handleExitCode(ConfigurableApplicationContext context,
			Throwable exception) {
		int exitCode = getExitCodeFromException(context, exception);
		if (exitCode != 0) {
			if (context != null) {
				context.publishEvent(new ExitCodeEvent(context, exitCode));
			}
			SpringBootExceptionHandler handler = getSpringBootExceptionHandler();
			if (handler != null) {
				handler.registerExitCode(exitCode);
			}
		}
	}

	private int getExitCodeFromException(ConfigurableApplicationContext context,
			Throwable exception) {
		int exitCode = getExitCodeFromMappedException(context, exception);
		if (exitCode == 0) {
			exitCode = getExitCodeFromExitCodeGeneratorException(exception);
		}
		return exitCode;
	}

	private int getExitCodeFromMappedException(ConfigurableApplicationContext context,
			Throwable exception) {
		if (context == null || !context.isActive()) {
			return 0;
		}
		ExitCodeGenerators generators = new ExitCodeGenerators();
		Collection<ExitCodeExceptionMapper> beans = context
				.getBeansOfType(ExitCodeExceptionMapper.class).values();
		generators.addAll(exception, beans);
		return generators.getExitCode();
	}

	private int getExitCodeFromExitCodeGeneratorException(Throwable exception) {
		if (exception == null) {
			return 0;
		}
		if (exception instanceof ExitCodeGenerator) {
			return ((ExitCodeGenerator) exception).getExitCode();
		}
		return getExitCodeFromExitCodeGeneratorException(exception.getCause());
	}

	SpringBootExceptionHandler getSpringBootExceptionHandler() {
		if (isMainThread(Thread.currentThread())) {
			return SpringBootExceptionHandler.forCurrentThread();
		}
		return null;
	}

	private boolean isMainThread(Thread currentThread) {
		return ("main".equals(currentThread.getName())
				|| "restartedMain".equals(currentThread.getName()))
				&& "main".equals(currentThread.getThreadGroup().getName());
	}

	/**
	 * Returns the main application class that has been deduced or explicitly configured.
	 * @return the main application class or {@code null}
	 */
	public Class<?> getMainApplicationClass() {
		return this.mainApplicationClass;
	}

	/**
	 * Set a specific main application class that will be used as a log source and to
	 * obtain version information. By default the main application class will be deduced.
	 * Can be set to {@code null} if there is no explicit application class.
	 * @param mainApplicationClass the mainApplicationClass to set or {@code null}
	 */
	public void setMainApplicationClass(Class<?> mainApplicationClass) {
		this.mainApplicationClass = mainApplicationClass;
	}

	/**
	 * Returns the type of web application that is being run.
	 * @return the type of web application
	 * @since 2.0.0
	 */
	public WebApplicationType getWebApplicationType() {
		return this.webApplicationType;
	}

	/**
	 * Sets the type of web application to be run. If not explicitly set the type of web
	 * application will be deduced based on the classpath.
	 * @param webApplicationType the web application type
	 * @since 2.0.0
	 */
	public void setWebApplicationType(WebApplicationType webApplicationType) {
		Assert.notNull(webApplicationType, "WebApplicationType must not be null");
		this.webApplicationType = webApplicationType;
	}

	/**
	 * Sets if bean definition overriding, by registering a definition with the same name
	 * as an existing definition, should be allowed. Defaults to {@code false}.
	 * @param allowBeanDefinitionOverriding if overriding is allowed
	 * @since 2.1
	 * @see DefaultListableBeanFactory#setAllowBeanDefinitionOverriding(boolean)
	 */
	public void setAllowBeanDefinitionOverriding(boolean allowBeanDefinitionOverriding) {
		this.allowBeanDefinitionOverriding = allowBeanDefinitionOverriding;
	}

	/**
	 * Sets if the application is headless and should not instantiate AWT. Defaults to
	 * {@code true} to prevent java icons appearing.
	 * @param headless if the application is headless
	 */
	public void setHeadless(boolean headless) {
		this.headless = headless;
	}

	/**
	 * Sets if the created {@link ApplicationContext} should have a shutdown hook
	 * registered. Defaults to {@code true} to ensure that JVM shutdowns are handled
	 * gracefully.
	 * @param registerShutdownHook if the shutdown hook should be registered
	 */
	public void setRegisterShutdownHook(boolean registerShutdownHook) {
		this.registerShutdownHook = registerShutdownHook;
	}

	/**
	 * Sets the {@link Banner} instance which will be used to print the banner when no
	 * static banner file is provided.
	 * @param banner the Banner instance to use
	 */
	public void setBanner(Banner banner) {
		this.banner = banner;
	}

	/**
	 * Sets the mode used to display the banner when the application runs. Defaults to
	 * {@code Banner.Mode.CONSOLE}.
	 * @param bannerMode the mode used to display the banner
	 */
	public void setBannerMode(Banner.Mode bannerMode) {
		this.bannerMode = bannerMode;
	}

	/**
	 * Sets if the application information should be logged when the application starts.
	 * Defaults to {@code true}.
	 * @param logStartupInfo if startup info should be logged.
	 */
	public void setLogStartupInfo(boolean logStartupInfo) {
		this.logStartupInfo = logStartupInfo;
	}

	/**
	 * Sets if a {@link CommandLinePropertySource} should be added to the application
	 * context in order to expose arguments. Defaults to {@code true}.
	 * @param addCommandLineProperties if command line arguments should be exposed
	 */
	public void setAddCommandLineProperties(boolean addCommandLineProperties) {
		this.addCommandLineProperties = addCommandLineProperties;
	}

	/**
	 * Set default environment properties which will be used in addition to those in the
	 * existing {@link Environment}.
	 * @param defaultProperties the additional properties to set
	 */
	public void setDefaultProperties(Map<String, Object> defaultProperties) {
		this.defaultProperties = defaultProperties;
	}

	/**
	 * Convenient alternative to {@link #setDefaultProperties(Map)}.
	 * @param defaultProperties some {@link Properties}
	 */
	public void setDefaultProperties(Properties defaultProperties) {
		this.defaultProperties = new HashMap<>();
		for (Object key : Collections.list(defaultProperties.propertyNames())) {
			this.defaultProperties.put((String) key, defaultProperties.get(key));
		}
	}

	/**
	 * Set additional profile values to use (on top of those set in system or command line
	 * properties).
	 * @param profiles the additional profiles to set
	 */
	public void setAdditionalProfiles(String... profiles) {
		this.additionalProfiles = new LinkedHashSet<>(Arrays.asList(profiles));
	}

	/**
	 * Sets the bean name generator that should be used when generating bean names.
	 * @param beanNameGenerator the bean name generator
	 */
	public void setBeanNameGenerator(BeanNameGenerator beanNameGenerator) {
		this.beanNameGenerator = beanNameGenerator;
	}

	/**
	 * Sets the underlying environment that should be used with the created application
	 * context.
	 * @param environment the environment
	 */
	public void setEnvironment(ConfigurableEnvironment environment) {
		this.isCustomEnvironment = true;
		this.environment = environment;
	}

	/**
	 * Add additional items to the primary sources that will be added to an
	 * ApplicationContext when {@link #run(String...)} is called.
	 * <p>
	 * The sources here are added to those that were set in the constructor. Most users
	 * should consider using {@link #getSources()}/{@link #setSources(Set)} rather than
	 * calling this method.
	 * @param additionalPrimarySources the additional primary sources to add
	 * @see #SpringApplication(Class...)
	 * @see #getSources()
	 * @see #setSources(Set)
	 * @see #getAllSources()
	 */
	public void addPrimarySources(Collection<Class<?>> additionalPrimarySources) {
		this.primarySources.addAll(additionalPrimarySources);
	}

	/**
	 * Returns a mutable set of the sources that will be added to an ApplicationContext
	 * when {@link #run(String...)} is called.
	 * <p>
	 * Sources set here will be used in addition to any primary sources set in the
	 * constructor.
	 * @return the application sources.
	 * @see #SpringApplication(Class...)
	 * @see #getAllSources()
	 */
	public Set<String> getSources() {
		return this.sources;
	}

	/**
	 * Set additional sources that will be used to create an ApplicationContext. A source
	 * can be: a class name, package name, or an XML resource location.
	 * <p>
	 * Sources set here will be used in addition to any primary sources set in the
	 * constructor.
	 * @param sources the application sources to set
	 * @see #SpringApplication(Class...)
	 * @see #getAllSources()
	 */
	public void setSources(Set<String> sources) {
		Assert.notNull(sources, "Sources must not be null");
		this.sources = new LinkedHashSet<>(sources);
	}

	/**
	 * Return an immutable set of all the sources that will be added to an
	 * ApplicationContext when {@link #run(String...)} is called. This method combines any
	 * primary sources specified in the constructor with any additional ones that have
	 * been {@link #setSources(Set) explicitly set}.
	 * @return an immutable set of all sources
	 */
	public Set<Object> getAllSources() {
		Set<Object> allSources = new LinkedHashSet<>();
		if (!CollectionUtils.isEmpty(this.primarySources)) {
			allSources.addAll(this.primarySources);
		}
		if (!CollectionUtils.isEmpty(this.sources)) {
			allSources.addAll(this.sources);
		}
		return Collections.unmodifiableSet(allSources);
	}

	/**
	 * Sets the {@link ResourceLoader} that should be used when loading resources.
	 * @param resourceLoader the resource loader
	 */
	public void setResourceLoader(ResourceLoader resourceLoader) {
		Assert.notNull(resourceLoader, "ResourceLoader must not be null");
		this.resourceLoader = resourceLoader;
	}

	/**
	 * Sets the type of Spring {@link ApplicationContext} that will be created. If not
	 * specified defaults to {@link #DEFAULT_WEB_CONTEXT_CLASS} for web based applications
	 * or {@link AnnotationConfigApplicationContext} for non web based applications.
	 * @param applicationContextClass the context class to set
	 */
	public void setApplicationContextClass(
			Class<? extends ConfigurableApplicationContext> applicationContextClass) {
		this.applicationContextClass = applicationContextClass;
		if (!isWebApplicationContext(applicationContextClass)) {
			this.webApplicationType = WebApplicationType.NONE;
		}
	}

	private boolean isWebApplicationContext(Class<?> applicationContextClass) {
		try {
			return WebApplicationContext.class.isAssignableFrom(applicationContextClass);
		}
		catch (NoClassDefFoundError ex) {
			return false;
		}
	}

	/**
	 * Sets the {@link ApplicationContextInitializer} that will be applied to the Spring
	 * {@link ApplicationContext}.
	 * @param initializers the initializers to set
	 */
	public void setInitializers(
			Collection<? extends ApplicationContextInitializer<?>> initializers) {
		this.initializers = new ArrayList<>();
		this.initializers.addAll(initializers);
	}

	/**
	 * Add {@link ApplicationContextInitializer}s to be applied to the Spring
	 * {@link ApplicationContext}.
	 * @param initializers the initializers to add
	 */
	public void addInitializers(ApplicationContextInitializer<?>... initializers) {
		this.initializers.addAll(Arrays.asList(initializers));
	}

	/**
	 * Returns read-only ordered Set of the {@link ApplicationContextInitializer}s that
	 * will be applied to the Spring {@link ApplicationContext}.
	 * @return the initializers
	 */
	public Set<ApplicationContextInitializer<?>> getInitializers() {
		return asUnmodifiableOrderedSet(this.initializers);
	}

	/**
	 * Sets the {@link ApplicationListener}s that will be applied to the SpringApplication
	 * and registered with the {@link ApplicationContext}.
	 * @param listeners the listeners to set
	 */
	public void setListeners(Collection<? extends ApplicationListener<?>> listeners) {
		this.listeners = new ArrayList<>();
		this.listeners.addAll(listeners);
	}

	/**
	 * Add {@link ApplicationListener}s to be applied to the SpringApplication and
	 * registered with the {@link ApplicationContext}.
	 * @param listeners the listeners to add
	 */
	public void addListeners(ApplicationListener<?>... listeners) {
		this.listeners.addAll(Arrays.asList(listeners));
	}

	/**
	 * Returns read-only ordered Set of the {@link ApplicationListener}s that will be
	 * applied to the SpringApplication and registered with the {@link ApplicationContext}
	 * .
	 * @return the listeners
	 */
	public Set<ApplicationListener<?>> getListeners() {
		return asUnmodifiableOrderedSet(this.listeners);
	}

	/**
	 * Static helper that can be used to run a {@link SpringApplication} from the
	 * specified source using default settings.
	 * @param primarySource the primary source to load
	 * @param args the application arguments (usually passed from a Java main method)
	 * @return the running {@link ApplicationContext}
	 */
	public static ConfigurableApplicationContext run(Class<?> primarySource,
			String... args) {
		return run(new Class<?>[] { primarySource }, args);
	}

	/**
	 * Static helper that can be used to run a {@link SpringApplication} from the
	 * specified sources using default settings and user supplied arguments.
	 * @param primarySources the primary sources to load
	 * @param args the application arguments (usually passed from a Java main method)
	 * @return the running {@link ApplicationContext}
	 */
	public static ConfigurableApplicationContext run(Class<?>[] primarySources,
			String[] args) {
		return new SpringApplication(primarySources).run(args);
	}

	/**
	 * A basic main that can be used to launch an application. This method is useful when
	 * application sources are defined via a {@literal --spring.main.sources} command line
	 * argument.
	 * <p>
	 * Most developers will want to define their own main method and call the
	 * {@link #run(Class, String...) run} method instead.
	 * @param args command line arguments
	 * @throws Exception if the application cannot be started
	 * @see SpringApplication#run(Class[], String[])
	 * @see SpringApplication#run(Class, String...)
	 */
	public static void main(String[] args) throws Exception {
		SpringApplication.run(new Class<?>[0], args);
	}

	/**
	 * Static helper that can be used to exit a {@link SpringApplication} and obtain a
	 * code indicating success (0) or otherwise. Does not throw exceptions but should
	 * print stack traces of any encountered. Applies the specified
	 * {@link ExitCodeGenerator} in addition to any Spring beans that implement
	 * {@link ExitCodeGenerator}. In the case of multiple exit codes the highest value
	 * will be used (or if all values are negative, the lowest value will be used)
	 * @param context the context to close if possible
	 * @param exitCodeGenerators exist code generators
	 * @return the outcome (0 if successful)
	 */
	public static int exit(ApplicationContext context,
			ExitCodeGenerator... exitCodeGenerators) {
		Assert.notNull(context, "Context must not be null");
		int exitCode = 0;
		try {
			try {
				ExitCodeGenerators generators = new ExitCodeGenerators();
				Collection<ExitCodeGenerator> beans = context
						.getBeansOfType(ExitCodeGenerator.class).values();
				generators.addAll(exitCodeGenerators);
				generators.addAll(beans);
				exitCode = generators.getExitCode();
				if (exitCode != 0) {
					context.publishEvent(new ExitCodeEvent(context, exitCode));
				}
			}
			finally {
				close(context);
			}
		}
		catch (Exception ex) {
			ex.printStackTrace();
			exitCode = (exitCode != 0) ? exitCode : 1;
		}
		return exitCode;
	}

	private static void close(ApplicationContext context) {
		if (context instanceof ConfigurableApplicationContext) {
			ConfigurableApplicationContext closable = (ConfigurableApplicationContext) context;
			closable.close();
		}
	}

	private static <E> Set<E> asUnmodifiableOrderedSet(Collection<E> elements) {
		List<E> list = new ArrayList<>();
		list.addAll(elements);
		list.sort(AnnotationAwareOrderComparator.INSTANCE);
		return new LinkedHashSet<>(list);
	}

}<|MERGE_RESOLUTION|>--- conflicted
+++ resolved
@@ -238,11 +238,9 @@
 
 	private Set<String> additionalProfiles = new HashSet<>();
 
-<<<<<<< HEAD
 	private boolean allowBeanDefinitionOverriding;
-=======
+
 	private boolean isCustomEnvironment = false;
->>>>>>> dfb97eb0
 
 	/**
 	 * Create a new {@link SpringApplication} instance. The application context will load
