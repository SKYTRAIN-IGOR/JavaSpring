/*
 * Copyright 2012-2024 the original author or authors.
 *
 * Licensed under the Apache License, Version 2.0 (the "License");
 * you may not use this file except in compliance with the License.
 * You may obtain a copy of the License at
 *
 *      https://www.apache.org/licenses/LICENSE-2.0
 *
 * Unless required by applicable law or agreed to in writing, software
 * distributed under the License is distributed on an "AS IS" BASIS,
 * WITHOUT WARRANTIES OR CONDITIONS OF ANY KIND, either express or implied.
 * See the License for the specific language governing permissions and
 * limitations under the License.
 */

package org.springframework.boot.web.embedded.jetty;

import java.lang.reflect.Method;
import java.util.concurrent.CompletableFuture;
import java.util.concurrent.ExecutionException;
import java.util.concurrent.Future;
import java.util.function.Supplier;

import org.apache.commons.logging.Log;
import org.apache.commons.logging.LogFactory;
import org.eclipse.jetty.server.Connector;
import org.eclipse.jetty.server.Server;

import org.springframework.boot.web.server.GracefulShutdownCallback;
import org.springframework.boot.web.server.GracefulShutdownResult;
import org.springframework.util.ReflectionUtils;

/**
 * Handles Jetty graceful shutdown.
 *
 * @author Andy Wilkinson
 * @author Onur Kagan Ozcan
 */
final class GracefulShutdown {

	private static final Log logger = LogFactory.getLog(GracefulShutdown.class);

	private final Server server;

	private final Supplier<Integer> activeRequests;

	private volatile boolean aborted = false;

	GracefulShutdown(Server server, Supplier<Integer> activeRequests) {
		this.server = server;
		this.activeRequests = activeRequests;
	}

	void shutDownGracefully(GracefulShutdownCallback callback) {
		logger.info("Commencing graceful shutdown. Waiting for active requests to complete");
		new Thread(() -> awaitShutdown(callback), "jetty-shutdown").start();
		boolean jetty10 = isJetty10();
		for (Connector connector : this.server.getConnectors()) {
			shutdown(connector, !jetty10);
		}

	}

	@SuppressWarnings("unchecked")
	private void shutdown(Connector connector, boolean getResult) {
		Future<Void> result;
		try {
			result = connector.shutdown();
		}
		catch (NoSuchMethodError ex) {
			Method shutdown = ReflectionUtils.findMethod(connector.getClass(), "shutdown");
			result = (Future<Void>) ReflectionUtils.invokeMethod(shutdown, connector);
		}
		if (getResult) {
			try {
				result.get();
			}
			catch (InterruptedException ex) {
				Thread.currentThread().interrupt();
			}
			catch (ExecutionException ex) {
				// Continue
			}
		}
	}

	private boolean isJetty10() {
		try {
			return CompletableFuture.class.equals(Connector.class.getMethod("shutdown").getReturnType());
		}
		catch (Exception ex) {
			return false;
		}
	}

	private void awaitShutdown(GracefulShutdownCallback callback) {
		while (!this.aborted && this.activeRequests.get() > 0) {
			sleep(100);
		}
		if (this.aborted) {
			logger.info("Graceful shutdown aborted with one or more requests still active");
			callback.shutdownComplete(GracefulShutdownResult.REQUESTS_ACTIVE);
		}
		else {
<<<<<<< HEAD
			logger.info(LogMessage.format("Graceful shutdown aborted with %d request%s still active", activeRequests,
					(activeRequests == 1) ? "" : "s"));
			callback.shutdownComplete(GracefulShutdownResult.REQUESTS_ACTIVE);
=======
			logger.info("Graceful shutdown complete");
			callback.shutdownComplete(GracefulShutdownResult.IDLE);
>>>>>>> 5db9f590
		}
	}

	private void sleep(long millis) {
		try {
			Thread.sleep(millis);
		}
		catch (InterruptedException ex) {
			Thread.currentThread().interrupt();
		}
	}

	void abort() {
		this.aborted = true;
	}

}<|MERGE_RESOLUTION|>--- conflicted
+++ resolved
@@ -103,14 +103,8 @@
 			callback.shutdownComplete(GracefulShutdownResult.REQUESTS_ACTIVE);
 		}
 		else {
-<<<<<<< HEAD
-			logger.info(LogMessage.format("Graceful shutdown aborted with %d request%s still active", activeRequests,
-					(activeRequests == 1) ? "" : "s"));
-			callback.shutdownComplete(GracefulShutdownResult.REQUESTS_ACTIVE);
-=======
 			logger.info("Graceful shutdown complete");
 			callback.shutdownComplete(GracefulShutdownResult.IDLE);
->>>>>>> 5db9f590
 		}
 	}
 
