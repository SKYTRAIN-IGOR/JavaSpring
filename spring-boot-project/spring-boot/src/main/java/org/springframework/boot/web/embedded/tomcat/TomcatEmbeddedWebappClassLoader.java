--- conflicted
+++ resolved
@@ -1,143 +1,3 @@
-<<<<<<< HEAD
-/*
- * Copyright 2012-2019 the original author or authors.
- *
- * Licensed under the Apache License, Version 2.0 (the "License");
- * you may not use this file except in compliance with the License.
- * You may obtain a copy of the License at
- *
- *      https://www.apache.org/licenses/LICENSE-2.0
- *
- * Unless required by applicable law or agreed to in writing, software
- * distributed under the License is distributed on an "AS IS" BASIS,
- * WITHOUT WARRANTIES OR CONDITIONS OF ANY KIND, either express or implied.
- * See the License for the specific language governing permissions and
- * limitations under the License.
- */
-
-package org.springframework.boot.web.embedded.tomcat;
-
-import java.io.IOException;
-import java.net.URL;
-import java.util.Collections;
-import java.util.Enumeration;
-
-import org.apache.catalina.loader.ParallelWebappClassLoader;
-import org.apache.commons.logging.Log;
-import org.apache.commons.logging.LogFactory;
-
-/**
- * Extension of Tomcat's {@link ParallelWebappClassLoader} that does not consider the
- * {@link ClassLoader#getSystemClassLoader() system classloader}. This is required to
- * ensure that any custom context class loader is always used (as is the case with some
- * executable archives).
- *
- * @author Phillip Webb
- * @since 2.0.0
- */
-public class TomcatEmbeddedWebappClassLoader extends ParallelWebappClassLoader {
-
-	private static final Log logger = LogFactory.getLog(TomcatEmbeddedWebappClassLoader.class);
-
-	static {
-		ClassLoader.registerAsParallelCapable();
-	}
-
-	public TomcatEmbeddedWebappClassLoader() {
-	}
-
-	public TomcatEmbeddedWebappClassLoader(ClassLoader parent) {
-		super(parent);
-	}
-
-	@Override
-	public URL findResource(String name) {
-		return null;
-	}
-
-	@Override
-	public Enumeration<URL> findResources(String name) throws IOException {
-		return Collections.emptyEnumeration();
-	}
-
-	@Override
-	public Class<?> loadClass(String name, boolean resolve) throws ClassNotFoundException {
-		synchronized (getClassLoadingLock(name)) {
-			Class<?> result = findExistingLoadedClass(name);
-			result = (result != null) ? result : doLoadClass(name);
-			if (result == null) {
-				throw new ClassNotFoundException(name);
-			}
-			return resolveIfNecessary(result, resolve);
-		}
-	}
-
-	private Class<?> findExistingLoadedClass(String name) {
-		Class<?> resultClass = findLoadedClass0(name);
-		resultClass = (resultClass != null) ? resultClass : findLoadedClass(name);
-		return resultClass;
-	}
-
-	private Class<?> doLoadClass(String name) throws ClassNotFoundException {
-		checkPackageAccess(name);
-		if ((this.delegate || filter(name, true))) {
-			Class<?> result = loadFromParent(name);
-			return (result != null) ? result : findClassIgnoringNotFound(name);
-		}
-		Class<?> result = findClassIgnoringNotFound(name);
-		return (result != null) ? result : loadFromParent(name);
-	}
-
-	private Class<?> resolveIfNecessary(Class<?> resultClass, boolean resolve) {
-		if (resolve) {
-			resolveClass(resultClass);
-		}
-		return (resultClass);
-	}
-
-	@Override
-	protected void addURL(URL url) {
-		// Ignore URLs added by the Tomcat 8 implementation (see gh-919)
-		if (logger.isTraceEnabled()) {
-			logger.trace("Ignoring request to add " + url + " to the tomcat classloader");
-		}
-	}
-
-	private Class<?> loadFromParent(String name) {
-		if (this.parent == null) {
-			return null;
-		}
-		try {
-			return Class.forName(name, false, this.parent);
-		}
-		catch (ClassNotFoundException ex) {
-			return null;
-		}
-	}
-
-	private Class<?> findClassIgnoringNotFound(String name) {
-		try {
-			return findClass(name);
-		}
-		catch (ClassNotFoundException ex) {
-			return null;
-		}
-	}
-
-	private void checkPackageAccess(String name) throws ClassNotFoundException {
-		if (this.securityManager != null && name.lastIndexOf('.') >= 0) {
-			try {
-				this.securityManager.checkPackageAccess(name.substring(0, name.lastIndexOf('.')));
-			}
-			catch (SecurityException ex) {
-				throw new ClassNotFoundException("Security Violation, attempt to use " + "Restricted Class: " + name,
-						ex);
-			}
-		}
-	}
-
-}
-=======
 /*
  * Copyright 2012-2019 the original author or authors.
  *
@@ -278,5 +138,4 @@
 		}
 	}
 
-}
->>>>>>> 6755b480
+}