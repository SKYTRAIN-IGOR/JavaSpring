--- conflicted
+++ resolved
@@ -1,63 +1,3 @@
-<<<<<<< HEAD
-/*
- * Copyright 2012-2019 the original author or authors.
- *
- * Licensed under the Apache License, Version 2.0 (the "License");
- * you may not use this file except in compliance with the License.
- * You may obtain a copy of the License at
- *
- *      https://www.apache.org/licenses/LICENSE-2.0
- *
- * Unless required by applicable law or agreed to in writing, software
- * distributed under the License is distributed on an "AS IS" BASIS,
- * WITHOUT WARRANTIES OR CONDITIONS OF ANY KIND, either express or implied.
- * See the License for the specific language governing permissions and
- * limitations under the License.
- */
-
-package org.springframework.boot.context.properties.bind.handler;
-
-import org.springframework.boot.context.properties.bind.AbstractBindHandler;
-import org.springframework.boot.context.properties.bind.BindContext;
-import org.springframework.boot.context.properties.bind.BindHandler;
-import org.springframework.boot.context.properties.bind.Bindable;
-import org.springframework.boot.context.properties.source.ConfigurationPropertyName;
-import org.springframework.core.convert.ConverterNotFoundException;
-
-/**
- * {@link BindHandler} that can be used to ignore top-level
- * {@link ConverterNotFoundException}s.
- *
- * @author Madhura Bhave
- * @since 2.0.1
- */
-public class IgnoreTopLevelConverterNotFoundBindHandler extends AbstractBindHandler {
-
-	/**
-	 * Create a new {@link IgnoreTopLevelConverterNotFoundBindHandler} instance.
-	 */
-	public IgnoreTopLevelConverterNotFoundBindHandler() {
-	}
-
-	/**
-	 * Create a new {@link IgnoreTopLevelConverterNotFoundBindHandler} instance with a
-	 * specific parent.
-	 * @param parent the parent handler
-	 */
-	public IgnoreTopLevelConverterNotFoundBindHandler(BindHandler parent) {
-	}
-
-	@Override
-	public Object onFailure(ConfigurationPropertyName name, Bindable<?> target, BindContext context, Exception error)
-			throws Exception {
-		if (context.getDepth() == 0 && error instanceof ConverterNotFoundException) {
-			return null;
-		}
-		throw error;
-	}
-
-}
-=======
 /*
  * Copyright 2012-2019 the original author or authors.
  *
@@ -116,5 +56,4 @@
 		throw error;
 	}
 
-}
->>>>>>> 6755b480
+}