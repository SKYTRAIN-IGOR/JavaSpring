<<<<<<< HEAD
/*
 * Copyright 2012-2019 the original author or authors.
 *
 * Licensed under the Apache License, Version 2.0 (the "License");
 * you may not use this file except in compliance with the License.
 * You may obtain a copy of the License at
 *
 *      https://www.apache.org/licenses/LICENSE-2.0
 *
 * Unless required by applicable law or agreed to in writing, software
 * distributed under the License is distributed on an "AS IS" BASIS,
 * WITHOUT WARRANTIES OR CONDITIONS OF ANY KIND, either express or implied.
 * See the License for the specific language governing permissions and
 * limitations under the License.
 */

package org.springframework.boot.test.json;

import java.io.File;
import java.io.InputStream;
import java.nio.charset.Charset;
import java.util.List;
import java.util.Map;

import com.jayway.jsonpath.Configuration;
import com.jayway.jsonpath.JsonPath;
import org.assertj.core.api.AbstractAssert;
import org.assertj.core.api.AbstractBooleanAssert;
import org.assertj.core.api.AbstractCharSequenceAssert;
import org.assertj.core.api.AbstractObjectAssert;
import org.assertj.core.api.Assert;
import org.assertj.core.api.Assertions;
import org.assertj.core.api.ListAssert;
import org.assertj.core.api.MapAssert;
import org.skyscreamer.jsonassert.JSONCompare;
import org.skyscreamer.jsonassert.JSONCompareMode;
import org.skyscreamer.jsonassert.JSONCompareResult;
import org.skyscreamer.jsonassert.comparator.JSONComparator;

import org.springframework.core.io.Resource;
import org.springframework.util.ObjectUtils;
import org.springframework.util.StringUtils;

/**
 * AssertJ {@link Assert} for {@link JsonContent}.
 *
 * @author Phillip Webb
 * @author Andy Wilkinson
 * @author Diego Berrueta
 * @author Camille Vienot
 * @since 1.4.0
 */
public class JsonContentAssert extends AbstractAssert<JsonContentAssert, CharSequence> {

	private final JsonLoader loader;

	private final Configuration configuration;

	/**
	 * Create a new {@link JsonContentAssert} instance that will load resources as UTF-8.
	 * @param resourceLoadClass the source class used to load resources
	 * @param json the actual JSON content
	 */
	public JsonContentAssert(Class<?> resourceLoadClass, CharSequence json) {
		this(resourceLoadClass, null, json);
	}

	/**
	 * Create a new {@link JsonContentAssert} instance that will load resources in the
	 * given {@code charset}.
	 * @param resourceLoadClass the source class used to load resources
	 * @param charset the charset of the JSON resources
	 * @param json the actual JSON content
	 * @since 1.4.1
	 */
	public JsonContentAssert(Class<?> resourceLoadClass, Charset charset, CharSequence json) {
		this(resourceLoadClass, charset, json, Configuration.defaultConfiguration());
	}

	/**
	 * Create a new {@link JsonContentAssert} instance that will load resources in the
	 * given {@code charset}.
	 * @param resourceLoadClass the source class used to load resources
	 * @param charset the charset of the JSON resources
	 * @param json the actual JSON content
	 * @param configuration the json-path configuration
	 */
	JsonContentAssert(Class<?> resourceLoadClass, Charset charset, CharSequence json, Configuration configuration) {
		super(json, JsonContentAssert.class);
		this.configuration = configuration;
		this.loader = new JsonLoader(resourceLoadClass, charset);
	}

	/**
	 * Overridden version of {@code isEqualTo} to perform JSON tests based on the object
	 * type.
	 * @see org.assertj.core.api.AbstractAssert#isEqualTo(java.lang.Object)
	 */
	@Override
	public JsonContentAssert isEqualTo(Object expected) {
		if (expected == null || expected instanceof CharSequence) {
			return isEqualToJson((CharSequence) expected);
		}
		if (expected instanceof byte[]) {
			return isEqualToJson((byte[]) expected);
		}
		if (expected instanceof File) {
			return isEqualToJson((File) expected);
		}
		if (expected instanceof InputStream) {
			return isEqualToJson((InputStream) expected);
		}
		if (expected instanceof Resource) {
			return isEqualToJson((Resource) expected);
		}
		failWithMessage("Unsupported type for JSON assert {}", expected.getClass());
		return null;
	}

	/**
	 * Verifies that the actual value is {@link JSONCompareMode#LENIENT leniently} equal
	 * to the specified JSON. The {@code expected} value can contain the JSON itself or,
	 * if it ends with {@code .json}, the name of a resource to be loaded using
	 * {@code resourceLoadClass}.
	 * @param expected the expected JSON or the name of a resource containing the expected
	 * JSON
	 * @return {@code this} assertion object
	 * @throws AssertionError if the actual JSON value is not equal to the given one
	 */
	public JsonContentAssert isEqualToJson(CharSequence expected) {
		String expectedJson = this.loader.getJson(expected);
		return assertNotFailed(compare(expectedJson, JSONCompareMode.LENIENT));
	}

	/**
	 * Verifies that the actual value is {@link JSONCompareMode#LENIENT leniently} equal
	 * to the specified JSON resource.
	 * @param path the name of a resource containing the expected JSON
	 * @param resourceLoadClass the source class used to load the resource
	 * @return {@code this} assertion object
	 * @throws AssertionError if the actual JSON value is not equal to the given one
	 */
	public JsonContentAssert isEqualToJson(String path, Class<?> resourceLoadClass) {
		String expectedJson = this.loader.getJson(path, resourceLoadClass);
		return assertNotFailed(compare(expectedJson, JSONCompareMode.LENIENT));
	}

	/**
	 * Verifies that the actual value is {@link JSONCompareMode#LENIENT leniently} equal
	 * to the specified JSON bytes.
	 * @param expected the expected JSON bytes
	 * @return {@code this} assertion object
	 * @throws AssertionError if the actual JSON value is not equal to the given one
	 */
	public JsonContentAssert isEqualToJson(byte[] expected) {
		String expectedJson = this.loader.getJson(expected);
		return assertNotFailed(compare(expectedJson, JSONCompareMode.LENIENT));
	}

	/**
	 * Verifies that the actual value is {@link JSONCompareMode#LENIENT leniently} equal
	 * to the specified JSON file.
	 * @param expected a file containing the expected JSON
	 * @return {@code this} assertion object
	 * @throws AssertionError if the actual JSON value is not equal to the given one
	 */
	public JsonContentAssert isEqualToJson(File expected) {
		String expectedJson = this.loader.getJson(expected);
		return assertNotFailed(compare(expectedJson, JSONCompareMode.LENIENT));
	}

	/**
	 * Verifies that the actual value is {@link JSONCompareMode#LENIENT leniently} equal
	 * to the specified JSON input stream.
	 * @param expected an input stream containing the expected JSON
	 * @return {@code this} assertion object
	 * @throws AssertionError if the actual JSON value is not equal to the given one
	 */
	public JsonContentAssert isEqualToJson(InputStream expected) {
		String expectedJson = this.loader.getJson(expected);
		return assertNotFailed(compare(expectedJson, JSONCompareMode.LENIENT));
	}

	/**
	 * Verifies that the actual value is {@link JSONCompareMode#LENIENT leniently} equal
	 * to the specified JSON resource.
	 * @param expected a resource containing the expected JSON
	 * @return {@code this} assertion object
	 * @throws AssertionError if the actual JSON value is not equal to the given one
	 */
	public JsonContentAssert isEqualToJson(Resource expected) {
		String expectedJson = this.loader.getJson(expected);
		return assertNotFailed(compare(expectedJson, JSONCompareMode.LENIENT));
	}

	/**
	 * Verifies that the actual value is {@link JSONCompareMode#STRICT strictly} equal to
	 * the specified JSON. The {@code expected} value can contain the JSON itself or, if
	 * it ends with {@code .json}, the name of a resource to be loaded using
	 * {@code resourceLoadClass}.
	 * @param expected the expected JSON or the name of a resource containing the expected
	 * JSON
	 * @return {@code this} assertion object
	 * @throws AssertionError if the actual JSON value is not equal to the given one
	 */
	public JsonContentAssert isStrictlyEqualToJson(CharSequence expected) {
		String expectedJson = this.loader.getJson(expected);
		return assertNotFailed(compare(expectedJson, JSONCompareMode.STRICT));
	}

	/**
	 * Verifies that the actual value is {@link JSONCompareMode#STRICT strictly} equal to
	 * the specified JSON resource.
	 * @param path the name of a resource containing the expected JSON
	 * @param resourceLoadClass the source class used to load the resource
	 * @return {@code this} assertion object
	 * @throws AssertionError if the actual JSON value is not equal to the given one
	 */
	public JsonContentAssert isStrictlyEqualToJson(String path, Class<?> resourceLoadClass) {
		String expectedJson = this.loader.getJson(path, resourceLoadClass);
		return assertNotFailed(compare(expectedJson, JSONCompareMode.STRICT));
	}

	/**
	 * Verifies that the actual value is {@link JSONCompareMode#STRICT strictly} equal to
	 * the specified JSON bytes.
	 * @param expected the expected JSON bytes
	 * @return {@code this} assertion object
	 * @throws AssertionError if the actual JSON value is not equal to the given one
	 */
	public JsonContentAssert isStrictlyEqualToJson(byte[] expected) {
		return assertNotFailed(compare(this.loader.getJson(expected), JSONCompareMode.STRICT));
	}

	/**
	 * Verifies that the actual value is {@link JSONCompareMode#STRICT strictly} equal to
	 * the specified JSON file.
	 * @param expected a file containing the expected JSON
	 * @return {@code this} assertion object
	 * @throws AssertionError if the actual JSON value is not equal to the given one
	 */
	public JsonContentAssert isStrictlyEqualToJson(File expected) {
		String expectedJson = this.loader.getJson(expected);
		return assertNotFailed(compare(expectedJson, JSONCompareMode.STRICT));
	}

	/**
	 * Verifies that the actual value is {@link JSONCompareMode#STRICT strictly} equal to
	 * the specified JSON input stream.
	 * @param expected an input stream containing the expected JSON
	 * @return {@code this} assertion object
	 * @throws AssertionError if the actual JSON value is not equal to the given one
	 */
	public JsonContentAssert isStrictlyEqualToJson(InputStream expected) {
		String expectedJson = this.loader.getJson(expected);
		return assertNotFailed(compare(expectedJson, JSONCompareMode.STRICT));
	}

	/**
	 * Verifies that the actual value is {@link JSONCompareMode#STRICT strictly} equal to
	 * the specified JSON resource.
	 * @param expected a resource containing the expected JSON
	 * @return {@code this} assertion object
	 * @throws AssertionError if the actual JSON value is not equal to the given one
	 */
	public JsonContentAssert isStrictlyEqualToJson(Resource expected) {
		String expectedJson = this.loader.getJson(expected);
		return assertNotFailed(compare(expectedJson, JSONCompareMode.STRICT));
	}

	/**
	 * Verifies that the actual value is equal to the specified JSON. The {@code expected}
	 * value can contain the JSON itself or, if it ends with {@code .json}, the name of a
	 * resource to be loaded using {@code resourceLoadClass}.
	 * @param expected the expected JSON or the name of a resource containing the expected
	 * JSON
	 * @param compareMode the compare mode used when checking
	 * @return {@code this} assertion object
	 * @throws AssertionError if the actual JSON value is not equal to the given one
	 */
	public JsonContentAssert isEqualToJson(CharSequence expected, JSONCompareMode compareMode) {
		String expectedJson = this.loader.getJson(expected);
		return assertNotFailed(compare(expectedJson, compareMode));
	}

	/**
	 * Verifies that the actual value is equal to the specified JSON resource.
	 * @param path the name of a resource containing the expected JSON
	 * @param resourceLoadClass the source class used to load the resource
	 * @param compareMode the compare mode used when checking
	 * @return {@code this} assertion object
	 * @throws AssertionError if the actual JSON value is not equal to the given one
	 */
	public JsonContentAssert isEqualToJson(String path, Class<?> resourceLoadClass, JSONCompareMode compareMode) {
		String expectedJson = this.loader.getJson(path, resourceLoadClass);
		return assertNotFailed(compare(expectedJson, compareMode));
	}

	/**
	 * Verifies that the actual value is equal to the specified JSON bytes.
	 * @param expected the expected JSON bytes
	 * @param compareMode the compare mode used when checking
	 * @return {@code this} assertion object
	 * @throws AssertionError if the actual JSON value is not equal to the given one
	 */
	public JsonContentAssert isEqualToJson(byte[] expected, JSONCompareMode compareMode) {
		String expectedJson = this.loader.getJson(expected);
		return assertNotFailed(compare(expectedJson, compareMode));
	}

	/**
	 * Verifies that the actual value is equal to the specified JSON file.
	 * @param expected a file containing the expected JSON
	 * @param compareMode the compare mode used when checking
	 * @return {@code this} assertion object
	 * @throws AssertionError if the actual JSON value is not equal to the given one
	 */
	public JsonContentAssert isEqualToJson(File expected, JSONCompareMode compareMode) {
		String expectedJson = this.loader.getJson(expected);
		return assertNotFailed(compare(expectedJson, compareMode));
	}

	/**
	 * Verifies that the actual value is equal to the specified JSON input stream.
	 * @param expected an input stream containing the expected JSON
	 * @param compareMode the compare mode used when checking
	 * @return {@code this} assertion object
	 * @throws AssertionError if the actual JSON value is not equal to the given one
	 */
	public JsonContentAssert isEqualToJson(InputStream expected, JSONCompareMode compareMode) {
		return assertNotFailed(compare(this.loader.getJson(expected), compareMode));
	}

	/**
	 * Verifies that the actual value is equal to the specified JSON resource.
	 * @param expected a resource containing the expected JSON
	 * @param compareMode the compare mode used when checking
	 * @return {@code this} assertion object
	 * @throws AssertionError if the actual JSON value is not equal to the given one
	 */
	public JsonContentAssert isEqualToJson(Resource expected, JSONCompareMode compareMode) {
		String expectedJson = this.loader.getJson(expected);
		return assertNotFailed(compare(expectedJson, compareMode));
	}

	/**
	 * Verifies that the actual value is equal to the specified JSON. The {@code expected}
	 * value can contain the JSON itself or, if it ends with {@code .json}, the name of a
	 * resource to be loaded using {@code resourceLoadClass}.
	 * @param expected the expected JSON or the name of a resource containing the expected
	 * JSON
	 * @param comparator the comparator used when checking
	 * @return {@code this} assertion object
	 * @throws AssertionError if the actual JSON value is not equal to the given one
	 */
	public JsonContentAssert isEqualToJson(CharSequence expected, JSONComparator comparator) {
		String expectedJson = this.loader.getJson(expected);
		return assertNotFailed(compare(expectedJson, comparator));
	}

	/**
	 * Verifies that the actual value is equal to the specified JSON resource.
	 * @param path the name of a resource containing the expected JSON
	 * @param resourceLoadClass the source class used to load the resource
	 * @param comparator the comparator used when checking
	 * @return {@code this} assertion object
	 * @throws AssertionError if the actual JSON value is not equal to the given one
	 */
	public JsonContentAssert isEqualToJson(String path, Class<?> resourceLoadClass, JSONComparator comparator) {
		String expectedJson = this.loader.getJson(path, resourceLoadClass);
		return assertNotFailed(compare(expectedJson, comparator));
	}

	/**
	 * Verifies that the actual value is equal to the specified JSON bytes.
	 * @param expected the expected JSON bytes
	 * @param comparator the comparator used when checking
	 * @return {@code this} assertion object
	 * @throws AssertionError if the actual JSON value is not equal to the given one
	 */
	public JsonContentAssert isEqualToJson(byte[] expected, JSONComparator comparator) {
		String expectedJson = this.loader.getJson(expected);
		return assertNotFailed(compare(expectedJson, comparator));
	}

	/**
	 * Verifies that the actual value is equal to the specified JSON file.
	 * @param expected a file containing the expected JSON
	 * @param comparator the comparator used when checking
	 * @return {@code this} assertion object
	 * @throws AssertionError if the actual JSON value is not equal to the given one
	 */
	public JsonContentAssert isEqualToJson(File expected, JSONComparator comparator) {
		String expectedJson = this.loader.getJson(expected);
		return assertNotFailed(compare(expectedJson, comparator));
	}

	/**
	 * Verifies that the actual value is equal to the specified JSON input stream.
	 * @param expected an input stream containing the expected JSON
	 * @param comparator the comparator used when checking
	 * @return {@code this} assertion object
	 * @throws AssertionError if the actual JSON value is not equal to the given one
	 */
	public JsonContentAssert isEqualToJson(InputStream expected, JSONComparator comparator) {
		String expectedJson = this.loader.getJson(expected);
		return assertNotFailed(compare(expectedJson, comparator));
	}

	/**
	 * Verifies that the actual value is equal to the specified JSON resource.
	 * @param expected a resource containing the expected JSON
	 * @param comparator the comparator used when checking
	 * @return {@code this} assertion object
	 * @throws AssertionError if the actual JSON value is not equal to the given one
	 */
	public JsonContentAssert isEqualToJson(Resource expected, JSONComparator comparator) {
		String expectedJson = this.loader.getJson(expected);
		return assertNotFailed(compare(expectedJson, comparator));
	}

	/**
	 * Overridden version of {@code isNotEqualTo} to perform JSON tests based on the
	 * object type.
	 * @see org.assertj.core.api.AbstractAssert#isEqualTo(java.lang.Object)
	 */
	@Override
	public JsonContentAssert isNotEqualTo(Object expected) {
		if (expected == null || expected instanceof CharSequence) {
			return isNotEqualToJson((CharSequence) expected);
		}
		if (expected instanceof byte[]) {
			return isNotEqualToJson((byte[]) expected);
		}
		if (expected instanceof File) {
			return isNotEqualToJson((File) expected);
		}
		if (expected instanceof InputStream) {
			return isNotEqualToJson((InputStream) expected);
		}
		if (expected instanceof Resource) {
			return isNotEqualToJson((Resource) expected);
		}
		failWithMessage("Unsupported type for JSON assert {}", expected.getClass());
		return null;
	}

	/**
	 * Verifies that the actual value is not {@link JSONCompareMode#LENIENT leniently}
	 * equal to the specified JSON. The {@code expected} value can contain the JSON itself
	 * or, if it ends with {@code .json}, the name of a resource to be loaded using
	 * {@code resourceLoadClass}.
	 * @param expected the expected JSON or the name of a resource containing the expected
	 * JSON
	 * @return {@code this} assertion object
	 * @throws AssertionError if the actual JSON value is equal to the given one
	 */
	public JsonContentAssert isNotEqualToJson(CharSequence expected) {
		String expectedJson = this.loader.getJson(expected);
		return assertNotPassed(compare(expectedJson, JSONCompareMode.LENIENT));
	}

	/**
	 * Verifies that the actual value is not {@link JSONCompareMode#LENIENT leniently}
	 * equal to the specified JSON resource.
	 * @param path the name of a resource containing the expected JSON
	 * @param resourceLoadClass the source class used to load the resource
	 * @return {@code this} assertion object
	 * @throws AssertionError if the actual JSON value is equal to the given one
	 */
	public JsonContentAssert isNotEqualToJson(String path, Class<?> resourceLoadClass) {
		String expectedJson = this.loader.getJson(path, resourceLoadClass);
		return assertNotPassed(compare(expectedJson, JSONCompareMode.LENIENT));
	}

	/**
	 * Verifies that the actual value is not {@link JSONCompareMode#LENIENT leniently}
	 * equal to the specified JSON bytes.
	 * @param expected the expected JSON bytes
	 * @return {@code this} assertion object
	 * @throws AssertionError if the actual JSON value is equal to the given one
	 */
	public JsonContentAssert isNotEqualToJson(byte[] expected) {
		String expectedJson = this.loader.getJson(expected);
		return assertNotPassed(compare(expectedJson, JSONCompareMode.LENIENT));
	}

	/**
	 * Verifies that the actual value is not {@link JSONCompareMode#LENIENT leniently}
	 * equal to the specified JSON file.
	 * @param expected a file containing the expected JSON
	 * @return {@code this} assertion object
	 * @throws AssertionError if the actual JSON value is equal to the given one
	 */
	public JsonContentAssert isNotEqualToJson(File expected) {
		String expectedJson = this.loader.getJson(expected);
		return assertNotPassed(compare(expectedJson, JSONCompareMode.LENIENT));
	}

	/**
	 * Verifies that the actual value is not {@link JSONCompareMode#LENIENT leniently}
	 * equal to the specified JSON input stream.
	 * @param expected an input stream containing the expected JSON
	 * @return {@code this} assertion object
	 * @throws AssertionError if the actual JSON value is equal to the given one
	 */
	public JsonContentAssert isNotEqualToJson(InputStream expected) {
		String expectedJson = this.loader.getJson(expected);
		return assertNotPassed(compare(expectedJson, JSONCompareMode.LENIENT));
	}

	/**
	 * Verifies that the actual value is not {@link JSONCompareMode#LENIENT leniently}
	 * equal to the specified JSON resource.
	 * @param expected a resource containing the expected JSON
	 * @return {@code this} assertion object
	 * @throws AssertionError if the actual JSON value is equal to the given one
	 */
	public JsonContentAssert isNotEqualToJson(Resource expected) {
		return assertNotPassed(compare(this.loader.getJson(expected), JSONCompareMode.LENIENT));
	}

	/**
	 * Verifies that the actual value is not {@link JSONCompareMode#STRICT strictly} equal
	 * to the specified JSON. The {@code expected} value can contain the JSON itself or,
	 * if it ends with {@code .json}, the name of a resource to be loaded using
	 * {@code resourceLoadClass}.
	 * @param expected the expected JSON or the name of a resource containing the expected
	 * JSON
	 * @return {@code this} assertion object
	 * @throws AssertionError if the actual JSON value is equal to the given one
	 */
	public JsonContentAssert isNotStrictlyEqualToJson(CharSequence expected) {
		String expectedJson = this.loader.getJson(expected);
		return assertNotPassed(compare(expectedJson, JSONCompareMode.STRICT));
	}

	/**
	 * Verifies that the actual value is not {@link JSONCompareMode#STRICT strictly} equal
	 * to the specified JSON resource.
	 * @param path the name of a resource containing the expected JSON
	 * @param resourceLoadClass the source class used to load the resource
	 * @return {@code this} assertion object
	 * @throws AssertionError if the actual JSON value is equal to the given one
	 */
	public JsonContentAssert isNotStrictlyEqualToJson(String path, Class<?> resourceLoadClass) {
		String expectedJson = this.loader.getJson(path, resourceLoadClass);
		return assertNotPassed(compare(expectedJson, JSONCompareMode.STRICT));
	}

	/**
	 * Verifies that the actual value is not {@link JSONCompareMode#STRICT strictly} equal
	 * to the specified JSON bytes.
	 * @param expected the expected JSON bytes
	 * @return {@code this} assertion object
	 * @throws AssertionError if the actual JSON value is equal to the given one
	 */
	public JsonContentAssert isNotStrictlyEqualToJson(byte[] expected) {
		String expectedJson = this.loader.getJson(expected);
		return assertNotPassed(compare(expectedJson, JSONCompareMode.STRICT));
	}

	/**
	 * Verifies that the actual value is not {@link JSONCompareMode#STRICT strictly} equal
	 * to the specified JSON file.
	 * @param expected a file containing the expected JSON
	 * @return {@code this} assertion object
	 * @throws AssertionError if the actual JSON value is equal to the given one
	 */
	public JsonContentAssert isNotStrictlyEqualToJson(File expected) {
		String expectedJson = this.loader.getJson(expected);
		return assertNotPassed(compare(expectedJson, JSONCompareMode.STRICT));
	}

	/**
	 * Verifies that the actual value is not {@link JSONCompareMode#STRICT strictly} equal
	 * to the specified JSON input stream.
	 * @param expected an input stream containing the expected JSON
	 * @return {@code this} assertion object
	 * @throws AssertionError if the actual JSON value is equal to the given one
	 */
	public JsonContentAssert isNotStrictlyEqualToJson(InputStream expected) {
		String expectedJson = this.loader.getJson(expected);
		return assertNotPassed(compare(expectedJson, JSONCompareMode.STRICT));
	}

	/**
	 * Verifies that the actual value is not {@link JSONCompareMode#STRICT strictly} equal
	 * to the specified JSON resource.
	 * @param expected a resource containing the expected JSON
	 * @return {@code this} assertion object
	 * @throws AssertionError if the actual JSON value is equal to the given one
	 */
	public JsonContentAssert isNotStrictlyEqualToJson(Resource expected) {
		String expectedJson = this.loader.getJson(expected);
		return assertNotPassed(compare(expectedJson, JSONCompareMode.STRICT));
	}

	/**
	 * Verifies that the actual value is not equal to the specified JSON. The
	 * {@code expected} value can contain the JSON itself or, if it ends with
	 * {@code .json}, the name of a resource to be loaded using {@code resourceLoadClass}.
	 * @param expected the expected JSON or the name of a resource containing the expected
	 * JSON
	 * @param compareMode the compare mode used when checking
	 * @return {@code this} assertion object
	 * @throws AssertionError if the actual JSON value is equal to the given one
	 */
	public JsonContentAssert isNotEqualToJson(CharSequence expected, JSONCompareMode compareMode) {
		String expectedJson = this.loader.getJson(expected);
		return assertNotPassed(compare(expectedJson, compareMode));
	}

	/**
	 * Verifies that the actual value is not equal to the specified JSON resource.
	 * @param path the name of a resource containing the expected JSON
	 * @param resourceLoadClass the source class used to load the resource
	 * @param compareMode the compare mode used when checking
	 * @return {@code this} assertion object
	 * @throws AssertionError if the actual JSON value is equal to the given one
	 */
	public JsonContentAssert isNotEqualToJson(String path, Class<?> resourceLoadClass, JSONCompareMode compareMode) {
		String expectedJson = this.loader.getJson(path, resourceLoadClass);
		return assertNotPassed(compare(expectedJson, compareMode));
	}

	/**
	 * Verifies that the actual value is not equal to the specified JSON bytes.
	 * @param expected the expected JSON bytes
	 * @param compareMode the compare mode used when checking
	 * @return {@code this} assertion object
	 * @throws AssertionError if the actual JSON value is equal to the given one
	 */
	public JsonContentAssert isNotEqualToJson(byte[] expected, JSONCompareMode compareMode) {
		String expectedJson = this.loader.getJson(expected);
		return assertNotPassed(compare(expectedJson, compareMode));
	}

	/**
	 * Verifies that the actual value is not equal to the specified JSON file.
	 * @param expected a file containing the expected JSON
	 * @param compareMode the compare mode used when checking
	 * @return {@code this} assertion object
	 * @throws AssertionError if the actual JSON value is equal to the given one
	 */
	public JsonContentAssert isNotEqualToJson(File expected, JSONCompareMode compareMode) {
		String expectedJson = this.loader.getJson(expected);
		return assertNotPassed(compare(expectedJson, compareMode));
	}

	/**
	 * Verifies that the actual value is not equal to the specified JSON input stream.
	 * @param expected an input stream containing the expected JSON
	 * @param compareMode the compare mode used when checking
	 * @return {@code this} assertion object
	 * @throws AssertionError if the actual JSON value is equal to the given one
	 */
	public JsonContentAssert isNotEqualToJson(InputStream expected, JSONCompareMode compareMode) {
		String expectedJson = this.loader.getJson(expected);
		return assertNotPassed(compare(expectedJson, compareMode));
	}

	/**
	 * Verifies that the actual value is not equal to the specified JSON resource.
	 * @param expected a resource containing the expected JSON
	 * @param compareMode the compare mode used when checking
	 * @return {@code this} assertion object
	 * @throws AssertionError if the actual JSON value is equal to the given one
	 */
	public JsonContentAssert isNotEqualToJson(Resource expected, JSONCompareMode compareMode) {
		String expectedJson = this.loader.getJson(expected);
		return assertNotPassed(compare(expectedJson, compareMode));
	}

	/**
	 * Verifies that the actual value is not equal to the specified JSON. The
	 * {@code expected} value can contain the JSON itself or, if it ends with
	 * {@code .json}, the name of a resource to be loaded using {@code resourceLoadClass}.
	 * @param expected the expected JSON or the name of a resource containing the expected
	 * JSON
	 * @param comparator the comparator used when checking
	 * @return {@code this} assertion object
	 * @throws AssertionError if the actual JSON value is equal to the given one
	 */
	public JsonContentAssert isNotEqualToJson(CharSequence expected, JSONComparator comparator) {
		String expectedJson = this.loader.getJson(expected);
		return assertNotPassed(compare(expectedJson, comparator));
	}

	/**
	 * Verifies that the actual value is not equal to the specified JSON resource.
	 * @param path the name of a resource containing the expected JSON
	 * @param resourceLoadClass the source class used to load the resource
	 * @param comparator the comparator used when checking
	 * @return {@code this} assertion object
	 * @throws AssertionError if the actual JSON value is equal to the given one
	 */
	public JsonContentAssert isNotEqualToJson(String path, Class<?> resourceLoadClass, JSONComparator comparator) {
		String expectedJson = this.loader.getJson(path, resourceLoadClass);
		return assertNotPassed(compare(expectedJson, comparator));
	}

	/**
	 * Verifies that the actual value is not equal to the specified JSON bytes.
	 * @param expected the expected JSON bytes
	 * @param comparator the comparator used when checking
	 * @return {@code this} assertion object
	 * @throws AssertionError if the actual JSON value is equal to the given one
	 */
	public JsonContentAssert isNotEqualToJson(byte[] expected, JSONComparator comparator) {
		String expectedJson = this.loader.getJson(expected);
		return assertNotPassed(compare(expectedJson, comparator));
	}

	/**
	 * Verifies that the actual value is not equal to the specified JSON file.
	 * @param expected a file containing the expected JSON
	 * @param comparator the comparator used when checking
	 * @return {@code this} assertion object
	 * @throws AssertionError if the actual JSON value is equal to the given one
	 */
	public JsonContentAssert isNotEqualToJson(File expected, JSONComparator comparator) {
		String expectedJson = this.loader.getJson(expected);
		return assertNotPassed(compare(expectedJson, comparator));
	}

	/**
	 * Verifies that the actual value is not equal to the specified JSON input stream.
	 * @param expected an input stream containing the expected JSON
	 * @param comparator the comparator used when checking
	 * @return {@code this} assertion object
	 * @throws AssertionError if the actual JSON value is equal to the given one
	 */
	public JsonContentAssert isNotEqualToJson(InputStream expected, JSONComparator comparator) {
		String expectedJson = this.loader.getJson(expected);
		return assertNotPassed(compare(expectedJson, comparator));
	}

	/**
	 * Verifies that the actual value is not equal to the specified JSON resource.
	 * @param expected a resource containing the expected JSON
	 * @param comparator the comparator used when checking
	 * @return {@code this} assertion object
	 * @throws AssertionError if the actual JSON value is equal to the given one
	 */
	public JsonContentAssert isNotEqualToJson(Resource expected, JSONComparator comparator) {
		String expectedJson = this.loader.getJson(expected);
		return assertNotPassed(compare(expectedJson, comparator));
	}

	/**
	 * Verify that the actual value at the given JSON path produces a non-null result. If
	 * the JSON path expression is not {@linkplain JsonPath#isDefinite() definite}, this
	 * method verifies that the value at the given path is not <em>empty</em>.
	 * @param expression the {@link JsonPath} expression
	 * @param args arguments to parameterize the {@code JsonPath} expression with, using
	 * formatting specifiers defined in {@link String#format(String, Object...)}
	 * @return {@code this} assertion object
	 * @throws AssertionError if the value at the given path is missing
	 */
	public JsonContentAssert hasJsonPathValue(CharSequence expression, Object... args) {
		new JsonPathValue(expression, args).assertHasValue(Object.class, "an object");
		return this;
	}

	/**
	 * Verify that the actual value at the given JSON path produces a non-null string
	 * result.
	 * @param expression the {@link JsonPath} expression
	 * @param args arguments to parameterize the {@code JsonPath} expression with, using
	 * formatting specifiers defined in {@link String#format(String, Object...)}
	 * @return {@code this} assertion object
	 * @throws AssertionError if the value at the given path is missing or not a string
	 */
	public JsonContentAssert hasJsonPathStringValue(CharSequence expression, Object... args) {
		new JsonPathValue(expression, args).assertHasValue(String.class, "a string");
		return this;
	}

	/**
	 * Verify that the actual value at the given JSON path produces a non-null number
	 * result.
	 * @param expression the {@link JsonPath} expression
	 * @param args arguments to parameterize the {@code JsonPath} expression with, using
	 * formatting specifiers defined in {@link String#format(String, Object...)}
	 * @return {@code this} assertion object
	 * @throws AssertionError if the value at the given path is missing or not a number
	 */
	public JsonContentAssert hasJsonPathNumberValue(CharSequence expression, Object... args) {
		new JsonPathValue(expression, args).assertHasValue(Number.class, "a number");
		return this;
	}

	/**
	 * Verify that the actual value at the given JSON path produces a non-null boolean
	 * result.
	 * @param expression the {@link JsonPath} expression
	 * @param args arguments to parameterize the {@code JsonPath} expression with, using
	 * formatting specifiers defined in {@link String#format(String, Object...)}
	 * @return {@code this} assertion object
	 * @throws AssertionError if the value at the given path is missing or not a boolean
	 */
	public JsonContentAssert hasJsonPathBooleanValue(CharSequence expression, Object... args) {
		new JsonPathValue(expression, args).assertHasValue(Boolean.class, "a boolean");
		return this;
	}

	/**
	 * Verify that the actual value at the given JSON path produces a non-null array
	 * result.
	 * @param expression the {@link JsonPath} expression
	 * @param args arguments to parameterize the {@code JsonPath} expression with, using
	 * formatting specifiers defined in {@link String#format(String, Object...)}
	 * @return {@code this} assertion object
	 * @throws AssertionError if the value at the given path is missing or not an array
	 */
	public JsonContentAssert hasJsonPathArrayValue(CharSequence expression, Object... args) {
		new JsonPathValue(expression, args).assertHasValue(List.class, "an array");
		return this;
	}

	/**
	 * Verify that the actual value at the given JSON path produces a non-null map result.
	 * @param expression the {@link JsonPath} expression
	 * @param args arguments to parameterize the {@code JsonPath} expression with, using
	 * formatting specifiers defined in {@link String#format(String, Object...)}
	 * @return {@code this} assertion object
	 * @throws AssertionError if the value at the given path is missing or not a map
	 */
	public JsonContentAssert hasJsonPathMapValue(CharSequence expression, Object... args) {
		new JsonPathValue(expression, args).assertHasValue(Map.class, "a map");
		return this;
	}

	/**
	 * Verify that the actual value at the given JSON path produces an
	 * {@link ObjectUtils#isEmpty(Object) empty} result.
	 * @param expression the {@link JsonPath} expression
	 * @param args arguments to parameterize the {@code JsonPath} expression with, using
	 * formatting specifiers defined in {@link String#format(String, Object...)}
	 * @return {@code this} assertion object
	 * @throws AssertionError if the value at the given path is not empty
	 */
	public JsonContentAssert hasEmptyJsonPathValue(CharSequence expression, Object... args) {
		new JsonPathValue(expression, args).assertHasEmptyValue();
		return this;
	}

	/**
	 * Verify that the actual value at the given JSON path produces no result. If the JSON
	 * path expression is not {@linkplain JsonPath#isDefinite() definite}, this method
	 * verifies that the value at the given path is <em>empty</em>.
	 * @param expression the {@link JsonPath} expression
	 * @param args arguments to parameterize the {@code JsonPath} expression with, using
	 * formatting specifiers defined in {@link String#format(String, Object...)}
	 * @return {@code this} assertion object
	 * @throws AssertionError if the value at the given path is not missing
	 */
	public JsonContentAssert doesNotHaveJsonPathValue(CharSequence expression, Object... args) {
		new JsonPathValue(expression, args).assertDoesNotHaveValue();
		return this;
	}

	/**
	 * Verify that the actual value at the given JSON path does not produce an
	 * {@link ObjectUtils#isEmpty(Object) empty} result.
	 * @param expression the {@link JsonPath} expression
	 * @param args arguments to parameterize the {@code JsonPath} expression with, using
	 * formatting specifiers defined in {@link String#format(String, Object...)}
	 * @return {@code this} assertion object
	 * @throws AssertionError if the value at the given path is empty
	 */
	public JsonContentAssert doesNotHaveEmptyJsonPathValue(CharSequence expression, Object... args) {
		new JsonPathValue(expression, args).assertDoesNotHaveEmptyValue();
		return this;
	}

	/**
	 * Extract the value at the given JSON path for further object assertions.
	 * @param expression the {@link JsonPath} expression
	 * @param args arguments to parameterize the {@code JsonPath} expression with, using
	 * formatting specifiers defined in {@link String#format(String, Object...)}
	 * @return a new assertion object whose object under test is the extracted item
	 * @throws AssertionError if the path is not valid
	 */
	public AbstractObjectAssert<?, Object> extractingJsonPathValue(CharSequence expression, Object... args) {
		return Assertions.assertThat(new JsonPathValue(expression, args).getValue(false));
	}

	/**
	 * Extract the string value at the given JSON path for further object assertions.
	 * @param expression the {@link JsonPath} expression
	 * @param args arguments to parameterize the {@code JsonPath} expression with, using
	 * formatting specifiers defined in {@link String#format(String, Object...)}
	 * @return a new assertion object whose object under test is the extracted item
	 * @throws AssertionError if the path is not valid or does not result in a string
	 */
	public AbstractCharSequenceAssert<?, String> extractingJsonPathStringValue(CharSequence expression,
			Object... args) {
		return Assertions.assertThat(extractingJsonPathValue(expression, args, String.class, "a string"));
	}

	/**
	 * Extract the number value at the given JSON path for further object assertions.
	 * @param expression the {@link JsonPath} expression
	 * @param args arguments to parameterize the {@code JsonPath} expression with, using
	 * formatting specifiers defined in {@link String#format(String, Object...)}
	 * @return a new assertion object whose object under test is the extracted item
	 * @throws AssertionError if the path is not valid or does not result in a number
	 */
	public AbstractObjectAssert<?, Number> extractingJsonPathNumberValue(CharSequence expression, Object... args) {
		return Assertions.assertThat(extractingJsonPathValue(expression, args, Number.class, "a number"));
	}

	/**
	 * Extract the boolean value at the given JSON path for further object assertions.
	 * @param expression the {@link JsonPath} expression
	 * @param args arguments to parameterize the {@code JsonPath} expression with, using
	 * formatting specifiers defined in {@link String#format(String, Object...)}
	 * @return a new assertion object whose object under test is the extracted item
	 * @throws AssertionError if the path is not valid or does not result in a boolean
	 */
	public AbstractBooleanAssert<?> extractingJsonPathBooleanValue(CharSequence expression, Object... args) {
		return Assertions.assertThat(extractingJsonPathValue(expression, args, Boolean.class, "a boolean"));
	}

	/**
	 * Extract the array value at the given JSON path for further object assertions.
	 * @param expression the {@link JsonPath} expression
	 * @param args arguments to parameterize the {@code JsonPath} expression with, using
	 * formatting specifiers defined in {@link String#format(String, Object...)}
	 * @param <E> element type
	 * @return a new assertion object whose object under test is the extracted item
	 * @throws AssertionError if the path is not valid or does not result in an array
	 */
	@SuppressWarnings("unchecked")
	public <E> ListAssert<E> extractingJsonPathArrayValue(CharSequence expression, Object... args) {
		return Assertions.assertThat(extractingJsonPathValue(expression, args, List.class, "an array"));
	}

	/**
	 * Extract the map value at the given JSON path for further object assertions.
	 * @param expression the {@link JsonPath} expression
	 * @param args arguments to parameterize the {@code JsonPath} expression with, using
	 * formatting specifiers defined in {@link String#format(String, Object...)}
	 * @param <K> key type
	 * @param <V> value type
	 * @return a new assertion object whose object under test is the extracted item
	 * @throws AssertionError if the path is not valid or does not result in a map
	 */
	@SuppressWarnings("unchecked")
	public <K, V> MapAssert<K, V> extractingJsonPathMapValue(CharSequence expression, Object... args) {
		return Assertions.assertThat(extractingJsonPathValue(expression, args, Map.class, "a map"));
	}

	@SuppressWarnings("unchecked")
	private <T> T extractingJsonPathValue(CharSequence expression, Object[] args, Class<T> type,
			String expectedDescription) {
		JsonPathValue value = new JsonPathValue(expression, args);
		if (value.getValue(false) != null) {
			value.assertHasValue(type, expectedDescription);
		}
		return (T) value.getValue(false);
	}

	private JSONCompareResult compare(CharSequence expectedJson, JSONCompareMode compareMode) {
		if (this.actual == null) {
			return compareForNull(expectedJson);
		}
		try {
			return JSONCompare.compareJSON((expectedJson != null) ? expectedJson.toString() : null,
					this.actual.toString(), compareMode);
		}
		catch (Exception ex) {
			if (ex instanceof RuntimeException) {
				throw (RuntimeException) ex;
			}
			throw new IllegalStateException(ex);
		}
	}

	private JSONCompareResult compare(CharSequence expectedJson, JSONComparator comparator) {
		if (this.actual == null) {
			return compareForNull(expectedJson);
		}
		try {
			return JSONCompare.compareJSON((expectedJson != null) ? expectedJson.toString() : null,
					this.actual.toString(), comparator);
		}
		catch (Exception ex) {
			if (ex instanceof RuntimeException) {
				throw (RuntimeException) ex;
			}
			throw new IllegalStateException(ex);
		}
	}

	private JSONCompareResult compareForNull(CharSequence expectedJson) {
		JSONCompareResult result = new JSONCompareResult();
		result.passed();
		if (expectedJson != null) {
			result.fail("Expected null JSON");
		}
		return result;
	}

	private JsonContentAssert assertNotFailed(JSONCompareResult result) {
		if (result.failed()) {
			failWithMessage("JSON Comparison failure: {}", result.getMessage());
		}
		return this;
	}

	private JsonContentAssert assertNotPassed(JSONCompareResult result) {
		if (result.passed()) {
			failWithMessage("JSON Comparison failure: {}", result.getMessage());
		}
		return this;
	}

	/**
	 * A {@link JsonPath} value.
	 */
	private class JsonPathValue {

		private final String expression;

		private final JsonPath jsonPath;

		JsonPathValue(CharSequence expression, Object... args) {
			org.springframework.util.Assert.hasText((expression != null) ? expression.toString() : null,
					"expression must not be null or empty");
			this.expression = String.format(expression.toString(), args);
			this.jsonPath = JsonPath.compile(this.expression);
		}

		void assertHasEmptyValue() {
			if (ObjectUtils.isEmpty(getValue(false)) || isIndefiniteAndEmpty()) {
				return;
			}
			failWithMessage(getExpectedValueMessage("an empty value"));
		}

		void assertDoesNotHaveEmptyValue() {
			if (!ObjectUtils.isEmpty(getValue(false))) {
				return;
			}
			failWithMessage(getExpectedValueMessage("a non-empty value"));

		}

		void assertHasValue(Class<?> type, String expectedDescription) {
			Object value = getValue(true);
			if (value == null || isIndefiniteAndEmpty()) {
				failWithMessage(getNoValueMessage());
			}
			if (type != null && !type.isInstance(value)) {
				failWithMessage(getExpectedValueMessage(expectedDescription));
			}
		}

		void assertDoesNotHaveValue() {
			if (getValue(false) == null || isIndefiniteAndEmpty()) {
				return;
			}
			failWithMessage(getExpectedValueMessage("no value"));
		}

		private boolean isIndefiniteAndEmpty() {
			return !isDefinite() && isEmpty();
		}

		private boolean isDefinite() {
			return this.jsonPath.isDefinite();
		}

		private boolean isEmpty() {
			return ObjectUtils.isEmpty(getValue(false));
		}

		Object getValue(boolean required) {
			try {
				CharSequence json = JsonContentAssert.this.actual;
				return this.jsonPath.read((json != null) ? json.toString() : null,
						JsonContentAssert.this.configuration);
			}
			catch (Exception ex) {
				if (required) {
					failWithMessage("{}. {}", getNoValueMessage(), ex.getMessage());
				}
				return null;
			}
		}

		private String getNoValueMessage() {
			return "No value at JSON path \"" + this.expression + "\"";
		}

		private String getExpectedValueMessage(String expectedDescription) {
			return String.format("Expected %s at JSON path \"%s\" but found: %s", expectedDescription, this.expression,
					ObjectUtils.nullSafeToString(StringUtils.quoteIfString(getValue(false))));
		}

	}

}
=======
/*
 * Copyright 2012-2019 the original author or authors.
 *
 * Licensed under the Apache License, Version 2.0 (the "License");
 * you may not use this file except in compliance with the License.
 * You may obtain a copy of the License at
 *
 *      https://www.apache.org/licenses/LICENSE-2.0
 *
 * Unless required by applicable law or agreed to in writing, software
 * distributed under the License is distributed on an "AS IS" BASIS,
 * WITHOUT WARRANTIES OR CONDITIONS OF ANY KIND, either express or implied.
 * See the License for the specific language governing permissions and
 * limitations under the License.
 */

package org.springframework.boot.test.json;

import java.io.File;
import java.io.InputStream;
import java.nio.charset.Charset;
import java.util.List;
import java.util.Map;

import com.jayway.jsonpath.Configuration;
import com.jayway.jsonpath.JsonPath;
import com.jayway.jsonpath.PathNotFoundException;
import org.assertj.core.api.AbstractAssert;
import org.assertj.core.api.AbstractBooleanAssert;
import org.assertj.core.api.AbstractCharSequenceAssert;
import org.assertj.core.api.AbstractObjectAssert;
import org.assertj.core.api.Assert;
import org.assertj.core.api.Assertions;
import org.assertj.core.api.ListAssert;
import org.assertj.core.api.MapAssert;
import org.skyscreamer.jsonassert.JSONCompare;
import org.skyscreamer.jsonassert.JSONCompareMode;
import org.skyscreamer.jsonassert.JSONCompareResult;
import org.skyscreamer.jsonassert.comparator.JSONComparator;

import org.springframework.core.io.Resource;
import org.springframework.util.ObjectUtils;
import org.springframework.util.StringUtils;

/**
 * AssertJ {@link Assert} for {@link JsonContent}.
 *
 * @author Phillip Webb
 * @author Andy Wilkinson
 * @author Diego Berrueta
 * @author Camille Vienot
 * @since 1.4.0
 */
public class JsonContentAssert extends AbstractAssert<JsonContentAssert, CharSequence> {

	private final JsonLoader loader;

	private final Configuration configuration;

	/**
	 * Create a new {@link JsonContentAssert} instance that will load resources as UTF-8.
	 * @param resourceLoadClass the source class used to load resources
	 * @param json the actual JSON content
	 */
	public JsonContentAssert(Class<?> resourceLoadClass, CharSequence json) {
		this(resourceLoadClass, null, json);
	}

	/**
	 * Create a new {@link JsonContentAssert} instance that will load resources in the
	 * given {@code charset}.
	 * @param resourceLoadClass the source class used to load resources
	 * @param charset the charset of the JSON resources
	 * @param json the actual JSON content
	 * @since 1.4.1
	 */
	public JsonContentAssert(Class<?> resourceLoadClass, Charset charset, CharSequence json) {
		this(resourceLoadClass, charset, json, Configuration.defaultConfiguration());
	}

	/**
	 * Create a new {@link JsonContentAssert} instance that will load resources in the
	 * given {@code charset}.
	 * @param resourceLoadClass the source class used to load resources
	 * @param charset the charset of the JSON resources
	 * @param json the actual JSON content
	 * @param configuration the json-path configuration
	 */
	JsonContentAssert(Class<?> resourceLoadClass, Charset charset, CharSequence json, Configuration configuration) {
		super(json, JsonContentAssert.class);
		this.configuration = configuration;
		this.loader = new JsonLoader(resourceLoadClass, charset);
	}

	/**
	 * Overridden version of {@code isEqualTo} to perform JSON tests based on the object
	 * type.
	 * @see org.assertj.core.api.AbstractAssert#isEqualTo(java.lang.Object)
	 */
	@Override
	public JsonContentAssert isEqualTo(Object expected) {
		if (expected == null || expected instanceof CharSequence) {
			return isEqualToJson((CharSequence) expected);
		}
		if (expected instanceof byte[]) {
			return isEqualToJson((byte[]) expected);
		}
		if (expected instanceof File) {
			return isEqualToJson((File) expected);
		}
		if (expected instanceof InputStream) {
			return isEqualToJson((InputStream) expected);
		}
		if (expected instanceof Resource) {
			return isEqualToJson((Resource) expected);
		}
		failWithMessage("Unsupported type for JSON assert %s", expected.getClass());
		return null;
	}

	/**
	 * Verifies that the actual value is {@link JSONCompareMode#LENIENT leniently} equal
	 * to the specified JSON. The {@code expected} value can contain the JSON itself or,
	 * if it ends with {@code .json}, the name of a resource to be loaded using
	 * {@code resourceLoadClass}.
	 * @param expected the expected JSON or the name of a resource containing the expected
	 * JSON
	 * @return {@code this} assertion object
	 * @throws AssertionError if the actual JSON value is not equal to the given one
	 */
	public JsonContentAssert isEqualToJson(CharSequence expected) {
		String expectedJson = this.loader.getJson(expected);
		return assertNotFailed(compare(expectedJson, JSONCompareMode.LENIENT));
	}

	/**
	 * Verifies that the actual value is {@link JSONCompareMode#LENIENT leniently} equal
	 * to the specified JSON resource.
	 * @param path the name of a resource containing the expected JSON
	 * @param resourceLoadClass the source class used to load the resource
	 * @return {@code this} assertion object
	 * @throws AssertionError if the actual JSON value is not equal to the given one
	 */
	public JsonContentAssert isEqualToJson(String path, Class<?> resourceLoadClass) {
		String expectedJson = this.loader.getJson(path, resourceLoadClass);
		return assertNotFailed(compare(expectedJson, JSONCompareMode.LENIENT));
	}

	/**
	 * Verifies that the actual value is {@link JSONCompareMode#LENIENT leniently} equal
	 * to the specified JSON bytes.
	 * @param expected the expected JSON bytes
	 * @return {@code this} assertion object
	 * @throws AssertionError if the actual JSON value is not equal to the given one
	 */
	public JsonContentAssert isEqualToJson(byte[] expected) {
		String expectedJson = this.loader.getJson(expected);
		return assertNotFailed(compare(expectedJson, JSONCompareMode.LENIENT));
	}

	/**
	 * Verifies that the actual value is {@link JSONCompareMode#LENIENT leniently} equal
	 * to the specified JSON file.
	 * @param expected a file containing the expected JSON
	 * @return {@code this} assertion object
	 * @throws AssertionError if the actual JSON value is not equal to the given one
	 */
	public JsonContentAssert isEqualToJson(File expected) {
		String expectedJson = this.loader.getJson(expected);
		return assertNotFailed(compare(expectedJson, JSONCompareMode.LENIENT));
	}

	/**
	 * Verifies that the actual value is {@link JSONCompareMode#LENIENT leniently} equal
	 * to the specified JSON input stream.
	 * @param expected an input stream containing the expected JSON
	 * @return {@code this} assertion object
	 * @throws AssertionError if the actual JSON value is not equal to the given one
	 */
	public JsonContentAssert isEqualToJson(InputStream expected) {
		String expectedJson = this.loader.getJson(expected);
		return assertNotFailed(compare(expectedJson, JSONCompareMode.LENIENT));
	}

	/**
	 * Verifies that the actual value is {@link JSONCompareMode#LENIENT leniently} equal
	 * to the specified JSON resource.
	 * @param expected a resource containing the expected JSON
	 * @return {@code this} assertion object
	 * @throws AssertionError if the actual JSON value is not equal to the given one
	 */
	public JsonContentAssert isEqualToJson(Resource expected) {
		String expectedJson = this.loader.getJson(expected);
		return assertNotFailed(compare(expectedJson, JSONCompareMode.LENIENT));
	}

	/**
	 * Verifies that the actual value is {@link JSONCompareMode#STRICT strictly} equal to
	 * the specified JSON. The {@code expected} value can contain the JSON itself or, if
	 * it ends with {@code .json}, the name of a resource to be loaded using
	 * {@code resourceLoadClass}.
	 * @param expected the expected JSON or the name of a resource containing the expected
	 * JSON
	 * @return {@code this} assertion object
	 * @throws AssertionError if the actual JSON value is not equal to the given one
	 */
	public JsonContentAssert isStrictlyEqualToJson(CharSequence expected) {
		String expectedJson = this.loader.getJson(expected);
		return assertNotFailed(compare(expectedJson, JSONCompareMode.STRICT));
	}

	/**
	 * Verifies that the actual value is {@link JSONCompareMode#STRICT strictly} equal to
	 * the specified JSON resource.
	 * @param path the name of a resource containing the expected JSON
	 * @param resourceLoadClass the source class used to load the resource
	 * @return {@code this} assertion object
	 * @throws AssertionError if the actual JSON value is not equal to the given one
	 */
	public JsonContentAssert isStrictlyEqualToJson(String path, Class<?> resourceLoadClass) {
		String expectedJson = this.loader.getJson(path, resourceLoadClass);
		return assertNotFailed(compare(expectedJson, JSONCompareMode.STRICT));
	}

	/**
	 * Verifies that the actual value is {@link JSONCompareMode#STRICT strictly} equal to
	 * the specified JSON bytes.
	 * @param expected the expected JSON bytes
	 * @return {@code this} assertion object
	 * @throws AssertionError if the actual JSON value is not equal to the given one
	 */
	public JsonContentAssert isStrictlyEqualToJson(byte[] expected) {
		return assertNotFailed(compare(this.loader.getJson(expected), JSONCompareMode.STRICT));
	}

	/**
	 * Verifies that the actual value is {@link JSONCompareMode#STRICT strictly} equal to
	 * the specified JSON file.
	 * @param expected a file containing the expected JSON
	 * @return {@code this} assertion object
	 * @throws AssertionError if the actual JSON value is not equal to the given one
	 */
	public JsonContentAssert isStrictlyEqualToJson(File expected) {
		String expectedJson = this.loader.getJson(expected);
		return assertNotFailed(compare(expectedJson, JSONCompareMode.STRICT));
	}

	/**
	 * Verifies that the actual value is {@link JSONCompareMode#STRICT strictly} equal to
	 * the specified JSON input stream.
	 * @param expected an input stream containing the expected JSON
	 * @return {@code this} assertion object
	 * @throws AssertionError if the actual JSON value is not equal to the given one
	 */
	public JsonContentAssert isStrictlyEqualToJson(InputStream expected) {
		String expectedJson = this.loader.getJson(expected);
		return assertNotFailed(compare(expectedJson, JSONCompareMode.STRICT));
	}

	/**
	 * Verifies that the actual value is {@link JSONCompareMode#STRICT strictly} equal to
	 * the specified JSON resource.
	 * @param expected a resource containing the expected JSON
	 * @return {@code this} assertion object
	 * @throws AssertionError if the actual JSON value is not equal to the given one
	 */
	public JsonContentAssert isStrictlyEqualToJson(Resource expected) {
		String expectedJson = this.loader.getJson(expected);
		return assertNotFailed(compare(expectedJson, JSONCompareMode.STRICT));
	}

	/**
	 * Verifies that the actual value is equal to the specified JSON. The {@code expected}
	 * value can contain the JSON itself or, if it ends with {@code .json}, the name of a
	 * resource to be loaded using {@code resourceLoadClass}.
	 * @param expected the expected JSON or the name of a resource containing the expected
	 * JSON
	 * @param compareMode the compare mode used when checking
	 * @return {@code this} assertion object
	 * @throws AssertionError if the actual JSON value is not equal to the given one
	 */
	public JsonContentAssert isEqualToJson(CharSequence expected, JSONCompareMode compareMode) {
		String expectedJson = this.loader.getJson(expected);
		return assertNotFailed(compare(expectedJson, compareMode));
	}

	/**
	 * Verifies that the actual value is equal to the specified JSON resource.
	 * @param path the name of a resource containing the expected JSON
	 * @param resourceLoadClass the source class used to load the resource
	 * @param compareMode the compare mode used when checking
	 * @return {@code this} assertion object
	 * @throws AssertionError if the actual JSON value is not equal to the given one
	 */
	public JsonContentAssert isEqualToJson(String path, Class<?> resourceLoadClass, JSONCompareMode compareMode) {
		String expectedJson = this.loader.getJson(path, resourceLoadClass);
		return assertNotFailed(compare(expectedJson, compareMode));
	}

	/**
	 * Verifies that the actual value is equal to the specified JSON bytes.
	 * @param expected the expected JSON bytes
	 * @param compareMode the compare mode used when checking
	 * @return {@code this} assertion object
	 * @throws AssertionError if the actual JSON value is not equal to the given one
	 */
	public JsonContentAssert isEqualToJson(byte[] expected, JSONCompareMode compareMode) {
		String expectedJson = this.loader.getJson(expected);
		return assertNotFailed(compare(expectedJson, compareMode));
	}

	/**
	 * Verifies that the actual value is equal to the specified JSON file.
	 * @param expected a file containing the expected JSON
	 * @param compareMode the compare mode used when checking
	 * @return {@code this} assertion object
	 * @throws AssertionError if the actual JSON value is not equal to the given one
	 */
	public JsonContentAssert isEqualToJson(File expected, JSONCompareMode compareMode) {
		String expectedJson = this.loader.getJson(expected);
		return assertNotFailed(compare(expectedJson, compareMode));
	}

	/**
	 * Verifies that the actual value is equal to the specified JSON input stream.
	 * @param expected an input stream containing the expected JSON
	 * @param compareMode the compare mode used when checking
	 * @return {@code this} assertion object
	 * @throws AssertionError if the actual JSON value is not equal to the given one
	 */
	public JsonContentAssert isEqualToJson(InputStream expected, JSONCompareMode compareMode) {
		return assertNotFailed(compare(this.loader.getJson(expected), compareMode));
	}

	/**
	 * Verifies that the actual value is equal to the specified JSON resource.
	 * @param expected a resource containing the expected JSON
	 * @param compareMode the compare mode used when checking
	 * @return {@code this} assertion object
	 * @throws AssertionError if the actual JSON value is not equal to the given one
	 */
	public JsonContentAssert isEqualToJson(Resource expected, JSONCompareMode compareMode) {
		String expectedJson = this.loader.getJson(expected);
		return assertNotFailed(compare(expectedJson, compareMode));
	}

	/**
	 * Verifies that the actual value is equal to the specified JSON. The {@code expected}
	 * value can contain the JSON itself or, if it ends with {@code .json}, the name of a
	 * resource to be loaded using {@code resourceLoadClass}.
	 * @param expected the expected JSON or the name of a resource containing the expected
	 * JSON
	 * @param comparator the comparator used when checking
	 * @return {@code this} assertion object
	 * @throws AssertionError if the actual JSON value is not equal to the given one
	 */
	public JsonContentAssert isEqualToJson(CharSequence expected, JSONComparator comparator) {
		String expectedJson = this.loader.getJson(expected);
		return assertNotFailed(compare(expectedJson, comparator));
	}

	/**
	 * Verifies that the actual value is equal to the specified JSON resource.
	 * @param path the name of a resource containing the expected JSON
	 * @param resourceLoadClass the source class used to load the resource
	 * @param comparator the comparator used when checking
	 * @return {@code this} assertion object
	 * @throws AssertionError if the actual JSON value is not equal to the given one
	 */
	public JsonContentAssert isEqualToJson(String path, Class<?> resourceLoadClass, JSONComparator comparator) {
		String expectedJson = this.loader.getJson(path, resourceLoadClass);
		return assertNotFailed(compare(expectedJson, comparator));
	}

	/**
	 * Verifies that the actual value is equal to the specified JSON bytes.
	 * @param expected the expected JSON bytes
	 * @param comparator the comparator used when checking
	 * @return {@code this} assertion object
	 * @throws AssertionError if the actual JSON value is not equal to the given one
	 */
	public JsonContentAssert isEqualToJson(byte[] expected, JSONComparator comparator) {
		String expectedJson = this.loader.getJson(expected);
		return assertNotFailed(compare(expectedJson, comparator));
	}

	/**
	 * Verifies that the actual value is equal to the specified JSON file.
	 * @param expected a file containing the expected JSON
	 * @param comparator the comparator used when checking
	 * @return {@code this} assertion object
	 * @throws AssertionError if the actual JSON value is not equal to the given one
	 */
	public JsonContentAssert isEqualToJson(File expected, JSONComparator comparator) {
		String expectedJson = this.loader.getJson(expected);
		return assertNotFailed(compare(expectedJson, comparator));
	}

	/**
	 * Verifies that the actual value is equal to the specified JSON input stream.
	 * @param expected an input stream containing the expected JSON
	 * @param comparator the comparator used when checking
	 * @return {@code this} assertion object
	 * @throws AssertionError if the actual JSON value is not equal to the given one
	 */
	public JsonContentAssert isEqualToJson(InputStream expected, JSONComparator comparator) {
		String expectedJson = this.loader.getJson(expected);
		return assertNotFailed(compare(expectedJson, comparator));
	}

	/**
	 * Verifies that the actual value is equal to the specified JSON resource.
	 * @param expected a resource containing the expected JSON
	 * @param comparator the comparator used when checking
	 * @return {@code this} assertion object
	 * @throws AssertionError if the actual JSON value is not equal to the given one
	 */
	public JsonContentAssert isEqualToJson(Resource expected, JSONComparator comparator) {
		String expectedJson = this.loader.getJson(expected);
		return assertNotFailed(compare(expectedJson, comparator));
	}

	/**
	 * Overridden version of {@code isNotEqualTo} to perform JSON tests based on the
	 * object type.
	 * @see org.assertj.core.api.AbstractAssert#isEqualTo(java.lang.Object)
	 */
	@Override
	public JsonContentAssert isNotEqualTo(Object expected) {
		if (expected == null || expected instanceof CharSequence) {
			return isNotEqualToJson((CharSequence) expected);
		}
		if (expected instanceof byte[]) {
			return isNotEqualToJson((byte[]) expected);
		}
		if (expected instanceof File) {
			return isNotEqualToJson((File) expected);
		}
		if (expected instanceof InputStream) {
			return isNotEqualToJson((InputStream) expected);
		}
		if (expected instanceof Resource) {
			return isNotEqualToJson((Resource) expected);
		}
		failWithMessage("Unsupported type for JSON assert %s", expected.getClass());
		return null;
	}

	/**
	 * Verifies that the actual value is not {@link JSONCompareMode#LENIENT leniently}
	 * equal to the specified JSON. The {@code expected} value can contain the JSON itself
	 * or, if it ends with {@code .json}, the name of a resource to be loaded using
	 * {@code resourceLoadClass}.
	 * @param expected the expected JSON or the name of a resource containing the expected
	 * JSON
	 * @return {@code this} assertion object
	 * @throws AssertionError if the actual JSON value is equal to the given one
	 */
	public JsonContentAssert isNotEqualToJson(CharSequence expected) {
		String expectedJson = this.loader.getJson(expected);
		return assertNotPassed(compare(expectedJson, JSONCompareMode.LENIENT));
	}

	/**
	 * Verifies that the actual value is not {@link JSONCompareMode#LENIENT leniently}
	 * equal to the specified JSON resource.
	 * @param path the name of a resource containing the expected JSON
	 * @param resourceLoadClass the source class used to load the resource
	 * @return {@code this} assertion object
	 * @throws AssertionError if the actual JSON value is equal to the given one
	 */
	public JsonContentAssert isNotEqualToJson(String path, Class<?> resourceLoadClass) {
		String expectedJson = this.loader.getJson(path, resourceLoadClass);
		return assertNotPassed(compare(expectedJson, JSONCompareMode.LENIENT));
	}

	/**
	 * Verifies that the actual value is not {@link JSONCompareMode#LENIENT leniently}
	 * equal to the specified JSON bytes.
	 * @param expected the expected JSON bytes
	 * @return {@code this} assertion object
	 * @throws AssertionError if the actual JSON value is equal to the given one
	 */
	public JsonContentAssert isNotEqualToJson(byte[] expected) {
		String expectedJson = this.loader.getJson(expected);
		return assertNotPassed(compare(expectedJson, JSONCompareMode.LENIENT));
	}

	/**
	 * Verifies that the actual value is not {@link JSONCompareMode#LENIENT leniently}
	 * equal to the specified JSON file.
	 * @param expected a file containing the expected JSON
	 * @return {@code this} assertion object
	 * @throws AssertionError if the actual JSON value is equal to the given one
	 */
	public JsonContentAssert isNotEqualToJson(File expected) {
		String expectedJson = this.loader.getJson(expected);
		return assertNotPassed(compare(expectedJson, JSONCompareMode.LENIENT));
	}

	/**
	 * Verifies that the actual value is not {@link JSONCompareMode#LENIENT leniently}
	 * equal to the specified JSON input stream.
	 * @param expected an input stream containing the expected JSON
	 * @return {@code this} assertion object
	 * @throws AssertionError if the actual JSON value is equal to the given one
	 */
	public JsonContentAssert isNotEqualToJson(InputStream expected) {
		String expectedJson = this.loader.getJson(expected);
		return assertNotPassed(compare(expectedJson, JSONCompareMode.LENIENT));
	}

	/**
	 * Verifies that the actual value is not {@link JSONCompareMode#LENIENT leniently}
	 * equal to the specified JSON resource.
	 * @param expected a resource containing the expected JSON
	 * @return {@code this} assertion object
	 * @throws AssertionError if the actual JSON value is equal to the given one
	 */
	public JsonContentAssert isNotEqualToJson(Resource expected) {
		return assertNotPassed(compare(this.loader.getJson(expected), JSONCompareMode.LENIENT));
	}

	/**
	 * Verifies that the actual value is not {@link JSONCompareMode#STRICT strictly} equal
	 * to the specified JSON. The {@code expected} value can contain the JSON itself or,
	 * if it ends with {@code .json}, the name of a resource to be loaded using
	 * {@code resourceLoadClass}.
	 * @param expected the expected JSON or the name of a resource containing the expected
	 * JSON
	 * @return {@code this} assertion object
	 * @throws AssertionError if the actual JSON value is equal to the given one
	 */
	public JsonContentAssert isNotStrictlyEqualToJson(CharSequence expected) {
		String expectedJson = this.loader.getJson(expected);
		return assertNotPassed(compare(expectedJson, JSONCompareMode.STRICT));
	}

	/**
	 * Verifies that the actual value is not {@link JSONCompareMode#STRICT strictly} equal
	 * to the specified JSON resource.
	 * @param path the name of a resource containing the expected JSON
	 * @param resourceLoadClass the source class used to load the resource
	 * @return {@code this} assertion object
	 * @throws AssertionError if the actual JSON value is equal to the given one
	 */
	public JsonContentAssert isNotStrictlyEqualToJson(String path, Class<?> resourceLoadClass) {
		String expectedJson = this.loader.getJson(path, resourceLoadClass);
		return assertNotPassed(compare(expectedJson, JSONCompareMode.STRICT));
	}

	/**
	 * Verifies that the actual value is not {@link JSONCompareMode#STRICT strictly} equal
	 * to the specified JSON bytes.
	 * @param expected the expected JSON bytes
	 * @return {@code this} assertion object
	 * @throws AssertionError if the actual JSON value is equal to the given one
	 */
	public JsonContentAssert isNotStrictlyEqualToJson(byte[] expected) {
		String expectedJson = this.loader.getJson(expected);
		return assertNotPassed(compare(expectedJson, JSONCompareMode.STRICT));
	}

	/**
	 * Verifies that the actual value is not {@link JSONCompareMode#STRICT strictly} equal
	 * to the specified JSON file.
	 * @param expected a file containing the expected JSON
	 * @return {@code this} assertion object
	 * @throws AssertionError if the actual JSON value is equal to the given one
	 */
	public JsonContentAssert isNotStrictlyEqualToJson(File expected) {
		String expectedJson = this.loader.getJson(expected);
		return assertNotPassed(compare(expectedJson, JSONCompareMode.STRICT));
	}

	/**
	 * Verifies that the actual value is not {@link JSONCompareMode#STRICT strictly} equal
	 * to the specified JSON input stream.
	 * @param expected an input stream containing the expected JSON
	 * @return {@code this} assertion object
	 * @throws AssertionError if the actual JSON value is equal to the given one
	 */
	public JsonContentAssert isNotStrictlyEqualToJson(InputStream expected) {
		String expectedJson = this.loader.getJson(expected);
		return assertNotPassed(compare(expectedJson, JSONCompareMode.STRICT));
	}

	/**
	 * Verifies that the actual value is not {@link JSONCompareMode#STRICT strictly} equal
	 * to the specified JSON resource.
	 * @param expected a resource containing the expected JSON
	 * @return {@code this} assertion object
	 * @throws AssertionError if the actual JSON value is equal to the given one
	 */
	public JsonContentAssert isNotStrictlyEqualToJson(Resource expected) {
		String expectedJson = this.loader.getJson(expected);
		return assertNotPassed(compare(expectedJson, JSONCompareMode.STRICT));
	}

	/**
	 * Verifies that the actual value is not equal to the specified JSON. The
	 * {@code expected} value can contain the JSON itself or, if it ends with
	 * {@code .json}, the name of a resource to be loaded using {@code resourceLoadClass}.
	 * @param expected the expected JSON or the name of a resource containing the expected
	 * JSON
	 * @param compareMode the compare mode used when checking
	 * @return {@code this} assertion object
	 * @throws AssertionError if the actual JSON value is equal to the given one
	 */
	public JsonContentAssert isNotEqualToJson(CharSequence expected, JSONCompareMode compareMode) {
		String expectedJson = this.loader.getJson(expected);
		return assertNotPassed(compare(expectedJson, compareMode));
	}

	/**
	 * Verifies that the actual value is not equal to the specified JSON resource.
	 * @param path the name of a resource containing the expected JSON
	 * @param resourceLoadClass the source class used to load the resource
	 * @param compareMode the compare mode used when checking
	 * @return {@code this} assertion object
	 * @throws AssertionError if the actual JSON value is equal to the given one
	 */
	public JsonContentAssert isNotEqualToJson(String path, Class<?> resourceLoadClass, JSONCompareMode compareMode) {
		String expectedJson = this.loader.getJson(path, resourceLoadClass);
		return assertNotPassed(compare(expectedJson, compareMode));
	}

	/**
	 * Verifies that the actual value is not equal to the specified JSON bytes.
	 * @param expected the expected JSON bytes
	 * @param compareMode the compare mode used when checking
	 * @return {@code this} assertion object
	 * @throws AssertionError if the actual JSON value is equal to the given one
	 */
	public JsonContentAssert isNotEqualToJson(byte[] expected, JSONCompareMode compareMode) {
		String expectedJson = this.loader.getJson(expected);
		return assertNotPassed(compare(expectedJson, compareMode));
	}

	/**
	 * Verifies that the actual value is not equal to the specified JSON file.
	 * @param expected a file containing the expected JSON
	 * @param compareMode the compare mode used when checking
	 * @return {@code this} assertion object
	 * @throws AssertionError if the actual JSON value is equal to the given one
	 */
	public JsonContentAssert isNotEqualToJson(File expected, JSONCompareMode compareMode) {
		String expectedJson = this.loader.getJson(expected);
		return assertNotPassed(compare(expectedJson, compareMode));
	}

	/**
	 * Verifies that the actual value is not equal to the specified JSON input stream.
	 * @param expected an input stream containing the expected JSON
	 * @param compareMode the compare mode used when checking
	 * @return {@code this} assertion object
	 * @throws AssertionError if the actual JSON value is equal to the given one
	 */
	public JsonContentAssert isNotEqualToJson(InputStream expected, JSONCompareMode compareMode) {
		String expectedJson = this.loader.getJson(expected);
		return assertNotPassed(compare(expectedJson, compareMode));
	}

	/**
	 * Verifies that the actual value is not equal to the specified JSON resource.
	 * @param expected a resource containing the expected JSON
	 * @param compareMode the compare mode used when checking
	 * @return {@code this} assertion object
	 * @throws AssertionError if the actual JSON value is equal to the given one
	 */
	public JsonContentAssert isNotEqualToJson(Resource expected, JSONCompareMode compareMode) {
		String expectedJson = this.loader.getJson(expected);
		return assertNotPassed(compare(expectedJson, compareMode));
	}

	/**
	 * Verifies that the actual value is not equal to the specified JSON. The
	 * {@code expected} value can contain the JSON itself or, if it ends with
	 * {@code .json}, the name of a resource to be loaded using {@code resourceLoadClass}.
	 * @param expected the expected JSON or the name of a resource containing the expected
	 * JSON
	 * @param comparator the comparator used when checking
	 * @return {@code this} assertion object
	 * @throws AssertionError if the actual JSON value is equal to the given one
	 */
	public JsonContentAssert isNotEqualToJson(CharSequence expected, JSONComparator comparator) {
		String expectedJson = this.loader.getJson(expected);
		return assertNotPassed(compare(expectedJson, comparator));
	}

	/**
	 * Verifies that the actual value is not equal to the specified JSON resource.
	 * @param path the name of a resource containing the expected JSON
	 * @param resourceLoadClass the source class used to load the resource
	 * @param comparator the comparator used when checking
	 * @return {@code this} assertion object
	 * @throws AssertionError if the actual JSON value is equal to the given one
	 */
	public JsonContentAssert isNotEqualToJson(String path, Class<?> resourceLoadClass, JSONComparator comparator) {
		String expectedJson = this.loader.getJson(path, resourceLoadClass);
		return assertNotPassed(compare(expectedJson, comparator));
	}

	/**
	 * Verifies that the actual value is not equal to the specified JSON bytes.
	 * @param expected the expected JSON bytes
	 * @param comparator the comparator used when checking
	 * @return {@code this} assertion object
	 * @throws AssertionError if the actual JSON value is equal to the given one
	 */
	public JsonContentAssert isNotEqualToJson(byte[] expected, JSONComparator comparator) {
		String expectedJson = this.loader.getJson(expected);
		return assertNotPassed(compare(expectedJson, comparator));
	}

	/**
	 * Verifies that the actual value is not equal to the specified JSON file.
	 * @param expected a file containing the expected JSON
	 * @param comparator the comparator used when checking
	 * @return {@code this} assertion object
	 * @throws AssertionError if the actual JSON value is equal to the given one
	 */
	public JsonContentAssert isNotEqualToJson(File expected, JSONComparator comparator) {
		String expectedJson = this.loader.getJson(expected);
		return assertNotPassed(compare(expectedJson, comparator));
	}

	/**
	 * Verifies that the actual value is not equal to the specified JSON input stream.
	 * @param expected an input stream containing the expected JSON
	 * @param comparator the comparator used when checking
	 * @return {@code this} assertion object
	 * @throws AssertionError if the actual JSON value is equal to the given one
	 */
	public JsonContentAssert isNotEqualToJson(InputStream expected, JSONComparator comparator) {
		String expectedJson = this.loader.getJson(expected);
		return assertNotPassed(compare(expectedJson, comparator));
	}

	/**
	 * Verifies that the actual value is not equal to the specified JSON resource.
	 * @param expected a resource containing the expected JSON
	 * @param comparator the comparator used when checking
	 * @return {@code this} assertion object
	 * @throws AssertionError if the actual JSON value is equal to the given one
	 */
	public JsonContentAssert isNotEqualToJson(Resource expected, JSONComparator comparator) {
		String expectedJson = this.loader.getJson(expected);
		return assertNotPassed(compare(expectedJson, comparator));
	}

	/**
	 * Verify that the JSON path is present without checking if it has a value.
	 * @param expression the {@link JsonPath} expression
	 * @param args arguments to parameterize the {@code JsonPath} expression with, using
	 * formatting specifiers defined in {@link String#format(String, Object...)}
	 * @return {@code this} assertion object
	 * @throws AssertionError if the value at the given path is missing
	 * @since 2.2.0
	 * @see #hasJsonPathValue(CharSequence, Object...)
	 */
	public JsonContentAssert hasJsonPath(CharSequence expression, Object... args) {
		new JsonPathValue(expression, args).assertHasPath();
		return this;
	}

	/**
	 * Verify that the actual value at the given JSON path produces a non-null result. If
	 * the JSON path expression is not {@linkplain JsonPath#isDefinite() definite}, this
	 * method verifies that the value at the given path is not <em>empty</em>.
	 * @param expression the {@link JsonPath} expression
	 * @param args arguments to parameterize the {@code JsonPath} expression with, using
	 * formatting specifiers defined in {@link String#format(String, Object...)}
	 * @return {@code this} assertion object
	 * @throws AssertionError if the value at the given path is missing
	 */
	public JsonContentAssert hasJsonPathValue(CharSequence expression, Object... args) {
		new JsonPathValue(expression, args).assertHasValue(Object.class, "an object");
		return this;
	}

	/**
	 * Verify that the actual value at the given JSON path produces a non-null string
	 * result.
	 * @param expression the {@link JsonPath} expression
	 * @param args arguments to parameterize the {@code JsonPath} expression with, using
	 * formatting specifiers defined in {@link String#format(String, Object...)}
	 * @return {@code this} assertion object
	 * @throws AssertionError if the value at the given path is missing or not a string
	 */
	public JsonContentAssert hasJsonPathStringValue(CharSequence expression, Object... args) {
		new JsonPathValue(expression, args).assertHasValue(String.class, "a string");
		return this;
	}

	/**
	 * Verify that the actual value at the given JSON path produces a non-null number
	 * result.
	 * @param expression the {@link JsonPath} expression
	 * @param args arguments to parameterize the {@code JsonPath} expression with, using
	 * formatting specifiers defined in {@link String#format(String, Object...)}
	 * @return {@code this} assertion object
	 * @throws AssertionError if the value at the given path is missing or not a number
	 */
	public JsonContentAssert hasJsonPathNumberValue(CharSequence expression, Object... args) {
		new JsonPathValue(expression, args).assertHasValue(Number.class, "a number");
		return this;
	}

	/**
	 * Verify that the actual value at the given JSON path produces a non-null boolean
	 * result.
	 * @param expression the {@link JsonPath} expression
	 * @param args arguments to parameterize the {@code JsonPath} expression with, using
	 * formatting specifiers defined in {@link String#format(String, Object...)}
	 * @return {@code this} assertion object
	 * @throws AssertionError if the value at the given path is missing or not a boolean
	 */
	public JsonContentAssert hasJsonPathBooleanValue(CharSequence expression, Object... args) {
		new JsonPathValue(expression, args).assertHasValue(Boolean.class, "a boolean");
		return this;
	}

	/**
	 * Verify that the actual value at the given JSON path produces a non-null array
	 * result.
	 * @param expression the {@link JsonPath} expression
	 * @param args arguments to parameterize the {@code JsonPath} expression with, using
	 * formatting specifiers defined in {@link String#format(String, Object...)}
	 * @return {@code this} assertion object
	 * @throws AssertionError if the value at the given path is missing or not an array
	 */
	public JsonContentAssert hasJsonPathArrayValue(CharSequence expression, Object... args) {
		new JsonPathValue(expression, args).assertHasValue(List.class, "an array");
		return this;
	}

	/**
	 * Verify that the actual value at the given JSON path produces a non-null map result.
	 * @param expression the {@link JsonPath} expression
	 * @param args arguments to parameterize the {@code JsonPath} expression with, using
	 * formatting specifiers defined in {@link String#format(String, Object...)}
	 * @return {@code this} assertion object
	 * @throws AssertionError if the value at the given path is missing or not a map
	 */
	public JsonContentAssert hasJsonPathMapValue(CharSequence expression, Object... args) {
		new JsonPathValue(expression, args).assertHasValue(Map.class, "a map");
		return this;
	}

	/**
	 * Verify that the actual value at the given JSON path produces an
	 * {@link ObjectUtils#isEmpty(Object) empty} result.
	 * @param expression the {@link JsonPath} expression
	 * @param args arguments to parameterize the {@code JsonPath} expression with, using
	 * formatting specifiers defined in {@link String#format(String, Object...)}
	 * @return {@code this} assertion object
	 * @throws AssertionError if the value at the given path is not empty
	 */
	public JsonContentAssert hasEmptyJsonPathValue(CharSequence expression, Object... args) {
		new JsonPathValue(expression, args).assertHasEmptyValue();
		return this;
	}

	/**
	 * Verify that the JSON path is not present, even if it has a {@code null} value.
	 * @param expression the {@link JsonPath} expression
	 * @param args arguments to parameterize the {@code JsonPath} expression with, using
	 * formatting specifiers defined in {@link String#format(String, Object...)}
	 * @return {@code this} assertion object
	 * @throws AssertionError if the value at the given path is not missing
	 * @since 2.2.0
	 * @see #doesNotHaveJsonPathValue(CharSequence, Object...)
	 */
	public JsonContentAssert doesNotHaveJsonPath(CharSequence expression, Object... args) {
		new JsonPathValue(expression, args).assertDoesNotHavePath();
		return this;
	}

	/**
	 * Verify that the actual value at the given JSON path produces no result. If the JSON
	 * path expression is not {@linkplain JsonPath#isDefinite() definite}, this method
	 * verifies that the value at the given path is <em>empty</em>.
	 * @param expression the {@link JsonPath} expression
	 * @param args arguments to parameterize the {@code JsonPath} expression with, using
	 * formatting specifiers defined in {@link String#format(String, Object...)}
	 * @return {@code this} assertion object
	 * @throws AssertionError if the value at the given path is not missing
	 */
	public JsonContentAssert doesNotHaveJsonPathValue(CharSequence expression, Object... args) {
		new JsonPathValue(expression, args).assertDoesNotHaveValue();
		return this;
	}

	/**
	 * Verify that the actual value at the given JSON path does not produce an
	 * {@link ObjectUtils#isEmpty(Object) empty} result.
	 * @param expression the {@link JsonPath} expression
	 * @param args arguments to parameterize the {@code JsonPath} expression with, using
	 * formatting specifiers defined in {@link String#format(String, Object...)}
	 * @return {@code this} assertion object
	 * @throws AssertionError if the value at the given path is empty
	 */
	public JsonContentAssert doesNotHaveEmptyJsonPathValue(CharSequence expression, Object... args) {
		new JsonPathValue(expression, args).assertDoesNotHaveEmptyValue();
		return this;
	}

	/**
	 * Extract the value at the given JSON path for further object assertions.
	 * @param expression the {@link JsonPath} expression
	 * @param args arguments to parameterize the {@code JsonPath} expression with, using
	 * formatting specifiers defined in {@link String#format(String, Object...)}
	 * @return a new assertion object whose object under test is the extracted item
	 * @throws AssertionError if the path is not valid
	 */
	public AbstractObjectAssert<?, Object> extractingJsonPathValue(CharSequence expression, Object... args) {
		return Assertions.assertThat(new JsonPathValue(expression, args).getValue(false));
	}

	/**
	 * Extract the string value at the given JSON path for further object assertions.
	 * @param expression the {@link JsonPath} expression
	 * @param args arguments to parameterize the {@code JsonPath} expression with, using
	 * formatting specifiers defined in {@link String#format(String, Object...)}
	 * @return a new assertion object whose object under test is the extracted item
	 * @throws AssertionError if the path is not valid or does not result in a string
	 */
	public AbstractCharSequenceAssert<?, String> extractingJsonPathStringValue(CharSequence expression,
			Object... args) {
		return Assertions.assertThat(extractingJsonPathValue(expression, args, String.class, "a string"));
	}

	/**
	 * Extract the number value at the given JSON path for further object assertions.
	 * @param expression the {@link JsonPath} expression
	 * @param args arguments to parameterize the {@code JsonPath} expression with, using
	 * formatting specifiers defined in {@link String#format(String, Object...)}
	 * @return a new assertion object whose object under test is the extracted item
	 * @throws AssertionError if the path is not valid or does not result in a number
	 */
	public AbstractObjectAssert<?, Number> extractingJsonPathNumberValue(CharSequence expression, Object... args) {
		return Assertions.assertThat(extractingJsonPathValue(expression, args, Number.class, "a number"));
	}

	/**
	 * Extract the boolean value at the given JSON path for further object assertions.
	 * @param expression the {@link JsonPath} expression
	 * @param args arguments to parameterize the {@code JsonPath} expression with, using
	 * formatting specifiers defined in {@link String#format(String, Object...)}
	 * @return a new assertion object whose object under test is the extracted item
	 * @throws AssertionError if the path is not valid or does not result in a boolean
	 */
	public AbstractBooleanAssert<?> extractingJsonPathBooleanValue(CharSequence expression, Object... args) {
		return Assertions.assertThat(extractingJsonPathValue(expression, args, Boolean.class, "a boolean"));
	}

	/**
	 * Extract the array value at the given JSON path for further object assertions.
	 * @param expression the {@link JsonPath} expression
	 * @param args arguments to parameterize the {@code JsonPath} expression with, using
	 * formatting specifiers defined in {@link String#format(String, Object...)}
	 * @param <E> element type
	 * @return a new assertion object whose object under test is the extracted item
	 * @throws AssertionError if the path is not valid or does not result in an array
	 */
	@SuppressWarnings("unchecked")
	public <E> ListAssert<E> extractingJsonPathArrayValue(CharSequence expression, Object... args) {
		return Assertions.assertThat(extractingJsonPathValue(expression, args, List.class, "an array"));
	}

	/**
	 * Extract the map value at the given JSON path for further object assertions.
	 * @param expression the {@link JsonPath} expression
	 * @param args arguments to parameterize the {@code JsonPath} expression with, using
	 * formatting specifiers defined in {@link String#format(String, Object...)}
	 * @param <K> key type
	 * @param <V> value type
	 * @return a new assertion object whose object under test is the extracted item
	 * @throws AssertionError if the path is not valid or does not result in a map
	 */
	@SuppressWarnings("unchecked")
	public <K, V> MapAssert<K, V> extractingJsonPathMapValue(CharSequence expression, Object... args) {
		return Assertions.assertThat(extractingJsonPathValue(expression, args, Map.class, "a map"));
	}

	@SuppressWarnings("unchecked")
	private <T> T extractingJsonPathValue(CharSequence expression, Object[] args, Class<T> type,
			String expectedDescription) {
		JsonPathValue value = new JsonPathValue(expression, args);
		if (value.getValue(false) != null) {
			value.assertHasValue(type, expectedDescription);
		}
		return (T) value.getValue(false);
	}

	private JSONCompareResult compare(CharSequence expectedJson, JSONCompareMode compareMode) {
		if (this.actual == null) {
			return compareForNull(expectedJson);
		}
		try {
			return JSONCompare.compareJSON((expectedJson != null) ? expectedJson.toString() : null,
					this.actual.toString(), compareMode);
		}
		catch (Exception ex) {
			if (ex instanceof RuntimeException) {
				throw (RuntimeException) ex;
			}
			throw new IllegalStateException(ex);
		}
	}

	private JSONCompareResult compare(CharSequence expectedJson, JSONComparator comparator) {
		if (this.actual == null) {
			return compareForNull(expectedJson);
		}
		try {
			return JSONCompare.compareJSON((expectedJson != null) ? expectedJson.toString() : null,
					this.actual.toString(), comparator);
		}
		catch (Exception ex) {
			if (ex instanceof RuntimeException) {
				throw (RuntimeException) ex;
			}
			throw new IllegalStateException(ex);
		}
	}

	private JSONCompareResult compareForNull(CharSequence expectedJson) {
		JSONCompareResult result = new JSONCompareResult();
		result.passed();
		if (expectedJson != null) {
			result.fail("Expected null JSON");
		}
		return result;
	}

	private JsonContentAssert assertNotFailed(JSONCompareResult result) {
		if (result.failed()) {
			failWithMessage("JSON Comparison failure: %s", result.getMessage());
		}
		return this;
	}

	private JsonContentAssert assertNotPassed(JSONCompareResult result) {
		if (result.passed()) {
			failWithMessage("JSON Comparison failure: %s", result.getMessage());
		}
		return this;
	}

	/**
	 * A {@link JsonPath} value.
	 */
	private class JsonPathValue {

		private final String expression;

		private final JsonPath jsonPath;

		JsonPathValue(CharSequence expression, Object... args) {
			org.springframework.util.Assert.hasText((expression != null) ? expression.toString() : null,
					"expression must not be null or empty");
			this.expression = String.format(expression.toString(), args);
			this.jsonPath = JsonPath.compile(this.expression);
		}

		void assertHasEmptyValue() {
			if (ObjectUtils.isEmpty(getValue(false)) || isIndefiniteAndEmpty()) {
				return;
			}
			failWithMessage(getExpectedValueMessage("an empty value"));
		}

		void assertDoesNotHaveEmptyValue() {
			if (!ObjectUtils.isEmpty(getValue(false))) {
				return;
			}
			failWithMessage(getExpectedValueMessage("a non-empty value"));

		}

		void assertHasPath() {
			try {
				read();
			}
			catch (PathNotFoundException ex) {
				failWithMessage("No JSON path \"%s\" found", this.expression);
			}
		}

		void assertDoesNotHavePath() {
			try {
				read();
				failWithMessage("Expecting no JSON path \"%s\"", this.expression);
			}
			catch (PathNotFoundException ex) {
			}
		}

		void assertHasValue(Class<?> type, String expectedDescription) {
			Object value = getValue(true);
			if (value == null || isIndefiniteAndEmpty()) {
				failWithNoValueMessage();
			}
			if (type != null && !type.isInstance(value)) {
				failWithMessage(getExpectedValueMessage(expectedDescription));
			}
		}

		void assertDoesNotHaveValue() {
			if (getValue(false) == null || isIndefiniteAndEmpty()) {
				return;
			}
			failWithMessage(getExpectedValueMessage("no value"));
		}

		private boolean isIndefiniteAndEmpty() {
			return !isDefinite() && isEmpty();
		}

		private boolean isDefinite() {
			return this.jsonPath.isDefinite();
		}

		private boolean isEmpty() {
			return ObjectUtils.isEmpty(getValue(false));
		}

		Object getValue(boolean required) {
			try {
				return read();
			}
			catch (Exception ex) {
				if (required) {
					failWithNoValueMessage();
				}
				return null;
			}
		}

		private void failWithNoValueMessage() {
			failWithMessage("No value at JSON path \"%s\"", this.expression);
		}

		private Object read() {
			CharSequence json = JsonContentAssert.this.actual;
			return this.jsonPath.read((json != null) ? json.toString() : null, JsonContentAssert.this.configuration);
		}

		private String getExpectedValueMessage(String expectedDescription) {
			return String.format("Expected %s at JSON path \"%s\" but found: %s", expectedDescription, this.expression,
					ObjectUtils.nullSafeToString(StringUtils.quoteIfString(getValue(false))));
		}

	}

}
>>>>>>> 6755b480
<|MERGE_RESOLUTION|>--- conflicted
+++ resolved
@@ -1,4 +1,3 @@
-<<<<<<< HEAD
 /*
  * Copyright 2012-2019 the original author or authors.
  *
@@ -25,1113 +24,6 @@
 
 import com.jayway.jsonpath.Configuration;
 import com.jayway.jsonpath.JsonPath;
-import org.assertj.core.api.AbstractAssert;
-import org.assertj.core.api.AbstractBooleanAssert;
-import org.assertj.core.api.AbstractCharSequenceAssert;
-import org.assertj.core.api.AbstractObjectAssert;
-import org.assertj.core.api.Assert;
-import org.assertj.core.api.Assertions;
-import org.assertj.core.api.ListAssert;
-import org.assertj.core.api.MapAssert;
-import org.skyscreamer.jsonassert.JSONCompare;
-import org.skyscreamer.jsonassert.JSONCompareMode;
-import org.skyscreamer.jsonassert.JSONCompareResult;
-import org.skyscreamer.jsonassert.comparator.JSONComparator;
-
-import org.springframework.core.io.Resource;
-import org.springframework.util.ObjectUtils;
-import org.springframework.util.StringUtils;
-
-/**
- * AssertJ {@link Assert} for {@link JsonContent}.
- *
- * @author Phillip Webb
- * @author Andy Wilkinson
- * @author Diego Berrueta
- * @author Camille Vienot
- * @since 1.4.0
- */
-public class JsonContentAssert extends AbstractAssert<JsonContentAssert, CharSequence> {
-
-	private final JsonLoader loader;
-
-	private final Configuration configuration;
-
-	/**
-	 * Create a new {@link JsonContentAssert} instance that will load resources as UTF-8.
-	 * @param resourceLoadClass the source class used to load resources
-	 * @param json the actual JSON content
-	 */
-	public JsonContentAssert(Class<?> resourceLoadClass, CharSequence json) {
-		this(resourceLoadClass, null, json);
-	}
-
-	/**
-	 * Create a new {@link JsonContentAssert} instance that will load resources in the
-	 * given {@code charset}.
-	 * @param resourceLoadClass the source class used to load resources
-	 * @param charset the charset of the JSON resources
-	 * @param json the actual JSON content
-	 * @since 1.4.1
-	 */
-	public JsonContentAssert(Class<?> resourceLoadClass, Charset charset, CharSequence json) {
-		this(resourceLoadClass, charset, json, Configuration.defaultConfiguration());
-	}
-
-	/**
-	 * Create a new {@link JsonContentAssert} instance that will load resources in the
-	 * given {@code charset}.
-	 * @param resourceLoadClass the source class used to load resources
-	 * @param charset the charset of the JSON resources
-	 * @param json the actual JSON content
-	 * @param configuration the json-path configuration
-	 */
-	JsonContentAssert(Class<?> resourceLoadClass, Charset charset, CharSequence json, Configuration configuration) {
-		super(json, JsonContentAssert.class);
-		this.configuration = configuration;
-		this.loader = new JsonLoader(resourceLoadClass, charset);
-	}
-
-	/**
-	 * Overridden version of {@code isEqualTo} to perform JSON tests based on the object
-	 * type.
-	 * @see org.assertj.core.api.AbstractAssert#isEqualTo(java.lang.Object)
-	 */
-	@Override
-	public JsonContentAssert isEqualTo(Object expected) {
-		if (expected == null || expected instanceof CharSequence) {
-			return isEqualToJson((CharSequence) expected);
-		}
-		if (expected instanceof byte[]) {
-			return isEqualToJson((byte[]) expected);
-		}
-		if (expected instanceof File) {
-			return isEqualToJson((File) expected);
-		}
-		if (expected instanceof InputStream) {
-			return isEqualToJson((InputStream) expected);
-		}
-		if (expected instanceof Resource) {
-			return isEqualToJson((Resource) expected);
-		}
-		failWithMessage("Unsupported type for JSON assert {}", expected.getClass());
-		return null;
-	}
-
-	/**
-	 * Verifies that the actual value is {@link JSONCompareMode#LENIENT leniently} equal
-	 * to the specified JSON. The {@code expected} value can contain the JSON itself or,
-	 * if it ends with {@code .json}, the name of a resource to be loaded using
-	 * {@code resourceLoadClass}.
-	 * @param expected the expected JSON or the name of a resource containing the expected
-	 * JSON
-	 * @return {@code this} assertion object
-	 * @throws AssertionError if the actual JSON value is not equal to the given one
-	 */
-	public JsonContentAssert isEqualToJson(CharSequence expected) {
-		String expectedJson = this.loader.getJson(expected);
-		return assertNotFailed(compare(expectedJson, JSONCompareMode.LENIENT));
-	}
-
-	/**
-	 * Verifies that the actual value is {@link JSONCompareMode#LENIENT leniently} equal
-	 * to the specified JSON resource.
-	 * @param path the name of a resource containing the expected JSON
-	 * @param resourceLoadClass the source class used to load the resource
-	 * @return {@code this} assertion object
-	 * @throws AssertionError if the actual JSON value is not equal to the given one
-	 */
-	public JsonContentAssert isEqualToJson(String path, Class<?> resourceLoadClass) {
-		String expectedJson = this.loader.getJson(path, resourceLoadClass);
-		return assertNotFailed(compare(expectedJson, JSONCompareMode.LENIENT));
-	}
-
-	/**
-	 * Verifies that the actual value is {@link JSONCompareMode#LENIENT leniently} equal
-	 * to the specified JSON bytes.
-	 * @param expected the expected JSON bytes
-	 * @return {@code this} assertion object
-	 * @throws AssertionError if the actual JSON value is not equal to the given one
-	 */
-	public JsonContentAssert isEqualToJson(byte[] expected) {
-		String expectedJson = this.loader.getJson(expected);
-		return assertNotFailed(compare(expectedJson, JSONCompareMode.LENIENT));
-	}
-
-	/**
-	 * Verifies that the actual value is {@link JSONCompareMode#LENIENT leniently} equal
-	 * to the specified JSON file.
-	 * @param expected a file containing the expected JSON
-	 * @return {@code this} assertion object
-	 * @throws AssertionError if the actual JSON value is not equal to the given one
-	 */
-	public JsonContentAssert isEqualToJson(File expected) {
-		String expectedJson = this.loader.getJson(expected);
-		return assertNotFailed(compare(expectedJson, JSONCompareMode.LENIENT));
-	}
-
-	/**
-	 * Verifies that the actual value is {@link JSONCompareMode#LENIENT leniently} equal
-	 * to the specified JSON input stream.
-	 * @param expected an input stream containing the expected JSON
-	 * @return {@code this} assertion object
-	 * @throws AssertionError if the actual JSON value is not equal to the given one
-	 */
-	public JsonContentAssert isEqualToJson(InputStream expected) {
-		String expectedJson = this.loader.getJson(expected);
-		return assertNotFailed(compare(expectedJson, JSONCompareMode.LENIENT));
-	}
-
-	/**
-	 * Verifies that the actual value is {@link JSONCompareMode#LENIENT leniently} equal
-	 * to the specified JSON resource.
-	 * @param expected a resource containing the expected JSON
-	 * @return {@code this} assertion object
-	 * @throws AssertionError if the actual JSON value is not equal to the given one
-	 */
-	public JsonContentAssert isEqualToJson(Resource expected) {
-		String expectedJson = this.loader.getJson(expected);
-		return assertNotFailed(compare(expectedJson, JSONCompareMode.LENIENT));
-	}
-
-	/**
-	 * Verifies that the actual value is {@link JSONCompareMode#STRICT strictly} equal to
-	 * the specified JSON. The {@code expected} value can contain the JSON itself or, if
-	 * it ends with {@code .json}, the name of a resource to be loaded using
-	 * {@code resourceLoadClass}.
-	 * @param expected the expected JSON or the name of a resource containing the expected
-	 * JSON
-	 * @return {@code this} assertion object
-	 * @throws AssertionError if the actual JSON value is not equal to the given one
-	 */
-	public JsonContentAssert isStrictlyEqualToJson(CharSequence expected) {
-		String expectedJson = this.loader.getJson(expected);
-		return assertNotFailed(compare(expectedJson, JSONCompareMode.STRICT));
-	}
-
-	/**
-	 * Verifies that the actual value is {@link JSONCompareMode#STRICT strictly} equal to
-	 * the specified JSON resource.
-	 * @param path the name of a resource containing the expected JSON
-	 * @param resourceLoadClass the source class used to load the resource
-	 * @return {@code this} assertion object
-	 * @throws AssertionError if the actual JSON value is not equal to the given one
-	 */
-	public JsonContentAssert isStrictlyEqualToJson(String path, Class<?> resourceLoadClass) {
-		String expectedJson = this.loader.getJson(path, resourceLoadClass);
-		return assertNotFailed(compare(expectedJson, JSONCompareMode.STRICT));
-	}
-
-	/**
-	 * Verifies that the actual value is {@link JSONCompareMode#STRICT strictly} equal to
-	 * the specified JSON bytes.
-	 * @param expected the expected JSON bytes
-	 * @return {@code this} assertion object
-	 * @throws AssertionError if the actual JSON value is not equal to the given one
-	 */
-	public JsonContentAssert isStrictlyEqualToJson(byte[] expected) {
-		return assertNotFailed(compare(this.loader.getJson(expected), JSONCompareMode.STRICT));
-	}
-
-	/**
-	 * Verifies that the actual value is {@link JSONCompareMode#STRICT strictly} equal to
-	 * the specified JSON file.
-	 * @param expected a file containing the expected JSON
-	 * @return {@code this} assertion object
-	 * @throws AssertionError if the actual JSON value is not equal to the given one
-	 */
-	public JsonContentAssert isStrictlyEqualToJson(File expected) {
-		String expectedJson = this.loader.getJson(expected);
-		return assertNotFailed(compare(expectedJson, JSONCompareMode.STRICT));
-	}
-
-	/**
-	 * Verifies that the actual value is {@link JSONCompareMode#STRICT strictly} equal to
-	 * the specified JSON input stream.
-	 * @param expected an input stream containing the expected JSON
-	 * @return {@code this} assertion object
-	 * @throws AssertionError if the actual JSON value is not equal to the given one
-	 */
-	public JsonContentAssert isStrictlyEqualToJson(InputStream expected) {
-		String expectedJson = this.loader.getJson(expected);
-		return assertNotFailed(compare(expectedJson, JSONCompareMode.STRICT));
-	}
-
-	/**
-	 * Verifies that the actual value is {@link JSONCompareMode#STRICT strictly} equal to
-	 * the specified JSON resource.
-	 * @param expected a resource containing the expected JSON
-	 * @return {@code this} assertion object
-	 * @throws AssertionError if the actual JSON value is not equal to the given one
-	 */
-	public JsonContentAssert isStrictlyEqualToJson(Resource expected) {
-		String expectedJson = this.loader.getJson(expected);
-		return assertNotFailed(compare(expectedJson, JSONCompareMode.STRICT));
-	}
-
-	/**
-	 * Verifies that the actual value is equal to the specified JSON. The {@code expected}
-	 * value can contain the JSON itself or, if it ends with {@code .json}, the name of a
-	 * resource to be loaded using {@code resourceLoadClass}.
-	 * @param expected the expected JSON or the name of a resource containing the expected
-	 * JSON
-	 * @param compareMode the compare mode used when checking
-	 * @return {@code this} assertion object
-	 * @throws AssertionError if the actual JSON value is not equal to the given one
-	 */
-	public JsonContentAssert isEqualToJson(CharSequence expected, JSONCompareMode compareMode) {
-		String expectedJson = this.loader.getJson(expected);
-		return assertNotFailed(compare(expectedJson, compareMode));
-	}
-
-	/**
-	 * Verifies that the actual value is equal to the specified JSON resource.
-	 * @param path the name of a resource containing the expected JSON
-	 * @param resourceLoadClass the source class used to load the resource
-	 * @param compareMode the compare mode used when checking
-	 * @return {@code this} assertion object
-	 * @throws AssertionError if the actual JSON value is not equal to the given one
-	 */
-	public JsonContentAssert isEqualToJson(String path, Class<?> resourceLoadClass, JSONCompareMode compareMode) {
-		String expectedJson = this.loader.getJson(path, resourceLoadClass);
-		return assertNotFailed(compare(expectedJson, compareMode));
-	}
-
-	/**
-	 * Verifies that the actual value is equal to the specified JSON bytes.
-	 * @param expected the expected JSON bytes
-	 * @param compareMode the compare mode used when checking
-	 * @return {@code this} assertion object
-	 * @throws AssertionError if the actual JSON value is not equal to the given one
-	 */
-	public JsonContentAssert isEqualToJson(byte[] expected, JSONCompareMode compareMode) {
-		String expectedJson = this.loader.getJson(expected);
-		return assertNotFailed(compare(expectedJson, compareMode));
-	}
-
-	/**
-	 * Verifies that the actual value is equal to the specified JSON file.
-	 * @param expected a file containing the expected JSON
-	 * @param compareMode the compare mode used when checking
-	 * @return {@code this} assertion object
-	 * @throws AssertionError if the actual JSON value is not equal to the given one
-	 */
-	public JsonContentAssert isEqualToJson(File expected, JSONCompareMode compareMode) {
-		String expectedJson = this.loader.getJson(expected);
-		return assertNotFailed(compare(expectedJson, compareMode));
-	}
-
-	/**
-	 * Verifies that the actual value is equal to the specified JSON input stream.
-	 * @param expected an input stream containing the expected JSON
-	 * @param compareMode the compare mode used when checking
-	 * @return {@code this} assertion object
-	 * @throws AssertionError if the actual JSON value is not equal to the given one
-	 */
-	public JsonContentAssert isEqualToJson(InputStream expected, JSONCompareMode compareMode) {
-		return assertNotFailed(compare(this.loader.getJson(expected), compareMode));
-	}
-
-	/**
-	 * Verifies that the actual value is equal to the specified JSON resource.
-	 * @param expected a resource containing the expected JSON
-	 * @param compareMode the compare mode used when checking
-	 * @return {@code this} assertion object
-	 * @throws AssertionError if the actual JSON value is not equal to the given one
-	 */
-	public JsonContentAssert isEqualToJson(Resource expected, JSONCompareMode compareMode) {
-		String expectedJson = this.loader.getJson(expected);
-		return assertNotFailed(compare(expectedJson, compareMode));
-	}
-
-	/**
-	 * Verifies that the actual value is equal to the specified JSON. The {@code expected}
-	 * value can contain the JSON itself or, if it ends with {@code .json}, the name of a
-	 * resource to be loaded using {@code resourceLoadClass}.
-	 * @param expected the expected JSON or the name of a resource containing the expected
-	 * JSON
-	 * @param comparator the comparator used when checking
-	 * @return {@code this} assertion object
-	 * @throws AssertionError if the actual JSON value is not equal to the given one
-	 */
-	public JsonContentAssert isEqualToJson(CharSequence expected, JSONComparator comparator) {
-		String expectedJson = this.loader.getJson(expected);
-		return assertNotFailed(compare(expectedJson, comparator));
-	}
-
-	/**
-	 * Verifies that the actual value is equal to the specified JSON resource.
-	 * @param path the name of a resource containing the expected JSON
-	 * @param resourceLoadClass the source class used to load the resource
-	 * @param comparator the comparator used when checking
-	 * @return {@code this} assertion object
-	 * @throws AssertionError if the actual JSON value is not equal to the given one
-	 */
-	public JsonContentAssert isEqualToJson(String path, Class<?> resourceLoadClass, JSONComparator comparator) {
-		String expectedJson = this.loader.getJson(path, resourceLoadClass);
-		return assertNotFailed(compare(expectedJson, comparator));
-	}
-
-	/**
-	 * Verifies that the actual value is equal to the specified JSON bytes.
-	 * @param expected the expected JSON bytes
-	 * @param comparator the comparator used when checking
-	 * @return {@code this} assertion object
-	 * @throws AssertionError if the actual JSON value is not equal to the given one
-	 */
-	public JsonContentAssert isEqualToJson(byte[] expected, JSONComparator comparator) {
-		String expectedJson = this.loader.getJson(expected);
-		return assertNotFailed(compare(expectedJson, comparator));
-	}
-
-	/**
-	 * Verifies that the actual value is equal to the specified JSON file.
-	 * @param expected a file containing the expected JSON
-	 * @param comparator the comparator used when checking
-	 * @return {@code this} assertion object
-	 * @throws AssertionError if the actual JSON value is not equal to the given one
-	 */
-	public JsonContentAssert isEqualToJson(File expected, JSONComparator comparator) {
-		String expectedJson = this.loader.getJson(expected);
-		return assertNotFailed(compare(expectedJson, comparator));
-	}
-
-	/**
-	 * Verifies that the actual value is equal to the specified JSON input stream.
-	 * @param expected an input stream containing the expected JSON
-	 * @param comparator the comparator used when checking
-	 * @return {@code this} assertion object
-	 * @throws AssertionError if the actual JSON value is not equal to the given one
-	 */
-	public JsonContentAssert isEqualToJson(InputStream expected, JSONComparator comparator) {
-		String expectedJson = this.loader.getJson(expected);
-		return assertNotFailed(compare(expectedJson, comparator));
-	}
-
-	/**
-	 * Verifies that the actual value is equal to the specified JSON resource.
-	 * @param expected a resource containing the expected JSON
-	 * @param comparator the comparator used when checking
-	 * @return {@code this} assertion object
-	 * @throws AssertionError if the actual JSON value is not equal to the given one
-	 */
-	public JsonContentAssert isEqualToJson(Resource expected, JSONComparator comparator) {
-		String expectedJson = this.loader.getJson(expected);
-		return assertNotFailed(compare(expectedJson, comparator));
-	}
-
-	/**
-	 * Overridden version of {@code isNotEqualTo} to perform JSON tests based on the
-	 * object type.
-	 * @see org.assertj.core.api.AbstractAssert#isEqualTo(java.lang.Object)
-	 */
-	@Override
-	public JsonContentAssert isNotEqualTo(Object expected) {
-		if (expected == null || expected instanceof CharSequence) {
-			return isNotEqualToJson((CharSequence) expected);
-		}
-		if (expected instanceof byte[]) {
-			return isNotEqualToJson((byte[]) expected);
-		}
-		if (expected instanceof File) {
-			return isNotEqualToJson((File) expected);
-		}
-		if (expected instanceof InputStream) {
-			return isNotEqualToJson((InputStream) expected);
-		}
-		if (expected instanceof Resource) {
-			return isNotEqualToJson((Resource) expected);
-		}
-		failWithMessage("Unsupported type for JSON assert {}", expected.getClass());
-		return null;
-	}
-
-	/**
-	 * Verifies that the actual value is not {@link JSONCompareMode#LENIENT leniently}
-	 * equal to the specified JSON. The {@code expected} value can contain the JSON itself
-	 * or, if it ends with {@code .json}, the name of a resource to be loaded using
-	 * {@code resourceLoadClass}.
-	 * @param expected the expected JSON or the name of a resource containing the expected
-	 * JSON
-	 * @return {@code this} assertion object
-	 * @throws AssertionError if the actual JSON value is equal to the given one
-	 */
-	public JsonContentAssert isNotEqualToJson(CharSequence expected) {
-		String expectedJson = this.loader.getJson(expected);
-		return assertNotPassed(compare(expectedJson, JSONCompareMode.LENIENT));
-	}
-
-	/**
-	 * Verifies that the actual value is not {@link JSONCompareMode#LENIENT leniently}
-	 * equal to the specified JSON resource.
-	 * @param path the name of a resource containing the expected JSON
-	 * @param resourceLoadClass the source class used to load the resource
-	 * @return {@code this} assertion object
-	 * @throws AssertionError if the actual JSON value is equal to the given one
-	 */
-	public JsonContentAssert isNotEqualToJson(String path, Class<?> resourceLoadClass) {
-		String expectedJson = this.loader.getJson(path, resourceLoadClass);
-		return assertNotPassed(compare(expectedJson, JSONCompareMode.LENIENT));
-	}
-
-	/**
-	 * Verifies that the actual value is not {@link JSONCompareMode#LENIENT leniently}
-	 * equal to the specified JSON bytes.
-	 * @param expected the expected JSON bytes
-	 * @return {@code this} assertion object
-	 * @throws AssertionError if the actual JSON value is equal to the given one
-	 */
-	public JsonContentAssert isNotEqualToJson(byte[] expected) {
-		String expectedJson = this.loader.getJson(expected);
-		return assertNotPassed(compare(expectedJson, JSONCompareMode.LENIENT));
-	}
-
-	/**
-	 * Verifies that the actual value is not {@link JSONCompareMode#LENIENT leniently}
-	 * equal to the specified JSON file.
-	 * @param expected a file containing the expected JSON
-	 * @return {@code this} assertion object
-	 * @throws AssertionError if the actual JSON value is equal to the given one
-	 */
-	public JsonContentAssert isNotEqualToJson(File expected) {
-		String expectedJson = this.loader.getJson(expected);
-		return assertNotPassed(compare(expectedJson, JSONCompareMode.LENIENT));
-	}
-
-	/**
-	 * Verifies that the actual value is not {@link JSONCompareMode#LENIENT leniently}
-	 * equal to the specified JSON input stream.
-	 * @param expected an input stream containing the expected JSON
-	 * @return {@code this} assertion object
-	 * @throws AssertionError if the actual JSON value is equal to the given one
-	 */
-	public JsonContentAssert isNotEqualToJson(InputStream expected) {
-		String expectedJson = this.loader.getJson(expected);
-		return assertNotPassed(compare(expectedJson, JSONCompareMode.LENIENT));
-	}
-
-	/**
-	 * Verifies that the actual value is not {@link JSONCompareMode#LENIENT leniently}
-	 * equal to the specified JSON resource.
-	 * @param expected a resource containing the expected JSON
-	 * @return {@code this} assertion object
-	 * @throws AssertionError if the actual JSON value is equal to the given one
-	 */
-	public JsonContentAssert isNotEqualToJson(Resource expected) {
-		return assertNotPassed(compare(this.loader.getJson(expected), JSONCompareMode.LENIENT));
-	}
-
-	/**
-	 * Verifies that the actual value is not {@link JSONCompareMode#STRICT strictly} equal
-	 * to the specified JSON. The {@code expected} value can contain the JSON itself or,
-	 * if it ends with {@code .json}, the name of a resource to be loaded using
-	 * {@code resourceLoadClass}.
-	 * @param expected the expected JSON or the name of a resource containing the expected
-	 * JSON
-	 * @return {@code this} assertion object
-	 * @throws AssertionError if the actual JSON value is equal to the given one
-	 */
-	public JsonContentAssert isNotStrictlyEqualToJson(CharSequence expected) {
-		String expectedJson = this.loader.getJson(expected);
-		return assertNotPassed(compare(expectedJson, JSONCompareMode.STRICT));
-	}
-
-	/**
-	 * Verifies that the actual value is not {@link JSONCompareMode#STRICT strictly} equal
-	 * to the specified JSON resource.
-	 * @param path the name of a resource containing the expected JSON
-	 * @param resourceLoadClass the source class used to load the resource
-	 * @return {@code this} assertion object
-	 * @throws AssertionError if the actual JSON value is equal to the given one
-	 */
-	public JsonContentAssert isNotStrictlyEqualToJson(String path, Class<?> resourceLoadClass) {
-		String expectedJson = this.loader.getJson(path, resourceLoadClass);
-		return assertNotPassed(compare(expectedJson, JSONCompareMode.STRICT));
-	}
-
-	/**
-	 * Verifies that the actual value is not {@link JSONCompareMode#STRICT strictly} equal
-	 * to the specified JSON bytes.
-	 * @param expected the expected JSON bytes
-	 * @return {@code this} assertion object
-	 * @throws AssertionError if the actual JSON value is equal to the given one
-	 */
-	public JsonContentAssert isNotStrictlyEqualToJson(byte[] expected) {
-		String expectedJson = this.loader.getJson(expected);
-		return assertNotPassed(compare(expectedJson, JSONCompareMode.STRICT));
-	}
-
-	/**
-	 * Verifies that the actual value is not {@link JSONCompareMode#STRICT strictly} equal
-	 * to the specified JSON file.
-	 * @param expected a file containing the expected JSON
-	 * @return {@code this} assertion object
-	 * @throws AssertionError if the actual JSON value is equal to the given one
-	 */
-	public JsonContentAssert isNotStrictlyEqualToJson(File expected) {
-		String expectedJson = this.loader.getJson(expected);
-		return assertNotPassed(compare(expectedJson, JSONCompareMode.STRICT));
-	}
-
-	/**
-	 * Verifies that the actual value is not {@link JSONCompareMode#STRICT strictly} equal
-	 * to the specified JSON input stream.
-	 * @param expected an input stream containing the expected JSON
-	 * @return {@code this} assertion object
-	 * @throws AssertionError if the actual JSON value is equal to the given one
-	 */
-	public JsonContentAssert isNotStrictlyEqualToJson(InputStream expected) {
-		String expectedJson = this.loader.getJson(expected);
-		return assertNotPassed(compare(expectedJson, JSONCompareMode.STRICT));
-	}
-
-	/**
-	 * Verifies that the actual value is not {@link JSONCompareMode#STRICT strictly} equal
-	 * to the specified JSON resource.
-	 * @param expected a resource containing the expected JSON
-	 * @return {@code this} assertion object
-	 * @throws AssertionError if the actual JSON value is equal to the given one
-	 */
-	public JsonContentAssert isNotStrictlyEqualToJson(Resource expected) {
-		String expectedJson = this.loader.getJson(expected);
-		return assertNotPassed(compare(expectedJson, JSONCompareMode.STRICT));
-	}
-
-	/**
-	 * Verifies that the actual value is not equal to the specified JSON. The
-	 * {@code expected} value can contain the JSON itself or, if it ends with
-	 * {@code .json}, the name of a resource to be loaded using {@code resourceLoadClass}.
-	 * @param expected the expected JSON or the name of a resource containing the expected
-	 * JSON
-	 * @param compareMode the compare mode used when checking
-	 * @return {@code this} assertion object
-	 * @throws AssertionError if the actual JSON value is equal to the given one
-	 */
-	public JsonContentAssert isNotEqualToJson(CharSequence expected, JSONCompareMode compareMode) {
-		String expectedJson = this.loader.getJson(expected);
-		return assertNotPassed(compare(expectedJson, compareMode));
-	}
-
-	/**
-	 * Verifies that the actual value is not equal to the specified JSON resource.
-	 * @param path the name of a resource containing the expected JSON
-	 * @param resourceLoadClass the source class used to load the resource
-	 * @param compareMode the compare mode used when checking
-	 * @return {@code this} assertion object
-	 * @throws AssertionError if the actual JSON value is equal to the given one
-	 */
-	public JsonContentAssert isNotEqualToJson(String path, Class<?> resourceLoadClass, JSONCompareMode compareMode) {
-		String expectedJson = this.loader.getJson(path, resourceLoadClass);
-		return assertNotPassed(compare(expectedJson, compareMode));
-	}
-
-	/**
-	 * Verifies that the actual value is not equal to the specified JSON bytes.
-	 * @param expected the expected JSON bytes
-	 * @param compareMode the compare mode used when checking
-	 * @return {@code this} assertion object
-	 * @throws AssertionError if the actual JSON value is equal to the given one
-	 */
-	public JsonContentAssert isNotEqualToJson(byte[] expected, JSONCompareMode compareMode) {
-		String expectedJson = this.loader.getJson(expected);
-		return assertNotPassed(compare(expectedJson, compareMode));
-	}
-
-	/**
-	 * Verifies that the actual value is not equal to the specified JSON file.
-	 * @param expected a file containing the expected JSON
-	 * @param compareMode the compare mode used when checking
-	 * @return {@code this} assertion object
-	 * @throws AssertionError if the actual JSON value is equal to the given one
-	 */
-	public JsonContentAssert isNotEqualToJson(File expected, JSONCompareMode compareMode) {
-		String expectedJson = this.loader.getJson(expected);
-		return assertNotPassed(compare(expectedJson, compareMode));
-	}
-
-	/**
-	 * Verifies that the actual value is not equal to the specified JSON input stream.
-	 * @param expected an input stream containing the expected JSON
-	 * @param compareMode the compare mode used when checking
-	 * @return {@code this} assertion object
-	 * @throws AssertionError if the actual JSON value is equal to the given one
-	 */
-	public JsonContentAssert isNotEqualToJson(InputStream expected, JSONCompareMode compareMode) {
-		String expectedJson = this.loader.getJson(expected);
-		return assertNotPassed(compare(expectedJson, compareMode));
-	}
-
-	/**
-	 * Verifies that the actual value is not equal to the specified JSON resource.
-	 * @param expected a resource containing the expected JSON
-	 * @param compareMode the compare mode used when checking
-	 * @return {@code this} assertion object
-	 * @throws AssertionError if the actual JSON value is equal to the given one
-	 */
-	public JsonContentAssert isNotEqualToJson(Resource expected, JSONCompareMode compareMode) {
-		String expectedJson = this.loader.getJson(expected);
-		return assertNotPassed(compare(expectedJson, compareMode));
-	}
-
-	/**
-	 * Verifies that the actual value is not equal to the specified JSON. The
-	 * {@code expected} value can contain the JSON itself or, if it ends with
-	 * {@code .json}, the name of a resource to be loaded using {@code resourceLoadClass}.
-	 * @param expected the expected JSON or the name of a resource containing the expected
-	 * JSON
-	 * @param comparator the comparator used when checking
-	 * @return {@code this} assertion object
-	 * @throws AssertionError if the actual JSON value is equal to the given one
-	 */
-	public JsonContentAssert isNotEqualToJson(CharSequence expected, JSONComparator comparator) {
-		String expectedJson = this.loader.getJson(expected);
-		return assertNotPassed(compare(expectedJson, comparator));
-	}
-
-	/**
-	 * Verifies that the actual value is not equal to the specified JSON resource.
-	 * @param path the name of a resource containing the expected JSON
-	 * @param resourceLoadClass the source class used to load the resource
-	 * @param comparator the comparator used when checking
-	 * @return {@code this} assertion object
-	 * @throws AssertionError if the actual JSON value is equal to the given one
-	 */
-	public JsonContentAssert isNotEqualToJson(String path, Class<?> resourceLoadClass, JSONComparator comparator) {
-		String expectedJson = this.loader.getJson(path, resourceLoadClass);
-		return assertNotPassed(compare(expectedJson, comparator));
-	}
-
-	/**
-	 * Verifies that the actual value is not equal to the specified JSON bytes.
-	 * @param expected the expected JSON bytes
-	 * @param comparator the comparator used when checking
-	 * @return {@code this} assertion object
-	 * @throws AssertionError if the actual JSON value is equal to the given one
-	 */
-	public JsonContentAssert isNotEqualToJson(byte[] expected, JSONComparator comparator) {
-		String expectedJson = this.loader.getJson(expected);
-		return assertNotPassed(compare(expectedJson, comparator));
-	}
-
-	/**
-	 * Verifies that the actual value is not equal to the specified JSON file.
-	 * @param expected a file containing the expected JSON
-	 * @param comparator the comparator used when checking
-	 * @return {@code this} assertion object
-	 * @throws AssertionError if the actual JSON value is equal to the given one
-	 */
-	public JsonContentAssert isNotEqualToJson(File expected, JSONComparator comparator) {
-		String expectedJson = this.loader.getJson(expected);
-		return assertNotPassed(compare(expectedJson, comparator));
-	}
-
-	/**
-	 * Verifies that the actual value is not equal to the specified JSON input stream.
-	 * @param expected an input stream containing the expected JSON
-	 * @param comparator the comparator used when checking
-	 * @return {@code this} assertion object
-	 * @throws AssertionError if the actual JSON value is equal to the given one
-	 */
-	public JsonContentAssert isNotEqualToJson(InputStream expected, JSONComparator comparator) {
-		String expectedJson = this.loader.getJson(expected);
-		return assertNotPassed(compare(expectedJson, comparator));
-	}
-
-	/**
-	 * Verifies that the actual value is not equal to the specified JSON resource.
-	 * @param expected a resource containing the expected JSON
-	 * @param comparator the comparator used when checking
-	 * @return {@code this} assertion object
-	 * @throws AssertionError if the actual JSON value is equal to the given one
-	 */
-	public JsonContentAssert isNotEqualToJson(Resource expected, JSONComparator comparator) {
-		String expectedJson = this.loader.getJson(expected);
-		return assertNotPassed(compare(expectedJson, comparator));
-	}
-
-	/**
-	 * Verify that the actual value at the given JSON path produces a non-null result. If
-	 * the JSON path expression is not {@linkplain JsonPath#isDefinite() definite}, this
-	 * method verifies that the value at the given path is not <em>empty</em>.
-	 * @param expression the {@link JsonPath} expression
-	 * @param args arguments to parameterize the {@code JsonPath} expression with, using
-	 * formatting specifiers defined in {@link String#format(String, Object...)}
-	 * @return {@code this} assertion object
-	 * @throws AssertionError if the value at the given path is missing
-	 */
-	public JsonContentAssert hasJsonPathValue(CharSequence expression, Object... args) {
-		new JsonPathValue(expression, args).assertHasValue(Object.class, "an object");
-		return this;
-	}
-
-	/**
-	 * Verify that the actual value at the given JSON path produces a non-null string
-	 * result.
-	 * @param expression the {@link JsonPath} expression
-	 * @param args arguments to parameterize the {@code JsonPath} expression with, using
-	 * formatting specifiers defined in {@link String#format(String, Object...)}
-	 * @return {@code this} assertion object
-	 * @throws AssertionError if the value at the given path is missing or not a string
-	 */
-	public JsonContentAssert hasJsonPathStringValue(CharSequence expression, Object... args) {
-		new JsonPathValue(expression, args).assertHasValue(String.class, "a string");
-		return this;
-	}
-
-	/**
-	 * Verify that the actual value at the given JSON path produces a non-null number
-	 * result.
-	 * @param expression the {@link JsonPath} expression
-	 * @param args arguments to parameterize the {@code JsonPath} expression with, using
-	 * formatting specifiers defined in {@link String#format(String, Object...)}
-	 * @return {@code this} assertion object
-	 * @throws AssertionError if the value at the given path is missing or not a number
-	 */
-	public JsonContentAssert hasJsonPathNumberValue(CharSequence expression, Object... args) {
-		new JsonPathValue(expression, args).assertHasValue(Number.class, "a number");
-		return this;
-	}
-
-	/**
-	 * Verify that the actual value at the given JSON path produces a non-null boolean
-	 * result.
-	 * @param expression the {@link JsonPath} expression
-	 * @param args arguments to parameterize the {@code JsonPath} expression with, using
-	 * formatting specifiers defined in {@link String#format(String, Object...)}
-	 * @return {@code this} assertion object
-	 * @throws AssertionError if the value at the given path is missing or not a boolean
-	 */
-	public JsonContentAssert hasJsonPathBooleanValue(CharSequence expression, Object... args) {
-		new JsonPathValue(expression, args).assertHasValue(Boolean.class, "a boolean");
-		return this;
-	}
-
-	/**
-	 * Verify that the actual value at the given JSON path produces a non-null array
-	 * result.
-	 * @param expression the {@link JsonPath} expression
-	 * @param args arguments to parameterize the {@code JsonPath} expression with, using
-	 * formatting specifiers defined in {@link String#format(String, Object...)}
-	 * @return {@code this} assertion object
-	 * @throws AssertionError if the value at the given path is missing or not an array
-	 */
-	public JsonContentAssert hasJsonPathArrayValue(CharSequence expression, Object... args) {
-		new JsonPathValue(expression, args).assertHasValue(List.class, "an array");
-		return this;
-	}
-
-	/**
-	 * Verify that the actual value at the given JSON path produces a non-null map result.
-	 * @param expression the {@link JsonPath} expression
-	 * @param args arguments to parameterize the {@code JsonPath} expression with, using
-	 * formatting specifiers defined in {@link String#format(String, Object...)}
-	 * @return {@code this} assertion object
-	 * @throws AssertionError if the value at the given path is missing or not a map
-	 */
-	public JsonContentAssert hasJsonPathMapValue(CharSequence expression, Object... args) {
-		new JsonPathValue(expression, args).assertHasValue(Map.class, "a map");
-		return this;
-	}
-
-	/**
-	 * Verify that the actual value at the given JSON path produces an
-	 * {@link ObjectUtils#isEmpty(Object) empty} result.
-	 * @param expression the {@link JsonPath} expression
-	 * @param args arguments to parameterize the {@code JsonPath} expression with, using
-	 * formatting specifiers defined in {@link String#format(String, Object...)}
-	 * @return {@code this} assertion object
-	 * @throws AssertionError if the value at the given path is not empty
-	 */
-	public JsonContentAssert hasEmptyJsonPathValue(CharSequence expression, Object... args) {
-		new JsonPathValue(expression, args).assertHasEmptyValue();
-		return this;
-	}
-
-	/**
-	 * Verify that the actual value at the given JSON path produces no result. If the JSON
-	 * path expression is not {@linkplain JsonPath#isDefinite() definite}, this method
-	 * verifies that the value at the given path is <em>empty</em>.
-	 * @param expression the {@link JsonPath} expression
-	 * @param args arguments to parameterize the {@code JsonPath} expression with, using
-	 * formatting specifiers defined in {@link String#format(String, Object...)}
-	 * @return {@code this} assertion object
-	 * @throws AssertionError if the value at the given path is not missing
-	 */
-	public JsonContentAssert doesNotHaveJsonPathValue(CharSequence expression, Object... args) {
-		new JsonPathValue(expression, args).assertDoesNotHaveValue();
-		return this;
-	}
-
-	/**
-	 * Verify that the actual value at the given JSON path does not produce an
-	 * {@link ObjectUtils#isEmpty(Object) empty} result.
-	 * @param expression the {@link JsonPath} expression
-	 * @param args arguments to parameterize the {@code JsonPath} expression with, using
-	 * formatting specifiers defined in {@link String#format(String, Object...)}
-	 * @return {@code this} assertion object
-	 * @throws AssertionError if the value at the given path is empty
-	 */
-	public JsonContentAssert doesNotHaveEmptyJsonPathValue(CharSequence expression, Object... args) {
-		new JsonPathValue(expression, args).assertDoesNotHaveEmptyValue();
-		return this;
-	}
-
-	/**
-	 * Extract the value at the given JSON path for further object assertions.
-	 * @param expression the {@link JsonPath} expression
-	 * @param args arguments to parameterize the {@code JsonPath} expression with, using
-	 * formatting specifiers defined in {@link String#format(String, Object...)}
-	 * @return a new assertion object whose object under test is the extracted item
-	 * @throws AssertionError if the path is not valid
-	 */
-	public AbstractObjectAssert<?, Object> extractingJsonPathValue(CharSequence expression, Object... args) {
-		return Assertions.assertThat(new JsonPathValue(expression, args).getValue(false));
-	}
-
-	/**
-	 * Extract the string value at the given JSON path for further object assertions.
-	 * @param expression the {@link JsonPath} expression
-	 * @param args arguments to parameterize the {@code JsonPath} expression with, using
-	 * formatting specifiers defined in {@link String#format(String, Object...)}
-	 * @return a new assertion object whose object under test is the extracted item
-	 * @throws AssertionError if the path is not valid or does not result in a string
-	 */
-	public AbstractCharSequenceAssert<?, String> extractingJsonPathStringValue(CharSequence expression,
-			Object... args) {
-		return Assertions.assertThat(extractingJsonPathValue(expression, args, String.class, "a string"));
-	}
-
-	/**
-	 * Extract the number value at the given JSON path for further object assertions.
-	 * @param expression the {@link JsonPath} expression
-	 * @param args arguments to parameterize the {@code JsonPath} expression with, using
-	 * formatting specifiers defined in {@link String#format(String, Object...)}
-	 * @return a new assertion object whose object under test is the extracted item
-	 * @throws AssertionError if the path is not valid or does not result in a number
-	 */
-	public AbstractObjectAssert<?, Number> extractingJsonPathNumberValue(CharSequence expression, Object... args) {
-		return Assertions.assertThat(extractingJsonPathValue(expression, args, Number.class, "a number"));
-	}
-
-	/**
-	 * Extract the boolean value at the given JSON path for further object assertions.
-	 * @param expression the {@link JsonPath} expression
-	 * @param args arguments to parameterize the {@code JsonPath} expression with, using
-	 * formatting specifiers defined in {@link String#format(String, Object...)}
-	 * @return a new assertion object whose object under test is the extracted item
-	 * @throws AssertionError if the path is not valid or does not result in a boolean
-	 */
-	public AbstractBooleanAssert<?> extractingJsonPathBooleanValue(CharSequence expression, Object... args) {
-		return Assertions.assertThat(extractingJsonPathValue(expression, args, Boolean.class, "a boolean"));
-	}
-
-	/**
-	 * Extract the array value at the given JSON path for further object assertions.
-	 * @param expression the {@link JsonPath} expression
-	 * @param args arguments to parameterize the {@code JsonPath} expression with, using
-	 * formatting specifiers defined in {@link String#format(String, Object...)}
-	 * @param <E> element type
-	 * @return a new assertion object whose object under test is the extracted item
-	 * @throws AssertionError if the path is not valid or does not result in an array
-	 */
-	@SuppressWarnings("unchecked")
-	public <E> ListAssert<E> extractingJsonPathArrayValue(CharSequence expression, Object... args) {
-		return Assertions.assertThat(extractingJsonPathValue(expression, args, List.class, "an array"));
-	}
-
-	/**
-	 * Extract the map value at the given JSON path for further object assertions.
-	 * @param expression the {@link JsonPath} expression
-	 * @param args arguments to parameterize the {@code JsonPath} expression with, using
-	 * formatting specifiers defined in {@link String#format(String, Object...)}
-	 * @param <K> key type
-	 * @param <V> value type
-	 * @return a new assertion object whose object under test is the extracted item
-	 * @throws AssertionError if the path is not valid or does not result in a map
-	 */
-	@SuppressWarnings("unchecked")
-	public <K, V> MapAssert<K, V> extractingJsonPathMapValue(CharSequence expression, Object... args) {
-		return Assertions.assertThat(extractingJsonPathValue(expression, args, Map.class, "a map"));
-	}
-
-	@SuppressWarnings("unchecked")
-	private <T> T extractingJsonPathValue(CharSequence expression, Object[] args, Class<T> type,
-			String expectedDescription) {
-		JsonPathValue value = new JsonPathValue(expression, args);
-		if (value.getValue(false) != null) {
-			value.assertHasValue(type, expectedDescription);
-		}
-		return (T) value.getValue(false);
-	}
-
-	private JSONCompareResult compare(CharSequence expectedJson, JSONCompareMode compareMode) {
-		if (this.actual == null) {
-			return compareForNull(expectedJson);
-		}
-		try {
-			return JSONCompare.compareJSON((expectedJson != null) ? expectedJson.toString() : null,
-					this.actual.toString(), compareMode);
-		}
-		catch (Exception ex) {
-			if (ex instanceof RuntimeException) {
-				throw (RuntimeException) ex;
-			}
-			throw new IllegalStateException(ex);
-		}
-	}
-
-	private JSONCompareResult compare(CharSequence expectedJson, JSONComparator comparator) {
-		if (this.actual == null) {
-			return compareForNull(expectedJson);
-		}
-		try {
-			return JSONCompare.compareJSON((expectedJson != null) ? expectedJson.toString() : null,
-					this.actual.toString(), comparator);
-		}
-		catch (Exception ex) {
-			if (ex instanceof RuntimeException) {
-				throw (RuntimeException) ex;
-			}
-			throw new IllegalStateException(ex);
-		}
-	}
-
-	private JSONCompareResult compareForNull(CharSequence expectedJson) {
-		JSONCompareResult result = new JSONCompareResult();
-		result.passed();
-		if (expectedJson != null) {
-			result.fail("Expected null JSON");
-		}
-		return result;
-	}
-
-	private JsonContentAssert assertNotFailed(JSONCompareResult result) {
-		if (result.failed()) {
-			failWithMessage("JSON Comparison failure: {}", result.getMessage());
-		}
-		return this;
-	}
-
-	private JsonContentAssert assertNotPassed(JSONCompareResult result) {
-		if (result.passed()) {
-			failWithMessage("JSON Comparison failure: {}", result.getMessage());
-		}
-		return this;
-	}
-
-	/**
-	 * A {@link JsonPath} value.
-	 */
-	private class JsonPathValue {
-
-		private final String expression;
-
-		private final JsonPath jsonPath;
-
-		JsonPathValue(CharSequence expression, Object... args) {
-			org.springframework.util.Assert.hasText((expression != null) ? expression.toString() : null,
-					"expression must not be null or empty");
-			this.expression = String.format(expression.toString(), args);
-			this.jsonPath = JsonPath.compile(this.expression);
-		}
-
-		void assertHasEmptyValue() {
-			if (ObjectUtils.isEmpty(getValue(false)) || isIndefiniteAndEmpty()) {
-				return;
-			}
-			failWithMessage(getExpectedValueMessage("an empty value"));
-		}
-
-		void assertDoesNotHaveEmptyValue() {
-			if (!ObjectUtils.isEmpty(getValue(false))) {
-				return;
-			}
-			failWithMessage(getExpectedValueMessage("a non-empty value"));
-
-		}
-
-		void assertHasValue(Class<?> type, String expectedDescription) {
-			Object value = getValue(true);
-			if (value == null || isIndefiniteAndEmpty()) {
-				failWithMessage(getNoValueMessage());
-			}
-			if (type != null && !type.isInstance(value)) {
-				failWithMessage(getExpectedValueMessage(expectedDescription));
-			}
-		}
-
-		void assertDoesNotHaveValue() {
-			if (getValue(false) == null || isIndefiniteAndEmpty()) {
-				return;
-			}
-			failWithMessage(getExpectedValueMessage("no value"));
-		}
-
-		private boolean isIndefiniteAndEmpty() {
-			return !isDefinite() && isEmpty();
-		}
-
-		private boolean isDefinite() {
-			return this.jsonPath.isDefinite();
-		}
-
-		private boolean isEmpty() {
-			return ObjectUtils.isEmpty(getValue(false));
-		}
-
-		Object getValue(boolean required) {
-			try {
-				CharSequence json = JsonContentAssert.this.actual;
-				return this.jsonPath.read((json != null) ? json.toString() : null,
-						JsonContentAssert.this.configuration);
-			}
-			catch (Exception ex) {
-				if (required) {
-					failWithMessage("{}. {}", getNoValueMessage(), ex.getMessage());
-				}
-				return null;
-			}
-		}
-
-		private String getNoValueMessage() {
-			return "No value at JSON path \"" + this.expression + "\"";
-		}
-
-		private String getExpectedValueMessage(String expectedDescription) {
-			return String.format("Expected %s at JSON path \"%s\" but found: %s", expectedDescription, this.expression,
-					ObjectUtils.nullSafeToString(StringUtils.quoteIfString(getValue(false))));
-		}
-
-	}
-
-}
-=======
-/*
- * Copyright 2012-2019 the original author or authors.
- *
- * Licensed under the Apache License, Version 2.0 (the "License");
- * you may not use this file except in compliance with the License.
- * You may obtain a copy of the License at
- *
- *      https://www.apache.org/licenses/LICENSE-2.0
- *
- * Unless required by applicable law or agreed to in writing, software
- * distributed under the License is distributed on an "AS IS" BASIS,
- * WITHOUT WARRANTIES OR CONDITIONS OF ANY KIND, either express or implied.
- * See the License for the specific language governing permissions and
- * limitations under the License.
- */
-
-package org.springframework.boot.test.json;
-
-import java.io.File;
-import java.io.InputStream;
-import java.nio.charset.Charset;
-import java.util.List;
-import java.util.Map;
-
-import com.jayway.jsonpath.Configuration;
-import com.jayway.jsonpath.JsonPath;
 import com.jayway.jsonpath.PathNotFoundException;
 import org.assertj.core.api.AbstractAssert;
 import org.assertj.core.api.AbstractBooleanAssert;
@@ -2263,5 +1155,4 @@
 
 	}
 
-}
->>>>>>> 6755b480
+}