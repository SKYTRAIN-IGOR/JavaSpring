<<<<<<< HEAD
/*
 * Copyright 2012-2019 the original author or authors.
 *
 * Licensed under the Apache License, Version 2.0 (the "License");
 * you may not use this file except in compliance with the License.
 * You may obtain a copy of the License at
 *
 *      https://www.apache.org/licenses/LICENSE-2.0
 *
 * Unless required by applicable law or agreed to in writing, software
 * distributed under the License is distributed on an "AS IS" BASIS,
 * WITHOUT WARRANTIES OR CONDITIONS OF ANY KIND, either express or implied.
 * See the License for the specific language governing permissions and
 * limitations under the License.
 */

package org.springframework.boot.cli.compiler;

import java.io.ByteArrayInputStream;
import java.io.File;
import java.io.IOException;
import java.io.InputStream;
import java.net.MalformedURLException;
import java.net.URL;
import java.net.URLClassLoader;
import java.security.AccessController;
import java.security.PrivilegedAction;
import java.util.ArrayList;
import java.util.Enumeration;
import java.util.HashMap;
import java.util.HashSet;
import java.util.Map;
import java.util.Set;

import groovy.lang.GroovyClassLoader;
import org.codehaus.groovy.ast.ClassNode;
import org.codehaus.groovy.control.CompilationUnit;
import org.codehaus.groovy.control.CompilerConfiguration;
import org.codehaus.groovy.control.SourceUnit;

import org.springframework.util.Assert;
import org.springframework.util.FileCopyUtils;
import org.springframework.util.StringUtils;

/**
 * Extension of the {@link GroovyClassLoader} with support for obtaining '.class' files as
 * resources.
 *
 * @author Phillip Webb
 * @author Dave Syer
 * @since 1.0.0
 */
public class ExtendedGroovyClassLoader extends GroovyClassLoader {

	private static final String SHARED_PACKAGE = "org.springframework.boot.groovy";

	private static final URL[] NO_URLS = new URL[] {};

	private final Map<String, byte[]> classResources = new HashMap<>();

	private final GroovyCompilerScope scope;

	private final CompilerConfiguration configuration;

	public ExtendedGroovyClassLoader(GroovyCompilerScope scope) {
		this(scope, createParentClassLoader(scope), new CompilerConfiguration());
	}

	private static ClassLoader createParentClassLoader(GroovyCompilerScope scope) {
		ClassLoader classLoader = Thread.currentThread().getContextClassLoader();
		if (scope == GroovyCompilerScope.DEFAULT) {
			classLoader = new DefaultScopeParentClassLoader(classLoader);
		}
		return classLoader;
	}

	private ExtendedGroovyClassLoader(GroovyCompilerScope scope, ClassLoader parent,
			CompilerConfiguration configuration) {
		super(parent, configuration);
		this.configuration = configuration;
		this.scope = scope;
	}

	@Override
	protected Class<?> findClass(String name) throws ClassNotFoundException {
		try {
			return super.findClass(name);
		}
		catch (ClassNotFoundException ex) {
			if (this.scope == GroovyCompilerScope.DEFAULT && name.startsWith(SHARED_PACKAGE)) {
				Class<?> sharedClass = findSharedClass(name);
				if (sharedClass != null) {
					return sharedClass;
				}
			}
			throw ex;
		}
	}

	private Class<?> findSharedClass(String name) {
		try {
			String path = name.replace('.', '/').concat(".class");
			try (InputStream inputStream = getParent().getResourceAsStream(path)) {
				if (inputStream != null) {
					return defineClass(name, FileCopyUtils.copyToByteArray(inputStream));
				}
			}
			return null;
		}
		catch (Exception ex) {
			return null;
		}
	}

	@Override
	public InputStream getResourceAsStream(String name) {
		InputStream resourceStream = super.getResourceAsStream(name);
		if (resourceStream == null) {
			byte[] bytes = this.classResources.get(name);
			resourceStream = (bytes != null) ? new ByteArrayInputStream(bytes) : null;
		}
		return resourceStream;
	}

	@Override
	public ClassCollector createCollector(CompilationUnit unit, SourceUnit su) {
		InnerLoader loader = AccessController.doPrivileged(getInnerLoader());
		return new ExtendedClassCollector(loader, unit, su);
	}

	private PrivilegedAction<InnerLoader> getInnerLoader() {
		return () -> new InnerLoader(ExtendedGroovyClassLoader.this) {

			// Don't return URLs from the inner loader so that Tomcat only
			// searches the parent. Fixes 'TLD skipped' issues
			@Override
			public URL[] getURLs() {
				return NO_URLS;
			}

		};
	}

	public CompilerConfiguration getConfiguration() {
		return this.configuration;
	}

	/**
	 * Inner collector class used to track as classes are added.
	 */
	protected class ExtendedClassCollector extends ClassCollector {

		protected ExtendedClassCollector(InnerLoader loader, CompilationUnit unit, SourceUnit su) {
			super(loader, unit, su);
		}

		@Override
		protected Class<?> createClass(byte[] code, ClassNode classNode) {
			Class<?> createdClass = super.createClass(code, classNode);
			ExtendedGroovyClassLoader.this.classResources.put(classNode.getName().replace('.', '/') + ".class", code);
			return createdClass;
		}

	}

	/**
	 * ClassLoader used for a parent that filters so that only classes from groovy-all.jar
	 * are exposed.
	 */
	private static class DefaultScopeParentClassLoader extends ClassLoader {

		private static final String[] GROOVY_JARS_PREFIXES = { "groovy", "antlr", "asm" };

		private final URLClassLoader groovyOnlyClassLoader;

		DefaultScopeParentClassLoader(ClassLoader parent) {
			super(parent);
			this.groovyOnlyClassLoader = new URLClassLoader(getGroovyJars(parent),
					getClass().getClassLoader().getParent());
		}

		private URL[] getGroovyJars(ClassLoader parent) {
			Set<URL> urls = new HashSet<>();
			findGroovyJarsDirectly(parent, urls);
			if (urls.isEmpty()) {
				findGroovyJarsFromClassPath(urls);
			}
			Assert.state(!urls.isEmpty(), "Unable to find groovy JAR");
			return new ArrayList<>(urls).toArray(new URL[0]);
		}

		private void findGroovyJarsDirectly(ClassLoader classLoader, Set<URL> urls) {
			while (classLoader != null) {
				if (classLoader instanceof URLClassLoader) {
					for (URL url : ((URLClassLoader) classLoader).getURLs()) {
						if (isGroovyJar(url.toString())) {
							urls.add(url);
						}
					}
				}
				classLoader = classLoader.getParent();
			}
		}

		private void findGroovyJarsFromClassPath(Set<URL> urls) {
			String classpath = System.getProperty("java.class.path");
			String[] entries = classpath.split(System.getProperty("path.separator"));
			for (String entry : entries) {
				if (isGroovyJar(entry)) {
					File file = new File(entry);
					if (file.canRead()) {
						try {
							urls.add(file.toURI().toURL());
						}
						catch (MalformedURLException ex) {
							// Swallow and continue
						}
					}
				}
			}
		}

		private boolean isGroovyJar(String entry) {
			entry = StringUtils.cleanPath(entry);
			for (String jarPrefix : GROOVY_JARS_PREFIXES) {
				if (entry.contains("/" + jarPrefix + "-")) {
					return true;
				}
			}
			return false;
		}

		@Override
		public Enumeration<URL> getResources(String name) throws IOException {
			return this.groovyOnlyClassLoader.getResources(name);
		}

		@Override
		protected Class<?> loadClass(String name, boolean resolve) throws ClassNotFoundException {
			if (!name.startsWith("java.")) {
				this.groovyOnlyClassLoader.loadClass(name);
			}
			return super.loadClass(name, resolve);
		}

	}

}
=======
/*
 * Copyright 2012-2020 the original author or authors.
 *
 * Licensed under the Apache License, Version 2.0 (the "License");
 * you may not use this file except in compliance with the License.
 * You may obtain a copy of the License at
 *
 *      https://www.apache.org/licenses/LICENSE-2.0
 *
 * Unless required by applicable law or agreed to in writing, software
 * distributed under the License is distributed on an "AS IS" BASIS,
 * WITHOUT WARRANTIES OR CONDITIONS OF ANY KIND, either express or implied.
 * See the License for the specific language governing permissions and
 * limitations under the License.
 */

package org.springframework.boot.cli.compiler;

import java.io.ByteArrayInputStream;
import java.io.File;
import java.io.IOException;
import java.io.InputStream;
import java.net.MalformedURLException;
import java.net.URL;
import java.net.URLClassLoader;
import java.security.AccessController;
import java.security.PrivilegedAction;
import java.util.ArrayList;
import java.util.Enumeration;
import java.util.HashMap;
import java.util.HashSet;
import java.util.Map;
import java.util.Set;

import groovy.lang.GroovyClassLoader;
import org.codehaus.groovy.ast.ClassNode;
import org.codehaus.groovy.control.CompilationUnit;
import org.codehaus.groovy.control.CompilerConfiguration;
import org.codehaus.groovy.control.SourceUnit;

import org.springframework.util.Assert;
import org.springframework.util.FileCopyUtils;
import org.springframework.util.StringUtils;

/**
 * Extension of the {@link GroovyClassLoader} with support for obtaining '.class' files as
 * resources.
 *
 * @author Phillip Webb
 * @author Dave Syer
 * @since 1.0.0
 */
public class ExtendedGroovyClassLoader extends GroovyClassLoader {

	private static final String SHARED_PACKAGE = "org.springframework.boot.groovy";

	private static final URL[] NO_URLS = new URL[] {};

	private final Map<String, byte[]> classResources = new HashMap<>();

	private final GroovyCompilerScope scope;

	private final CompilerConfiguration configuration;

	public ExtendedGroovyClassLoader(GroovyCompilerScope scope) {
		this(scope, createParentClassLoader(scope), new CompilerConfiguration());
	}

	private static ClassLoader createParentClassLoader(GroovyCompilerScope scope) {
		ClassLoader classLoader = Thread.currentThread().getContextClassLoader();
		if (scope == GroovyCompilerScope.DEFAULT) {
			classLoader = new DefaultScopeParentClassLoader(classLoader);
		}
		return classLoader;
	}

	private ExtendedGroovyClassLoader(GroovyCompilerScope scope, ClassLoader parent,
			CompilerConfiguration configuration) {
		super(parent, configuration);
		this.configuration = configuration;
		this.scope = scope;
	}

	@Override
	protected Class<?> findClass(String name) throws ClassNotFoundException {
		try {
			return super.findClass(name);
		}
		catch (ClassNotFoundException ex) {
			if (this.scope == GroovyCompilerScope.DEFAULT && name.startsWith(SHARED_PACKAGE)) {
				Class<?> sharedClass = findSharedClass(name);
				if (sharedClass != null) {
					return sharedClass;
				}
			}
			throw ex;
		}
	}

	private Class<?> findSharedClass(String name) {
		try {
			String path = name.replace('.', '/').concat(".class");
			try (InputStream inputStream = getParent().getResourceAsStream(path)) {
				if (inputStream != null) {
					return defineClass(name, FileCopyUtils.copyToByteArray(inputStream));
				}
			}
			return null;
		}
		catch (Exception ex) {
			return null;
		}
	}

	@Override
	public InputStream getResourceAsStream(String name) {
		InputStream resourceStream = super.getResourceAsStream(name);
		if (resourceStream == null) {
			byte[] bytes = this.classResources.get(name);
			resourceStream = (bytes != null) ? new ByteArrayInputStream(bytes) : null;
		}
		return resourceStream;
	}

	@Override
	public ClassCollector createCollector(CompilationUnit unit, SourceUnit su) {
		InnerLoader loader = AccessController.doPrivileged(getInnerLoader());
		return new ExtendedClassCollector(loader, unit, su);
	}

	private PrivilegedAction<InnerLoader> getInnerLoader() {
		return () -> new InnerLoader(ExtendedGroovyClassLoader.this) {

			// Don't return URLs from the inner loader so that Tomcat only
			// searches the parent. Fixes 'TLD skipped' issues
			@Override
			public URL[] getURLs() {
				return NO_URLS;
			}

		};
	}

	public CompilerConfiguration getConfiguration() {
		return this.configuration;
	}

	/**
	 * Inner collector class used to track as classes are added.
	 */
	protected class ExtendedClassCollector extends ClassCollector {

		protected ExtendedClassCollector(InnerLoader loader, CompilationUnit unit, SourceUnit su) {
			super(loader, unit, su);
		}

		@Override
		protected Class<?> createClass(byte[] code, ClassNode classNode) {
			Class<?> createdClass = super.createClass(code, classNode);
			ExtendedGroovyClassLoader.this.classResources.put(classNode.getName().replace('.', '/') + ".class", code);
			return createdClass;
		}

	}

	/**
	 * ClassLoader used for a parent that filters so that only classes from groovy-all.jar
	 * are exposed.
	 */
	private static class DefaultScopeParentClassLoader extends ClassLoader {

		private static final String[] GROOVY_JARS_PREFIXES = { "groovy", "antlr", "asm" };

		private final URLClassLoader groovyOnlyClassLoader;

		DefaultScopeParentClassLoader(ClassLoader parent) {
			super(parent);
			this.groovyOnlyClassLoader = new URLClassLoader(getGroovyJars(parent),
					getClass().getClassLoader().getParent());
		}

		private URL[] getGroovyJars(ClassLoader parent) {
			Set<URL> urls = new HashSet<>();
			findGroovyJarsDirectly(parent, urls);
			if (urls.isEmpty()) {
				findGroovyJarsFromClassPath(urls);
			}
			Assert.state(!urls.isEmpty(), "Unable to find groovy JAR");
			return new ArrayList<>(urls).toArray(new URL[0]);
		}

		private void findGroovyJarsDirectly(ClassLoader classLoader, Set<URL> urls) {
			while (classLoader != null) {
				if (classLoader instanceof URLClassLoader) {
					for (URL url : ((URLClassLoader) classLoader).getURLs()) {
						if (isGroovyJar(url.toString())) {
							urls.add(url);
						}
					}
				}
				classLoader = classLoader.getParent();
			}
		}

		private void findGroovyJarsFromClassPath(Set<URL> urls) {
			String classpath = System.getProperty("java.class.path");
			String[] entries = classpath.split(System.getProperty("path.separator"));
			for (String entry : entries) {
				if (isGroovyJar(entry)) {
					File file = new File(entry);
					if (file.canRead()) {
						try {
							urls.add(file.toURI().toURL());
						}
						catch (MalformedURLException ex) {
							// Swallow and continue
						}
					}
				}
			}
		}

		private boolean isGroovyJar(String entry) {
			entry = StringUtils.cleanPath(entry);
			for (String jarPrefix : GROOVY_JARS_PREFIXES) {
				if (entry.contains("/" + jarPrefix + "-")) {
					return true;
				}
			}
			return false;
		}

		@Override
		public Enumeration<URL> getResources(String name) throws IOException {
			return this.groovyOnlyClassLoader.getResources(name);
		}

		@Override
		protected Class<?> loadClass(String name, boolean resolve) throws ClassNotFoundException {
			if (!name.startsWith("java.")) {
				Class.forName(name, false, this.groovyOnlyClassLoader);
			}
			return super.loadClass(name, resolve);
		}

	}

}
>>>>>>> 6755b480
<|MERGE_RESOLUTION|>--- conflicted
+++ resolved
@@ -1,6 +1,5 @@
-<<<<<<< HEAD
 /*
- * Copyright 2012-2019 the original author or authors.
+ * Copyright 2012-2020 the original author or authors.
  *
  * Licensed under the Apache License, Version 2.0 (the "License");
  * you may not use this file except in compliance with the License.
@@ -239,261 +238,11 @@
 		@Override
 		protected Class<?> loadClass(String name, boolean resolve) throws ClassNotFoundException {
 			if (!name.startsWith("java.")) {
-				this.groovyOnlyClassLoader.loadClass(name);
+				Class.forName(name, false, this.groovyOnlyClassLoader);
 			}
 			return super.loadClass(name, resolve);
 		}
 
 	}
 
-}
-=======
-/*
- * Copyright 2012-2020 the original author or authors.
- *
- * Licensed under the Apache License, Version 2.0 (the "License");
- * you may not use this file except in compliance with the License.
- * You may obtain a copy of the License at
- *
- *      https://www.apache.org/licenses/LICENSE-2.0
- *
- * Unless required by applicable law or agreed to in writing, software
- * distributed under the License is distributed on an "AS IS" BASIS,
- * WITHOUT WARRANTIES OR CONDITIONS OF ANY KIND, either express or implied.
- * See the License for the specific language governing permissions and
- * limitations under the License.
- */
-
-package org.springframework.boot.cli.compiler;
-
-import java.io.ByteArrayInputStream;
-import java.io.File;
-import java.io.IOException;
-import java.io.InputStream;
-import java.net.MalformedURLException;
-import java.net.URL;
-import java.net.URLClassLoader;
-import java.security.AccessController;
-import java.security.PrivilegedAction;
-import java.util.ArrayList;
-import java.util.Enumeration;
-import java.util.HashMap;
-import java.util.HashSet;
-import java.util.Map;
-import java.util.Set;
-
-import groovy.lang.GroovyClassLoader;
-import org.codehaus.groovy.ast.ClassNode;
-import org.codehaus.groovy.control.CompilationUnit;
-import org.codehaus.groovy.control.CompilerConfiguration;
-import org.codehaus.groovy.control.SourceUnit;
-
-import org.springframework.util.Assert;
-import org.springframework.util.FileCopyUtils;
-import org.springframework.util.StringUtils;
-
-/**
- * Extension of the {@link GroovyClassLoader} with support for obtaining '.class' files as
- * resources.
- *
- * @author Phillip Webb
- * @author Dave Syer
- * @since 1.0.0
- */
-public class ExtendedGroovyClassLoader extends GroovyClassLoader {
-
-	private static final String SHARED_PACKAGE = "org.springframework.boot.groovy";
-
-	private static final URL[] NO_URLS = new URL[] {};
-
-	private final Map<String, byte[]> classResources = new HashMap<>();
-
-	private final GroovyCompilerScope scope;
-
-	private final CompilerConfiguration configuration;
-
-	public ExtendedGroovyClassLoader(GroovyCompilerScope scope) {
-		this(scope, createParentClassLoader(scope), new CompilerConfiguration());
-	}
-
-	private static ClassLoader createParentClassLoader(GroovyCompilerScope scope) {
-		ClassLoader classLoader = Thread.currentThread().getContextClassLoader();
-		if (scope == GroovyCompilerScope.DEFAULT) {
-			classLoader = new DefaultScopeParentClassLoader(classLoader);
-		}
-		return classLoader;
-	}
-
-	private ExtendedGroovyClassLoader(GroovyCompilerScope scope, ClassLoader parent,
-			CompilerConfiguration configuration) {
-		super(parent, configuration);
-		this.configuration = configuration;
-		this.scope = scope;
-	}
-
-	@Override
-	protected Class<?> findClass(String name) throws ClassNotFoundException {
-		try {
-			return super.findClass(name);
-		}
-		catch (ClassNotFoundException ex) {
-			if (this.scope == GroovyCompilerScope.DEFAULT && name.startsWith(SHARED_PACKAGE)) {
-				Class<?> sharedClass = findSharedClass(name);
-				if (sharedClass != null) {
-					return sharedClass;
-				}
-			}
-			throw ex;
-		}
-	}
-
-	private Class<?> findSharedClass(String name) {
-		try {
-			String path = name.replace('.', '/').concat(".class");
-			try (InputStream inputStream = getParent().getResourceAsStream(path)) {
-				if (inputStream != null) {
-					return defineClass(name, FileCopyUtils.copyToByteArray(inputStream));
-				}
-			}
-			return null;
-		}
-		catch (Exception ex) {
-			return null;
-		}
-	}
-
-	@Override
-	public InputStream getResourceAsStream(String name) {
-		InputStream resourceStream = super.getResourceAsStream(name);
-		if (resourceStream == null) {
-			byte[] bytes = this.classResources.get(name);
-			resourceStream = (bytes != null) ? new ByteArrayInputStream(bytes) : null;
-		}
-		return resourceStream;
-	}
-
-	@Override
-	public ClassCollector createCollector(CompilationUnit unit, SourceUnit su) {
-		InnerLoader loader = AccessController.doPrivileged(getInnerLoader());
-		return new ExtendedClassCollector(loader, unit, su);
-	}
-
-	private PrivilegedAction<InnerLoader> getInnerLoader() {
-		return () -> new InnerLoader(ExtendedGroovyClassLoader.this) {
-
-			// Don't return URLs from the inner loader so that Tomcat only
-			// searches the parent. Fixes 'TLD skipped' issues
-			@Override
-			public URL[] getURLs() {
-				return NO_URLS;
-			}
-
-		};
-	}
-
-	public CompilerConfiguration getConfiguration() {
-		return this.configuration;
-	}
-
-	/**
-	 * Inner collector class used to track as classes are added.
-	 */
-	protected class ExtendedClassCollector extends ClassCollector {
-
-		protected ExtendedClassCollector(InnerLoader loader, CompilationUnit unit, SourceUnit su) {
-			super(loader, unit, su);
-		}
-
-		@Override
-		protected Class<?> createClass(byte[] code, ClassNode classNode) {
-			Class<?> createdClass = super.createClass(code, classNode);
-			ExtendedGroovyClassLoader.this.classResources.put(classNode.getName().replace('.', '/') + ".class", code);
-			return createdClass;
-		}
-
-	}
-
-	/**
-	 * ClassLoader used for a parent that filters so that only classes from groovy-all.jar
-	 * are exposed.
-	 */
-	private static class DefaultScopeParentClassLoader extends ClassLoader {
-
-		private static final String[] GROOVY_JARS_PREFIXES = { "groovy", "antlr", "asm" };
-
-		private final URLClassLoader groovyOnlyClassLoader;
-
-		DefaultScopeParentClassLoader(ClassLoader parent) {
-			super(parent);
-			this.groovyOnlyClassLoader = new URLClassLoader(getGroovyJars(parent),
-					getClass().getClassLoader().getParent());
-		}
-
-		private URL[] getGroovyJars(ClassLoader parent) {
-			Set<URL> urls = new HashSet<>();
-			findGroovyJarsDirectly(parent, urls);
-			if (urls.isEmpty()) {
-				findGroovyJarsFromClassPath(urls);
-			}
-			Assert.state(!urls.isEmpty(), "Unable to find groovy JAR");
-			return new ArrayList<>(urls).toArray(new URL[0]);
-		}
-
-		private void findGroovyJarsDirectly(ClassLoader classLoader, Set<URL> urls) {
-			while (classLoader != null) {
-				if (classLoader instanceof URLClassLoader) {
-					for (URL url : ((URLClassLoader) classLoader).getURLs()) {
-						if (isGroovyJar(url.toString())) {
-							urls.add(url);
-						}
-					}
-				}
-				classLoader = classLoader.getParent();
-			}
-		}
-
-		private void findGroovyJarsFromClassPath(Set<URL> urls) {
-			String classpath = System.getProperty("java.class.path");
-			String[] entries = classpath.split(System.getProperty("path.separator"));
-			for (String entry : entries) {
-				if (isGroovyJar(entry)) {
-					File file = new File(entry);
-					if (file.canRead()) {
-						try {
-							urls.add(file.toURI().toURL());
-						}
-						catch (MalformedURLException ex) {
-							// Swallow and continue
-						}
-					}
-				}
-			}
-		}
-
-		private boolean isGroovyJar(String entry) {
-			entry = StringUtils.cleanPath(entry);
-			for (String jarPrefix : GROOVY_JARS_PREFIXES) {
-				if (entry.contains("/" + jarPrefix + "-")) {
-					return true;
-				}
-			}
-			return false;
-		}
-
-		@Override
-		public Enumeration<URL> getResources(String name) throws IOException {
-			return this.groovyOnlyClassLoader.getResources(name);
-		}
-
-		@Override
-		protected Class<?> loadClass(String name, boolean resolve) throws ClassNotFoundException {
-			if (!name.startsWith("java.")) {
-				Class.forName(name, false, this.groovyOnlyClassLoader);
-			}
-			return super.loadClass(name, resolve);
-		}
-
-	}
-
-}
->>>>>>> 6755b480
+}