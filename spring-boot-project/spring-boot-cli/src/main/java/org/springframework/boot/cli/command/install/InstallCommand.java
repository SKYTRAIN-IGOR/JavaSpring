<<<<<<< HEAD
/*
 * Copyright 2012-2019 the original author or authors.
 *
 * Licensed under the Apache License, Version 2.0 (the "License");
 * you may not use this file except in compliance with the License.
 * You may obtain a copy of the License at
 *
 *      https://www.apache.org/licenses/LICENSE-2.0
 *
 * Unless required by applicable law or agreed to in writing, software
 * distributed under the License is distributed on an "AS IS" BASIS,
 * WITHOUT WARRANTIES OR CONDITIONS OF ANY KIND, either express or implied.
 * See the License for the specific language governing permissions and
 * limitations under the License.
 */

package org.springframework.boot.cli.command.install;

import java.util.List;

import joptsimple.OptionSet;

import org.springframework.boot.cli.command.Command;
import org.springframework.boot.cli.command.OptionParsingCommand;
import org.springframework.boot.cli.command.options.CompilerOptionHandler;
import org.springframework.boot.cli.command.status.ExitStatus;
import org.springframework.boot.cli.util.Log;
import org.springframework.util.Assert;

/**
 * {@link Command} to install additional dependencies into the CLI.
 *
 * @author Dave Syer
 * @author Andy Wilkinson
 * @since 1.2.0
 */
public class InstallCommand extends OptionParsingCommand {

	public InstallCommand() {
		super("install", "Install dependencies to the lib/ext directory", new InstallOptionHandler());
	}

	@Override
	public String getUsageHelp() {
		return "[options] <coordinates>";
	}

	private static final class InstallOptionHandler extends CompilerOptionHandler {

		@Override
		@SuppressWarnings("unchecked")
		protected ExitStatus run(OptionSet options) throws Exception {
			List<String> args = (List<String>) options.nonOptionArguments();
			Assert.notEmpty(args,
					"Please specify at least one " + "dependency, in the form group:artifact:version, to install");
			try {
				new Installer(options, this).install(args);
			}
			catch (Exception ex) {
				String message = ex.getMessage();
				Log.error((message != null) ? message : ex.getClass().toString());
			}
			return ExitStatus.OK;
		}

	}

}
=======
/*
 * Copyright 2012-2019 the original author or authors.
 *
 * Licensed under the Apache License, Version 2.0 (the "License");
 * you may not use this file except in compliance with the License.
 * You may obtain a copy of the License at
 *
 *      https://www.apache.org/licenses/LICENSE-2.0
 *
 * Unless required by applicable law or agreed to in writing, software
 * distributed under the License is distributed on an "AS IS" BASIS,
 * WITHOUT WARRANTIES OR CONDITIONS OF ANY KIND, either express or implied.
 * See the License for the specific language governing permissions and
 * limitations under the License.
 */

package org.springframework.boot.cli.command.install;

import java.util.List;

import joptsimple.OptionSet;

import org.springframework.boot.cli.command.Command;
import org.springframework.boot.cli.command.OptionParsingCommand;
import org.springframework.boot.cli.command.options.CompilerOptionHandler;
import org.springframework.boot.cli.command.status.ExitStatus;
import org.springframework.boot.cli.util.Log;
import org.springframework.util.Assert;

/**
 * {@link Command} to install additional dependencies into the CLI.
 *
 * @author Dave Syer
 * @author Andy Wilkinson
 * @since 1.2.0
 */
public class InstallCommand extends OptionParsingCommand {

	public InstallCommand() {
		super("install", "Install dependencies to the lib/ext directory", new InstallOptionHandler());
	}

	@Override
	public String getUsageHelp() {
		return "[options] <coordinates>";
	}

	private static final class InstallOptionHandler extends CompilerOptionHandler {

		@Override
		@SuppressWarnings("unchecked")
		protected ExitStatus run(OptionSet options) throws Exception {
			List<String> args = (List<String>) options.nonOptionArguments();
			Assert.notEmpty(args,
					"Please specify at least one dependency, in the form group:artifact:version, to install");
			try {
				new Installer(options, this).install(args);
			}
			catch (Exception ex) {
				String message = ex.getMessage();
				Log.error((message != null) ? message : ex.getClass().toString());
			}
			return ExitStatus.OK;
		}

	}

}
>>>>>>> 6755b480
<|MERGE_RESOLUTION|>--- conflicted
+++ resolved
@@ -1,73 +1,3 @@
-<<<<<<< HEAD
-/*
- * Copyright 2012-2019 the original author or authors.
- *
- * Licensed under the Apache License, Version 2.0 (the "License");
- * you may not use this file except in compliance with the License.
- * You may obtain a copy of the License at
- *
- *      https://www.apache.org/licenses/LICENSE-2.0
- *
- * Unless required by applicable law or agreed to in writing, software
- * distributed under the License is distributed on an "AS IS" BASIS,
- * WITHOUT WARRANTIES OR CONDITIONS OF ANY KIND, either express or implied.
- * See the License for the specific language governing permissions and
- * limitations under the License.
- */
-
-package org.springframework.boot.cli.command.install;
-
-import java.util.List;
-
-import joptsimple.OptionSet;
-
-import org.springframework.boot.cli.command.Command;
-import org.springframework.boot.cli.command.OptionParsingCommand;
-import org.springframework.boot.cli.command.options.CompilerOptionHandler;
-import org.springframework.boot.cli.command.status.ExitStatus;
-import org.springframework.boot.cli.util.Log;
-import org.springframework.util.Assert;
-
-/**
- * {@link Command} to install additional dependencies into the CLI.
- *
- * @author Dave Syer
- * @author Andy Wilkinson
- * @since 1.2.0
- */
-public class InstallCommand extends OptionParsingCommand {
-
-	public InstallCommand() {
-		super("install", "Install dependencies to the lib/ext directory", new InstallOptionHandler());
-	}
-
-	@Override
-	public String getUsageHelp() {
-		return "[options] <coordinates>";
-	}
-
-	private static final class InstallOptionHandler extends CompilerOptionHandler {
-
-		@Override
-		@SuppressWarnings("unchecked")
-		protected ExitStatus run(OptionSet options) throws Exception {
-			List<String> args = (List<String>) options.nonOptionArguments();
-			Assert.notEmpty(args,
-					"Please specify at least one " + "dependency, in the form group:artifact:version, to install");
-			try {
-				new Installer(options, this).install(args);
-			}
-			catch (Exception ex) {
-				String message = ex.getMessage();
-				Log.error((message != null) ? message : ex.getClass().toString());
-			}
-			return ExitStatus.OK;
-		}
-
-	}
-
-}
-=======
 /*
  * Copyright 2012-2019 the original author or authors.
  *
@@ -135,5 +65,4 @@
 
 	}
 
-}
->>>>>>> 6755b480
+}