--- conflicted
+++ resolved
@@ -1,158 +1,3 @@
-<<<<<<< HEAD
-/*
- * Copyright 2012-2019 the original author or authors.
- *
- * Licensed under the Apache License, Version 2.0 (the "License");
- * you may not use this file except in compliance with the License.
- * You may obtain a copy of the License at
- *
- *      https://www.apache.org/licenses/LICENSE-2.0
- *
- * Unless required by applicable law or agreed to in writing, software
- * distributed under the License is distributed on an "AS IS" BASIS,
- * WITHOUT WARRANTIES OR CONDITIONS OF ANY KIND, either express or implied.
- * See the License for the specific language governing permissions and
- * limitations under the License.
- */
-
-package org.springframework.boot.cli;
-
-import java.io.File;
-import java.net.URI;
-
-import org.junit.jupiter.api.Disabled;
-import org.junit.jupiter.api.Test;
-import org.junit.jupiter.api.extension.ExtendWith;
-import org.junit.jupiter.api.extension.RegisterExtension;
-
-import org.springframework.boot.test.system.CapturedOutput;
-import org.springframework.boot.test.system.OutputCaptureExtension;
-
-import static org.assertj.core.api.Assertions.assertThat;
-
-/**
- * Integration tests to exercise the samples.
- *
- * @author Dave Syer
- * @author Greg Turnquist
- * @author Roy Clarkson
- * @author Phillip Webb
- */
-@ExtendWith(OutputCaptureExtension.class)
-class SampleIntegrationTests {
-
-	@RegisterExtension
-	CliTester cli;
-
-	SampleIntegrationTests(CapturedOutput capturedOutput) {
-		this.cli = new CliTester("samples/", capturedOutput);
-	}
-
-	@Test
-	void retrySample() throws Exception {
-		String output = this.cli.run("retry.groovy");
-		URI scriptUri = new File("samples/retry.groovy").toURI();
-		assertThat(output).contains("Hello World! From " + scriptUri);
-	}
-
-	@Test
-	void beansSample() throws Exception {
-		this.cli.run("beans.groovy");
-		String output = this.cli.getHttpOutput();
-		assertThat(output).contains("Hello World!");
-	}
-
-	@Test
-	void templateSample() throws Exception {
-		String output = this.cli.run("template.groovy");
-		assertThat(output).contains("Hello World!");
-	}
-
-	@Test
-	void jobSample() throws Exception {
-		String output = this.cli.run("job.groovy", "foo=bar");
-		assertThat(output).contains("completed with the following parameters");
-	}
-
-	@Test
-	void jobWebSample() throws Exception {
-		String output = this.cli.run("job.groovy", "web.groovy", "foo=bar");
-		assertThat(output).contains("completed with the following parameters");
-		String result = this.cli.getHttpOutput();
-		assertThat(result).isEqualTo("World!");
-	}
-
-	@Test
-	void webSample() throws Exception {
-		this.cli.run("web.groovy");
-		assertThat(this.cli.getHttpOutput()).isEqualTo("World!");
-	}
-
-	@Test
-	void uiSample() throws Exception {
-		this.cli.run("ui.groovy", "--classpath=.:src/test/resources");
-		String result = this.cli.getHttpOutput();
-		assertThat(result).contains("Hello World");
-		result = this.cli.getHttpOutput("/css/bootstrap.min.css");
-		assertThat(result).contains("container");
-	}
-
-	@Test
-	void actuatorSample() throws Exception {
-		this.cli.run("actuator.groovy");
-		assertThat(this.cli.getHttpOutput()).isEqualTo("{\"message\":\"Hello World!\"}");
-	}
-
-	@Test
-	void httpSample() throws Exception {
-		String output = this.cli.run("http.groovy");
-		assertThat(output).contains("Hello World");
-	}
-
-	@Test
-	void integrationSample() throws Exception {
-		String output = this.cli.run("integration.groovy");
-		assertThat(output).contains("Hello, World");
-	}
-
-	@Test
-	void xmlSample() throws Exception {
-		String output = this.cli.run("runner.xml", "runner.groovy");
-		assertThat(output).contains("Hello World");
-	}
-
-	@Test
-	void txSample() throws Exception {
-		String output = this.cli.run("tx.groovy");
-		assertThat(output).contains("Foo count=");
-	}
-
-	@Test
-	void jmsSample() throws Exception {
-		System.setProperty("spring.artemis.embedded.queues", "spring-boot");
-		try {
-			String output = this.cli.run("jms.groovy");
-			assertThat(output).contains("Received Greetings from Spring Boot via Artemis");
-		}
-		finally {
-			System.clearProperty("spring.artemis.embedded.queues");
-		}
-	}
-
-	@Test
-	@Disabled("Requires RabbitMQ to be run, so disable it by default")
-	void rabbitSample() throws Exception {
-		String output = this.cli.run("rabbit.groovy");
-		assertThat(output).contains("Received Greetings from Spring Boot via RabbitMQ");
-	}
-
-	@Test
-	void caching() throws Exception {
-		assertThat(this.cli.run("caching.groovy")).contains("Hello World");
-	}
-
-}
-=======
 /*
  * Copyright 2012-2019 the original author or authors.
  *
@@ -305,5 +150,4 @@
 		assertThat(this.cli.run("caching.groovy")).contains("Hello World");
 	}
 
-}
->>>>>>> 6755b480
+}