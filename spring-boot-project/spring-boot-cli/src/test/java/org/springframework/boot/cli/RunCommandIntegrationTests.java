<<<<<<< HEAD
/*
 * Copyright 2012-2019 the original author or authors.
 *
 * Licensed under the Apache License, Version 2.0 (the "License");
 * you may not use this file except in compliance with the License.
 * You may obtain a copy of the License at
 *
 *      https://www.apache.org/licenses/LICENSE-2.0
 *
 * Unless required by applicable law or agreed to in writing, software
 * distributed under the License is distributed on an "AS IS" BASIS,
 * WITHOUT WARRANTIES OR CONDITIONS OF ANY KIND, either express or implied.
 * See the License for the specific language governing permissions and
 * limitations under the License.
 */

package org.springframework.boot.cli;

import java.util.Properties;

import org.junit.jupiter.api.AfterEach;
import org.junit.jupiter.api.BeforeEach;
import org.junit.jupiter.api.Test;
import org.junit.jupiter.api.extension.ExtendWith;
import org.junit.jupiter.api.extension.RegisterExtension;

import org.springframework.boot.cli.command.run.RunCommand;
import org.springframework.boot.test.system.CapturedOutput;
import org.springframework.boot.test.system.OutputCaptureExtension;

import static org.assertj.core.api.Assertions.assertThat;

/**
 * Integration tests for {@link RunCommand}.
 *
 * @author Andy Wilkinson
 */
@ExtendWith(OutputCaptureExtension.class)
class RunCommandIntegrationTests {

	@RegisterExtension
	CliTester cli;

	RunCommandIntegrationTests(CapturedOutput capturedOutput) {
		this.cli = new CliTester("src/it/resources/run-command/", capturedOutput);
	}

	private Properties systemProperties = new Properties();

	@BeforeEach
	void captureSystemProperties() {
		this.systemProperties.putAll(System.getProperties());
	}

	@AfterEach
	void restoreSystemProperties() {
		System.setProperties(this.systemProperties);
	}

	@Test
	void bannerAndLoggingIsOutputByDefault() throws Exception {
		String output = this.cli.run("quiet.groovy");
		assertThat(output).contains(" :: Spring Boot ::");
		assertThat(output).contains("Starting application");
		assertThat(output).contains("Ssshh");
	}

	@Test
	void quietModeSuppressesAllCliOutput() throws Exception {
		this.cli.run("quiet.groovy");
		String output = this.cli.run("quiet.groovy", "-q");
		assertThat(output).isEqualTo("Ssshh");
	}

}
=======
/*
 * Copyright 2012-2020 the original author or authors.
 *
 * Licensed under the Apache License, Version 2.0 (the "License");
 * you may not use this file except in compliance with the License.
 * You may obtain a copy of the License at
 *
 *      https://www.apache.org/licenses/LICENSE-2.0
 *
 * Unless required by applicable law or agreed to in writing, software
 * distributed under the License is distributed on an "AS IS" BASIS,
 * WITHOUT WARRANTIES OR CONDITIONS OF ANY KIND, either express or implied.
 * See the License for the specific language governing permissions and
 * limitations under the License.
 */

package org.springframework.boot.cli;

import java.util.Properties;

import org.junit.jupiter.api.AfterEach;
import org.junit.jupiter.api.BeforeEach;
import org.junit.jupiter.api.Test;
import org.junit.jupiter.api.extension.ExtendWith;
import org.junit.jupiter.api.extension.RegisterExtension;

import org.springframework.boot.cli.command.run.RunCommand;
import org.springframework.boot.test.system.CapturedOutput;
import org.springframework.boot.test.system.OutputCaptureExtension;

import static org.assertj.core.api.Assertions.assertThat;

/**
 * Integration tests for {@link RunCommand}.
 *
 * @author Andy Wilkinson
 */
@ExtendWith(OutputCaptureExtension.class)
class RunCommandIntegrationTests {

	@RegisterExtension
	CliTester cli;

	RunCommandIntegrationTests(CapturedOutput output) {
		this.cli = new CliTester("src/test/resources/run-command/", output);
	}

	private Properties systemProperties = new Properties();

	@BeforeEach
	void captureSystemProperties() {
		this.systemProperties.putAll(System.getProperties());
	}

	@AfterEach
	void restoreSystemProperties() {
		System.setProperties(this.systemProperties);
	}

	@Test
	void bannerAndLoggingIsOutputByDefault() throws Exception {
		String output = this.cli.run("quiet.groovy");
		assertThat(output).contains(" :: Spring Boot ::");
		assertThat(output).contains("Starting application");
		assertThat(output).contains("Ssshh");
	}

	@Test
	void quietModeSuppressesAllCliOutput() throws Exception {
		this.cli.run("quiet.groovy");
		String output = this.cli.run("quiet.groovy", "-q");
		assertThat(output).isEqualTo("Ssshh");
	}

}
>>>>>>> 6755b480
<|MERGE_RESOLUTION|>--- conflicted
+++ resolved
@@ -1,80 +1,3 @@
-<<<<<<< HEAD
-/*
- * Copyright 2012-2019 the original author or authors.
- *
- * Licensed under the Apache License, Version 2.0 (the "License");
- * you may not use this file except in compliance with the License.
- * You may obtain a copy of the License at
- *
- *      https://www.apache.org/licenses/LICENSE-2.0
- *
- * Unless required by applicable law or agreed to in writing, software
- * distributed under the License is distributed on an "AS IS" BASIS,
- * WITHOUT WARRANTIES OR CONDITIONS OF ANY KIND, either express or implied.
- * See the License for the specific language governing permissions and
- * limitations under the License.
- */
-
-package org.springframework.boot.cli;
-
-import java.util.Properties;
-
-import org.junit.jupiter.api.AfterEach;
-import org.junit.jupiter.api.BeforeEach;
-import org.junit.jupiter.api.Test;
-import org.junit.jupiter.api.extension.ExtendWith;
-import org.junit.jupiter.api.extension.RegisterExtension;
-
-import org.springframework.boot.cli.command.run.RunCommand;
-import org.springframework.boot.test.system.CapturedOutput;
-import org.springframework.boot.test.system.OutputCaptureExtension;
-
-import static org.assertj.core.api.Assertions.assertThat;
-
-/**
- * Integration tests for {@link RunCommand}.
- *
- * @author Andy Wilkinson
- */
-@ExtendWith(OutputCaptureExtension.class)
-class RunCommandIntegrationTests {
-
-	@RegisterExtension
-	CliTester cli;
-
-	RunCommandIntegrationTests(CapturedOutput capturedOutput) {
-		this.cli = new CliTester("src/it/resources/run-command/", capturedOutput);
-	}
-
-	private Properties systemProperties = new Properties();
-
-	@BeforeEach
-	void captureSystemProperties() {
-		this.systemProperties.putAll(System.getProperties());
-	}
-
-	@AfterEach
-	void restoreSystemProperties() {
-		System.setProperties(this.systemProperties);
-	}
-
-	@Test
-	void bannerAndLoggingIsOutputByDefault() throws Exception {
-		String output = this.cli.run("quiet.groovy");
-		assertThat(output).contains(" :: Spring Boot ::");
-		assertThat(output).contains("Starting application");
-		assertThat(output).contains("Ssshh");
-	}
-
-	@Test
-	void quietModeSuppressesAllCliOutput() throws Exception {
-		this.cli.run("quiet.groovy");
-		String output = this.cli.run("quiet.groovy", "-q");
-		assertThat(output).isEqualTo("Ssshh");
-	}
-
-}
-=======
 /*
  * Copyright 2012-2020 the original author or authors.
  *
@@ -149,5 +72,4 @@
 		assertThat(output).isEqualTo("Ssshh");
 	}
 
-}
->>>>>>> 6755b480
+}